# This file is part of SWIFT.
# Copyright (C) 2012 pedro.gonnet@durham.ac.uk.
#               2016 p.w.draper@durham.ac.uk.
#
# This program is free software: you can redistribute it and/or modify
# it under the terms of the GNU General Public License as published by
# the Free Software Foundation, either version 3 of the License, or
# (at your option) any later version.
#
# This program is distributed in the hope that it will be useful,
# but WITHOUT ANY WARRANTY; without even the implied warranty of
# MERCHANTABILITY or FITNESS FOR A PARTICULAR PURPOSE.  See the
# GNU General Public License for more details.
#
# You should have received a copy of the GNU General Public License
# along with this program.  If not, see <http://www.gnu.org/licenses/>.

# Init the project.
AC_INIT([SWIFT],[1.0.0],[https://gitlab.cosma.dur.ac.uk/swift/swiftsim])
swift_config_flags="$*"

AC_COPYRIGHT
AC_CONFIG_SRCDIR([src/space.c])
AC_CONFIG_AUX_DIR([.])
AM_INIT_AUTOMAKE([subdir-objects])

# Add local macro collection.
AC_CONFIG_MACRO_DIR([m4])

# Stop default CFLAGS from anyone except the environment.
: ${CFLAGS=""}

# Generate header file.
AC_CONFIG_HEADERS([config.h])


# Find and test the compiler.
AX_CHECK_ENABLE_DEBUG
# Enable POSIX and platform extension preprocessor macros.
AC_USE_SYSTEM_EXTENSIONS
AC_PROG_CC
AM_PROG_CC_C_O

# We need this for compilation hints and possibly FFTW.
AX_OPENMP

# If debug is selected then we also define SWIFT_DEVELOP_MODE to control
# any developer code options.
if test "x$ax_enable_debug" != "xno"; then
   AC_DEFINE([SWIFT_DEVELOP_MODE],1,[Enable developer code options])
fi

# C++ in GCC 6 and above has an issue with undefined the min() and max()
# macros. This hack works around that.
AC_DEFINE([_GLIBCXX_INCLUDE_NEXT_C_HEADERS],1,[Hack for min() and max() using g++ 6+])

# Enable POSIX and platform extension preprocessor macros.
AC_USE_SYSTEM_EXTENSIONS

# Check for C compiler version and vendor.
AX_COMPILER_VENDOR
AX_COMPILER_VERSION

# Check whether we have a recent enough GCC
if test "$ax_cv_c_compiler_vendor" = "gnu"; then
   AX_COMPARE_VERSION([$ax_cv_c_compiler_version], [ge], [8.1.0],
		      [gcc_handles_avx512="yes"],
		      [gcc_handles_avx512="no"])
fi

#  Restrict support.
AC_C_RESTRICT

# CSDS
AC_ARG_ENABLE([csds],
	[AS_HELP_STRING([--enable-csds],
		[enable the Continuous Simulation Data Stream]
	)],
	[with_csds="${enableval}"],
	[with_csds="no"]
)

if test "$with_csds" = "yes"; then
   AC_DEFINE([WITH_CSDS], 1, [csds enabled])
   # Ensure that the submodule is initialized
   ${srcdir}/tools/update-modules csds
   # The csds requires that long long is a 64bit type, let's
   # check that.
   AC_CHECK_SIZEOF([long long int])
   if test "$ac_cv_sizeof_long_long_int" != "8"; then
      AC_MSG_ERROR([The CSDS requires that 'long long int' has size 8 bytes])
   fi

   AC_CONFIG_SUBDIRS([csds])
   CFLAGS="$CFLAGS $OPENMP_CFLAGS"

fi
AM_CONDITIONAL([HAVECSDS],[test $with_csds = "yes"])


# Use best known optimization for the current architecture. Actual optimization
# happens later so we can avoid any issues it introduces with the compiler,
# but we need to know if that will happen now.
AC_ARG_ENABLE([optimization],
   [AS_HELP_STRING([--enable-optimization],
     [Enable compile time optimization flags for host @<:@yes/no@:>@]
   )],
   [enable_opt="$enableval"],
   [enable_opt="yes"]
)

# Interprocedural optimization support. Can need special handling for linking
# and archiving as well as compilation. Needs to be done before libtool is
# configured so we use the correct LD. It can give good improvements for
# clang based compilers, so the default is enabled, but we make that
# disabled when not optimizing or debugging support is enabled.
enable_ipo_default="yes";
if test "x$ax_enable_debug" = "xyes" -o "x$enable_opt" != "xyes"; then
   enable_ipo_default="no";
   AC_MSG_WARN([Interprocedural optimization support default is changed to false])
fi
AC_ARG_ENABLE([ipo],
   [AS_HELP_STRING([--enable-ipo],
     [Enable interprocedural optimization [default=yes unless debugging]]
   )],
   [enable_ipo="$enableval"],
   [enable_ipo="$enable_ipo_default"]
)

if test "$enable_ipo" = "yes"; then
   if test "$ax_cv_c_compiler_vendor" = "intel"; then
      CFLAGS="$CFLAGS -ip -ipo"
      LDFLAGS="$LDFLAGS -ipo"
      AC_CHECK_PROGS([AR], [xiar])
      AC_CHECK_PROGS([LD], [xild])
      AC_MSG_RESULT([added Intel interprocedural optimization support])
   elif test "$ax_cv_c_compiler_vendor" = "oneapi"; then
      CFLAGS="$CFLAGS -ipo"
      LDFLAGS="$LDFLAGS -ipo"
      AC_CHECK_PROGS([AR], [xiar])
      AC_CHECK_PROGS([RANLIB], [llvm-ranlib])
      AC_MSG_RESULT([added oneapi interprocedural optimization support])
   elif test "$ax_cv_c_compiler_vendor" = "gnu"; then
      CFLAGS="$CFLAGS -flto"
      LDFLAGS="$LDFLAGS -flto"
      AX_COMPARE_VERSION($ax_cv_c_compiler_version, [ge], [5.0.0],
         [
         AC_CHECK_PROGS([AR], [gcc-ar])
         AC_CHECK_PROGS([RANLIB], [gcc-ranlib])
         ], [:] )
      AC_MSG_RESULT([added GCC interprocedural optimization support])
   elif test "$ax_cv_c_compiler_vendor" = "clang"; then
      CFLAGS="$CFLAGS -flto"
      LDFLAGS="$LDFLAGS -flto"
      AC_CHECK_PROGS([RANLIB], [llvm-ranlib])
      AC_MSG_RESULT([added LLVM interprocedural optimization support])
   else
      AC_MSG_WARN([Compiler does not support interprocedural optimization])
   fi
fi

# Check for MPI. Need to do this before characterising the compiler (C99 mode),
# as this changes the compiler.
# We should consider using AX_PROG_CC_MPI to replace AC_PROG_CC when compiling
# whole applications. There are issues with mixing compilers when using this
# macro. See
# http://lists.gnu.org/archive/html/autoconf-archive-maintainers/2011-05/msg00004.html.
AC_ARG_ENABLE([mpi],
    [AS_HELP_STRING([--enable-mpi],
      [Compile with functionality for distributed-memory parallelism using MPI @<:@yes/no@:>@]
    )],
    [enable_mpi="$enableval"],
    [enable_mpi="yes"]
)
# Use extra flags set by AC_PROG_CC as part of $CC. Currently undocumented as ac_cv_prog_cc_stdc,
# so could change.
good_mpi="yes"
if test "$enable_mpi" = "yes"; then
    AX_MPI([CC="$MPICC $ac_cv_prog_cc_stdc" AC_DEFINE(HAVE_MPI, 1, [Define if you have the MPI library.]) ], [enable_mpi="no"])
    MPI_LIBRARY="Unknown MPI"

    # Various MPI implementations require additional libraries when also using
    # threads. Use mpirun (on PATH) as that seems to be only command with
    # version flag, allow MPIRUN to override for systems that insist on
    # a non-standard name (PRACE).
    : ${MPIRUN='mpirun'}
    if test "$MPIRUN" = "mpirun"; then
       AC_PATH_PROG([MPIRUN],[mpirun],[notfound])
    fi
    if test "$MPIRUN" = "notfound"; then
       # This may not be fatal (some systems do not allow mpirun on
       # development nodes)., so push on.
       AC_MSG_WARN([Cannot find mpirun command on PATH, thread support may not be correct])
    else
       # Special options we know about.
       # Intel: -mt_mpi
       # PLATFORM: -lmtmpi
       # OpenMPI: nothing, but library should be built correctly.
       # Set MPI_THREAD_LIBS and add to linker commands as necessary.
       AC_MSG_CHECKING([MPI threads options])
       version=`$MPIRUN -version 2>&1`
       case "$version" in
         *Intel*MPI*)
            MPI_THREAD_LIBS="-mt_mpi"
            MPI_LIBRARY="Intel MPI"
            AC_MSG_RESULT([Intel MPI])
         ;;
         *Platform*)
            MPI_THREAD_LIBS="-lmtmpi"
            MPI_LIBRARY="PLATFORM MPI"
            AC_MSG_RESULT([PLATFORM MPI])
         ;;
         *"Open MPI"*)
            MPI_THREAD_LIBS=""
            MPI_LIBRARY="Open MPI"
            AC_MSG_RESULT([Open MPI])
            #  OpenMPI should be 1.8.6 or later, if not complain.
            #  Version is last word on first line of -version output.
            revision=`mpirun -version 2>&1 | grep "Open MPI" | awk '{print $NF}'`
            AX_COMPARE_VERSION( $revision, [ge], [1.8.6],,[good_mpi="no"] )
            if test "$good_mpi" = "no"; then
                AC_MSG_WARN([
    Open MPI version should be at least 1.8.6 (is $revision)])
                enable_mpi="yes (but with warning)"
            fi
         ;;
         *)
            MPI_THREAD_LIBS=""
            AC_MSG_RESULT([unknown])
         ;;
       esac
       AC_SUBST([MPI_THREAD_LIBS])
    fi
    AC_DEFINE_UNQUOTED([SWIFT_MPI_LIBRARY], ["$MPI_LIBRARY"], [The MPI library name, if known.])
fi
AM_CONDITIONAL([HAVEMPI],[test $enable_mpi = "yes"])

# Indicate that MPIRUN can be modified by an environment variable
AC_ARG_VAR(MPIRUN, Path to the mpirun command if non-standard)

# Add libtool support (now that CC is defined). Disable shared libraries by default.
LT_INIT([disable-shared])

# Need C99 and inline support. Only for autoconfs to version 2.69.
m4_version_prereq([2.71], [], [AC_PROG_CC_C99])

# Need inline support.
AC_C_INLINE


# If debugging try to show inlined functions.
if test "x$ax_enable_debug" = "xyes"; then
   #  Show inlined functions.
   if test "$ax_cv_c_compiler_vendor" = "gnu"; then
      # Would like to use -gdwarf and let the compiler pick a good version
      # but that doesn't always work.
      AX_CHECK_COMPILE_FLAG([-gdwarf -fvar-tracking-assignments],
        [inline_EXTRA_FLAGS="-gdwarf -fvar-tracking-assignments"],
        [inline_EXTRA_FLAGS="-gdwarf-2 -fvar-tracking-assignments"])
      CFLAGS="$CFLAGS $inline_EXTRA_FLAGS"
   elif test "$ax_cv_c_compiler_vendor" = "intel"; then
      CFLAGS="$CFLAGS -debug inline-debug-info"
   elif test "$ax_cv_c_compiler_vendor" = "oneapi"; then
      CFLAGS="$CFLAGS -debug inline-debug-info"
   fi
fi

# Are we using the regular tasks (with atomics and no task conflicts) or
# are we using the atomic-free task-conflicting (slower) version?
AC_ARG_ENABLE([atomics-within-tasks],
   [AS_HELP_STRING([--disable-atomics-within-tasks],
     [Disable the use of atomic operations within tasks. This creates more task conflicts
      but allows for atomic-free and lock-free code within the tasks. This likely slows down
      the code @<:@yes/no@:>@]
   )],
   [enable_atomics_within_tasks="$enableval"],
   [enable_atomics_within_tasks="yes"]
)
AS_IF([test "x$enable_atomics_within_tasks" != "xno"],
   , # Note: atomics are allowed by default, we define the macro if we don't want them.
   [AC_DEFINE([SWIFT_TASKS_WITHOUT_ATOMICS],1,[Makes SWIFT use atomic-free and lock-free tasks.])
])


# Check if task debugging is on.
AC_ARG_ENABLE([task-debugging],
   [AS_HELP_STRING([--enable-task-debugging],
     [Store extra information for generating task dump files @<:@yes/no@:>@]
   )],
   [enable_task_debugging="$enableval"],
   [enable_task_debugging="no"]
)
if test "$enable_task_debugging" = "yes"; then
   AC_DEFINE([SWIFT_DEBUG_TASKS],1,[Enable task debugging])
fi

# Check if threadpool debugging is on.
AC_ARG_ENABLE([threadpool-debugging],
   [AS_HELP_STRING([--enable-threadpool-debugging],
     [Store threadpool mapper timing information and generate threadpool dump files @<:@yes/no@:>@]
   )],
   [enable_threadpool_debugging="$enableval"],
   [enable_threadpool_debugging="no"]
)
if test "$enable_threadpool_debugging" = "yes"; then
   AC_DEFINE([SWIFT_DEBUG_THREADPOOL],1,[Enable threadpool debugging])
   LDFLAGS="$LDFLAGS -rdynamic -ldl"
fi

# Check if the general timers are switched on.
AC_ARG_ENABLE([timers],
   [AS_HELP_STRING([--enable-timers],
     [Activate the basic timers @<:@yes/no@:>@]
   )],
   [enable_timers="$enableval"],
   [enable_timers="no"]
)
if test "$enable_timers" = "yes"; then
   AC_DEFINE([SWIFT_USE_TIMERS],1,[Enable individual timers])
fi

# Check if Simba expensive debugging is on.
AC_ARG_ENABLE([simba-debugging-checks],
   [AS_HELP_STRING([--enable-simba-debugging-checks],
     [Activate expensive consistency checks @<:@yes/no@:>@]
   )],
   [simba_enable_debugging_checks="$enableval"],
   [simba_enable_debugging_checks="no"]
)
if test "$enable_simba_debugging_checks" = "yes"; then
   AC_DEFINE([SIMBA_DEBUG_CHECKS],1,[Enable Simba expensive debugging])
fi

<<<<<<< HEAD
# Check if KIARA expensive debugging is on.
AC_ARG_ENABLE([kiara-debugging-checks],
   [AS_HELP_STRING([--enable-kiara-debugging-checks],
     [Activate expensive consistency checks @<:@yes/no@:>@]
   )],
   [kiara_enable_debugging_checks="$enableval"],
   [kiara_enable_debugging_checks="no"]
)
if test "$enable_kiara_debugging_checks" = "yes"; then
   AC_DEFINE([KIARA_DEBUG_CHECKS],1,[Enable KIARA expensive debugging])
fi

# Check if Rennehan expensive debugging is on.
AC_ARG_ENABLE([rennehan-debugging-checks],
   [AS_HELP_STRING([--enable-rennehan-debugging-checks],
     [Activate expensive consistency checks @<:@yes/no@:>@]
   )],
   [rennehan_enable_debugging_checks="$enableval"],
   [rennehan_enable_debugging_checks="no"]
)
if test "$enable_rennehan_debugging_checks" = "yes"; then
   AC_DEFINE([RENNEHAN_DEBUG_CHECKS],1,[Enable Rennehan expensive debugging])
fi

=======
>>>>>>> 9c926b47
# Check if expensive debugging is on.
AC_ARG_ENABLE([debugging-checks],
   [AS_HELP_STRING([--enable-debugging-checks],
     [Activate expensive consistency checks @<:@yes/no@:>@]
   )],
   [enable_debugging_checks="$enableval"],
   [enable_debugging_checks="no"]
)
if test "$enable_debugging_checks" = "yes"; then
   AC_DEFINE([SWIFT_DEBUG_CHECKS],1,[Enable expensive debugging])
fi

# Check if cell graph is on.
AC_ARG_ENABLE([cell-graph],
   [AS_HELP_STRING([--enable-cell-graph],
     [Activate the cell graph @<:@yes/no@:>@]
   )],
   [enable_cell_graph="$enableval"],
   [enable_cell_graph="no"]
)
if test "$enable_cell_graph" = "yes"; then
   AC_DEFINE([SWIFT_CELL_GRAPH],1,[Enable cell graph])
fi

# Check if using our custom icbrtf is enalbled.
AC_ARG_ENABLE([custom-icbrtf],
   [AS_HELP_STRING([--enable-custom-icbrtf],
     [Use SWIFT's custom icbrtf function instead of the system cbrtf @<:@yes/no@:>@]
   )],
   [enable_custom_icbrtf="$enableval"],
   [enable_custom_icbrtf="no"]
)
if test "$enable_custom_icbrtf" = "yes"; then
   AC_DEFINE([WITH_ICBRTF],1,[Enable custom icbrtf])
fi

# Check whether we want to default to naive cell interactions
AC_ARG_ENABLE([naive-interactions],
   [AS_HELP_STRING([--enable-naive-interactions],
     [Activate use of naive cell interaction functions @<:@yes/no@:>@]
   )],
   [enable_naive_interactions="$enableval"],
   [enable_naive_interactions="no"]
)
if test "$enable_naive_interactions" = "yes"; then
   AC_DEFINE([SWIFT_USE_NAIVE_INTERACTIONS],1,[Enable use of naive cell interaction functions])
fi

# Check whether we want to default to naive cell interactions (stars)
AC_ARG_ENABLE([naive-interactions-stars],
   [AS_HELP_STRING([--enable-naive-interactions-stars],
     [Activate use of naive cell interaction functions for stars @<:@yes/no@:>@]
   )],
   [enable_naive_interactions_stars="$enableval"],
   [enable_naive_interactions_stars="no"]
)
if test "$enable_naive_interactions_stars" = "yes"; then
   AC_DEFINE([SWIFT_USE_NAIVE_INTERACTIONS_STARS],1,[Enable use of naive cell interaction functions for stars])
fi

# Check whether we want to default to naive cell interactions (stars)
AC_ARG_ENABLE([naive-interactions-rt],
   [AS_HELP_STRING([--enable-naive-interactions-rt],
     [Activate use of naive cell interaction functions for stars in RT tasks@<:@yes/no@:>@]
   )],
   [enable_naive_interactions_rt="$enableval"],
   [enable_naive_interactions_rt="no"]
)
if test "$enable_naive_interactions_rt" = "yes"; then
   AC_DEFINE([SWIFT_USE_NAIVE_INTERACTIONS_RT],1,[Enable use of naive cell interaction functions for stars in RT tasks])
fi

# Check if gravity force checks are on for some particles.
AC_ARG_ENABLE([gravity-force-checks],
   [AS_HELP_STRING([--enable-gravity-force-checks=<N>],
     [Activate expensive brute-force gravity checks for a fraction 1/N of all particles @<:@N@:>@]
   )],
   [gravity_force_checks="$enableval"],
   [gravity_force_checks="no"]
)
if test "$gravity_force_checks" = "yes"; then
   AC_MSG_ERROR(Need to specify the fraction of particles to check when using --enable-gravity-force-checks!)
elif test "$gravity_force_checks" != "no"; then
   AC_DEFINE_UNQUOTED([SWIFT_GRAVITY_FORCE_CHECKS], [$enableval] ,[Enable gravity brute-force checks])
fi

# Check if hydro density checks are on for some particles.
AC_ARG_ENABLE([hydro-density-checks],
   [AS_HELP_STRING([--enable-hydro-density-checks],
     [Activate expensive brute-force hydro density checks for a fraction 1/N of all particles @<:@N@:>@]
   )],
   [hydro_density_checks="$enableval"],
   [hydro_density_checks="no"]
)
if test "$hydro_density_checks" = "yes"; then
   AC_MSG_ERROR(Need to specify the fraction of particles to check when using --enable-hydro-density-checks!)
elif test "$hydro_density_checks" != "no"; then
   AC_DEFINE_UNQUOTED([SWIFT_HYDRO_DENSITY_CHECKS], [$enableval] ,[Enable hydro density brute-force checks])
fi

# Check if stars density checks are on for some particles.
AC_ARG_ENABLE([stars-density-checks],
   [AS_HELP_STRING([--enable-stars-density-checks],
     [Activate expensive brute-force stars density checks for a fraction 1/N of all particles @<:@N@:>@]
   )],
   [stars_density_checks="$enableval"],
   [stars_density_checks="no"]
)
if test "$stars_density_checks" = "yes"; then
   AC_MSG_ERROR(Need to specify the fraction of particles to check when using --enable-stars-density-checks!)
elif test "$stars_density_checks" != "no"; then
   AC_DEFINE_UNQUOTED([SWIFT_STARS_DENSITY_CHECKS], [$enableval] ,[Enable stars density brute-force checks])
fi

# Check if ghost statistics are enabled
AC_ARG_ENABLE([ghost-statistics],
   [AS_HELP_STRING([--enable-ghost-statistics],
     [Gather statistics about the ghost iterations for hydro, stars and black holes in N bins @<:@N@:>@]
   )],
   [ghost_stats="$enableval"],
   [ghost_stats="no"]
)
if test "$ghost_stats" == "yes"; then
   AC_MSG_ERROR(Need to specify the number of bins when using --enable-ghost-statistics!)
elif test "$ghost_stats" != "no"; then
   AC_DEFINE_UNQUOTED([SWIFT_GHOST_STATS], [$enableval] ,[Enable ghost statistics for hydro, stars and black holes])
fi

# Check whether we want to switch on glass making
AC_ARG_ENABLE([glass-making],
   [AS_HELP_STRING([--enable-glass-making],
     [Activate the glass-making procedure by reversing the sign of gravity @<:@yes/no@:>@]
   )],
   [gravity_glass_making="$enableval"],
   [gravity_glass_making="no"]
)
if test "$gravity_glass_making" = "yes"; then
   AC_DEFINE([SWIFT_MAKE_GRAVITY_GLASS], 1, [Make the code run in a way to produce a glass file for gravity/cosmology])
fi

# Check if we want to zero the gravity forces for all particles below some ID.
AC_ARG_ENABLE([no-gravity-below-id],
   [AS_HELP_STRING([--enable-no-gravity-below-id=<N>],
     [Zeros the gravitational acceleration of all particles with an ID smaller than @<:@N@:>@]
   )],
   [no_gravity_below_id="$enableval"],
   [no_gravity_below_id="no"]
)
if test "$no_gravity_below_id" = "yes"; then
   AC_MSG_ERROR(Need to specify the ID below which particles get zero forces when using --enable-no-gravity-below-id!)
elif test "$no_gravity_below_id" != "no"; then
   AC_DEFINE_UNQUOTED([SWIFT_NO_GRAVITY_BELOW_ID], [$enableval] ,[Particles with smaller ID than this will have zero gravity forces])
fi

# Check if we want to use boundary particles.
AC_ARG_ENABLE([boundary-particles],
   [AS_HELP_STRING([--enable-boundary-particles=<N>],
     [Set all particles with an ID smaller than @<:@N@:>@ as boundary particles (i.e. receive zero gravity + hydro forces).]
   )],
   [boundary_particles="$enableval"],
   [boundary_particles="no"]
)
if test "$boundary_particles" = "yes"; then
   AC_MSG_ERROR(Need to specify the ID below which particles get zero forces when using --enable-boundary-particles!)
elif test "$boundary_particles" != "no"; then
   AC_DEFINE_UNQUOTED([SWIFT_NO_GRAVITY_BELOW_ID], [$enableval] ,[Particles with smaller ID than this will have zero gravity forces])
   AC_DEFINE_UNQUOTED([SWIFT_BOUNDARY_PARTICLES], [$enableval] ,[Particles with smaller ID than this will be considered as boundaries.])
fi

# Check if we want to use fixed boundary particles.
AC_ARG_ENABLE([fixed-boundary-particles],
   [AS_HELP_STRING([--enable-fixed-boundary-particles=<N>],
     [Set all particles with an ID smaller than @<:@N@:>@ as fixed boundary particles (i.e. receive zero gravity + hydro forces + zero velocity), this mode enables also --enable-boundary-particles and --enable-no-gravity-below-id.]
   )],
   [fixed_boundary_particles="$enableval"],
   [fixed_boundary_particles="no"]
)
if test "$fixed_boundary_particles" = "yes"; then
   AC_MSG_ERROR(Need to specify the ID below which particles get zero forces when using --enable-boundary-particles!)
elif test "$fixed_boundary_particles" != "no"; then
   AC_DEFINE_UNQUOTED([SWIFT_NO_GRAVITY_BELOW_ID], [$enableval] ,[Particles with smaller ID than this will have zero gravity forces])
   AC_DEFINE_UNQUOTED([SWIFT_BOUNDARY_PARTICLES], [$enableval] ,[Particles with smaller ID than this will be considered as boundaries.])
   AC_DEFINE_UNQUOTED([SWIFT_FIXED_BOUNDARY_PARTICLES], [$enableval] ,[Particles with smaller ID than this will be considered as boundaries.])
fi

# Check if fixed entropy is on for settling planetary initial conditions
AC_ARG_ENABLE([planetary-fixed-entropy],
   [AS_HELP_STRING([--enable-planetary-fixed-entropy],
     [Force entropies to stay fixed for settling planetary initial conditions @<:@yes/no@:>@]
   )],
   [planetary_fixed_entropy="$enableval"],
   [planetary_fixed_entropy="no"]
)
if test "$planetary_fixed_entropy" = "yes"; then
   AC_DEFINE([PLANETARY_FIXED_ENTROPY],1,[Enable planetary fixed entropy])
fi

# Check whether we have any of the ARM v8.1 tick timers
AX_ASM_ARM_PMCCNTR
AX_ASM_ARM_CNTVCT

# See if we want memuse reporting.
AC_ARG_ENABLE([memuse-reports],
   [AS_HELP_STRING([--enable-memuse-reports],
     [Output reports about significant memory allocations@<:@yes/no@:>@]
   )],
   [enable_memuse_reports="$enableval"],
   [enable_memuse_reports="no"]
)
if test "$enable_memuse_reports" = "yes"; then
   AC_DEFINE([SWIFT_MEMUSE_REPORTS],1,[Enable memory usage reports])
fi

# The system memory report depends on the presence of /proc/self/statm, i.e.
# a linux OS, check for that.
if test -f "/proc/self/statm"; then
   AC_DEFINE([SWIFT_MEMUSE_STATM],1,[Have /proc/self/statm capability])
fi

# Check if we want to make the dumper thread active.
AC_ARG_ENABLE([dumper],
   [AS_HELP_STRING([--enable-dumper],
     [Dump active tasks and memory use (if configured)@<:@yes/no@:>@]
   )],
   [enable_dumper="$enableval"],
   [enable_dumper="no"]
)
if test "$enable_dumper" = "yes"; then
   AC_DEFINE([SWIFT_DUMPER_THREAD],1,[Enable dumper thread])
fi

# See if we want mpi reporting.
AC_ARG_ENABLE([mpiuse-reports],
   [AS_HELP_STRING([--enable-mpiuse-reports],
     [Output reports about MPI tasks requests@<:@yes/no@:>@]
   )],
   [enable_mpiuse_reports="$enableval"],
   [enable_mpiuse_reports="no"]
)
if test "$enable_mpiuse_reports" = "yes"; then
   AC_DEFINE([SWIFT_MPIUSE_REPORTS],1,[Enable MPI task reports])
fi


# Define HAVE_POSIX_MEMALIGN if it works.
AX_FUNC_POSIX_MEMALIGN

#  Disable vectorisation for known compilers. This switches off optimizations
#  that could be enabled above, so in general should be appended. Slightly odd
#  implementation as want to describe as --disable-vec, but macro is enable
#  (there is no enable action).
AC_ARG_ENABLE([vec],
   [AS_HELP_STRING([--disable-vec],
     [Disable vectorization]
   )],
   [enable_vec="$enableval"],
   [enable_vec="yes"]
)

#  Disable hand written vectorisation. Slightly odd implementation as want
# to describe as --disable-hand-vec, but macro is enable (there is no enable action).
AC_ARG_ENABLE([hand-vec],
   [AS_HELP_STRING([--disable-hand-vec],
     [Disable intrinsic vectorization]
   )],
   [enable_hand_vec="$enableval"],
   [enable_hand_vec="yes"]
)

HAVEVECTORIZATION=0

# Only optimize if allowed, otherwise assume user will set CFLAGS as
# appropriate. Note argument check is done earlier so we can configure
# other options related to optimization.
if test "$enable_opt" = "yes" ; then

   # Choose the best flags for this compiler and architecture
   ac_test_CFLAGS="no"
   AX_CC_MAXOPT
   ac_test_CFLAGS="yes"

   # Choose the best flags for the gravity sub-library on this compiler and
   # architecture. Note we use OpenMP as a compiler hints for loop vectorization.
   GRAVITY_CFLAGS="$GRAVITY_CFLAGS $OPENMP_CFLAGS"
   if test "$ax_cv_c_compiler_vendor" = "intel"; then
      case "$icc_flags" in
      	 *CORE-AVX512*)
            GRAVITY_CFLAGS="$GRAVITY_CFLAGS -qopt-zmm-usage=high"
	    ;;
	 *)
	    AC_MSG_NOTICE([No additional flags needed for gravity on this platform])
	    ;;
      esac
   elif test "$ax_cv_c_compiler_vendor" = "oneapi"; then
      case "$icc_flags" in
         *CORE-AVX512*)
            GRAVITY_CFLAGS="$GRAVITY_CFLAGS -qopt-zmm-usage=high"
            ;;
         *)
            AC_MSG_NOTICE([No additional flags needed for gravity on this platform])
            ;;
      esac
   elif test "$ax_cv_c_compiler_vendor" = "gnu"; then
      if test "$gcc_handles_avx512" = "yes"; then
         case "$ax_cv_gcc_archflag" in
	    *skylake-avx512*)
               GRAVITY_CFLAGS="$GRAVITY_CFLAGS -mprefer-vector-width=512"
	       ;;
	    *)
	       AC_MSG_NOTICE([No additional flags needed for gravity on this platform])
	       ;;
         esac
      else
         AC_MSG_NOTICE([No additional flags needed for gravity on this platform])
      fi
   elif test "$ax_cv_c_compiler_vendor" = "clang"; then
      #  Could be a number of compilers. Check for aocc specific flags we want
      #  to use.
      AX_CHECK_COMPILE_FLAG("-zopt", [GRAVITY_CFLAGS="$GRAVITY_CFLAGS -fvectorize -zopt"])
      case "$ax_cv_gcc_archflag" in
	    *skylake-avx512*)
               GRAVITY_CFLAGS="$GRAVITY_CFLAGS -mprefer-vector-width=512"
	       ;;
	    *znver[[4-9]])
               GRAVITY_CFLAGS="$GRAVITY_CFLAGS -mprefer-vector-width=512"
               ;;
            *)
               :
            ;;
       esac
   else
      AC_MSG_WARN([Do not know what best gravity vectorization flags to choose for this compiler])
   fi
   AC_ARG_VAR([GRAVITY_CFLAGS], [C compiler flags added to the basic CFLAGS to compile
   				 the gravity-related files.])

   # Check SSE & AVX support (some overlap with AX_CC_MAXOPT).
   # Don't use the SIMD_FLAGS result with Intel compilers. The -x<code>
   # value from AX_CC_MAXOPT should be sufficient.
   AX_EXT
   if test "$SIMD_FLAGS" != ""; then
       if test "$ax_cv_c_compiler_vendor" != "intel"; then
           CFLAGS="$CFLAGS $SIMD_FLAGS"
       fi
   fi

   if test "$enable_vec" = "no"; then
      if test "$ax_cv_c_compiler_vendor" = "intel"; then
      	 CFLAGS="$CFLAGS -no-vec -no-simd"
      	 AC_MSG_RESULT([disabled Intel vectorization])
      elif test "$ax_cv_c_compiler_vendor" = "oneapi"; then
         CFLAGS="$CFLAGS -no-vec"
         AC_MSG_RESULT([disabled oneAPI vectorization])
      elif test "$ax_cv_c_compiler_vendor" = "gnu"; then
      	 CFLAGS="$CFLAGS -fno-tree-vectorize"
      	 AC_MSG_RESULT([disabled GCC vectorization])
      elif test "$ax_cv_c_compiler_vendor" = "clang"; then
         CFLAGS="$CFLAGS -fno-vectorize -fno-slp-vectorize"
         AC_MSG_RESULT([disabled clang vectorization])
      else
         AC_MSG_WARN([Do not know how to disable vectorization for this compiler])
      fi
   elif test "$enable_hand_vec" = "yes"; then
      AC_DEFINE([WITH_VECTORIZATION],1,[Enable hand-written vectorization])
      HAVEVECTORIZATION=1
   fi
fi
AM_CONDITIONAL([HAVEVECTORIZATION],[test -n "$HAVEVECTORIZATION"])

# Add address sanitizer options to flags, if requested. Only useful for GCC
# version 4.8 and later and clang.
AC_ARG_ENABLE([sanitizer],
   [AS_HELP_STRING([--enable-sanitizer],
     [Enable memory error detection using address sanitizer @<:@no/yes@:>@]
   )],
   [enable_san="$enableval"],
   [enable_san="no"]
)

if test "$enable_san" = "yes"; then
   if test "$ax_cv_c_compiler_vendor" = "gnu"; then
      AX_COMPARE_VERSION( $ax_cv_c_compiler_version, [ge], [4.8.0],
                          [enable_san="yes"], [enable_san="no"] )
   elif test "$ax_cv_c_compiler_vendor" = "clang"; then
      AX_COMPARE_VERSION( $ax_cv_c_compiler_version, [ge], [3.2.0],
                          [enable_san="yes"], [enable_san="no"] )
   fi
   if test "$enable_san" = "yes"; then
      CFLAGS="$CFLAGS -fsanitize=address -fno-omit-frame-pointer"
      AC_MSG_RESULT([Adding address sanitizer support... yes])

        # Check if we have access to the __lsan_ignore_object() call for
        # marking memory allocations as deliberately leaked.
        AC_LINK_IFELSE([AC_LANG_SOURCE([[
                           #include <stdlib.h>
                           #include <sanitizer/lsan_interface.h>
                           int main(int argc, char *argv[]) {
                              void *p = malloc(1);
                              __lsan_ignore_object(p);
                              return 0;
                           }]])],
           [AC_DEFINE(HAVE_LSAN_IGNORE_OBJECT, 1, [Have __lsan_ignore_object() call])],
           [AC_MSG_WARN([Sanitizer enabled but no __lsan_ignore_object()])])
   else
      AC_MSG_WARN([Compiler does not support address sanitizer option])
   fi
fi

# Add the undefined sanitizer option to flags. Only useful for GCC
# version 4.9 and later and clang to detected undefined code behaviour
# such as integer overflow and memory alignment issues.
AC_ARG_ENABLE([undefined-sanitizer],
   [AS_HELP_STRING([--enable-undefined-sanitizer],
     [Enable detection of code that causes undefined behaviour @<:@no/yes@:>@]
   )],
   [enable_ubsan="$enableval"],
   [enable_ubsan="no"]
)

if test "$enable_ubsan" = "yes"; then
   if test "$ax_cv_c_compiler_vendor" = "gnu"; then
      AX_COMPARE_VERSION( $ax_cv_c_compiler_version, [ge], [4.9.0],
                          [enable_ubsan="yes"], [enable_ubsan="no"] )
   elif test "$ax_cv_c_compiler_vendor" = "clang"; then
      AX_COMPARE_VERSION( $ax_cv_c_compiler_version, [ge], [3.7.0],
                          [enable_ubsan="yes"], [enable_ubsan="no"] )
   fi
   if test "$enable_ubsan" = "yes"; then
      CFLAGS="$CFLAGS -fsanitize=undefined"
      AC_MSG_RESULT([added undefined sanitizer support])
   else
      AC_MSG_WARN([Compiler does not support undefined sanitizer option])
   fi
fi


# MPI mesh gravity
AC_ARG_ENABLE([mpi-mesh-gravity],
	[AS_HELP_STRING([--enable-mpi-mesh-gravity],
		[enable parallel mesh gravity (requires FFTW MPI library) @<:@no/yes@:>@]
	)],
	[with_mpi_mesh_gravity="${enableval}"],
	[with_mpi_mesh_gravity="no"]
)
# Autoconf stuff.
AC_PROG_INSTALL
AC_PROG_MAKE_SET
AC_PROG_EGREP


# Check for the libraries we will need.
AC_CHECK_LIB(m,sqrt,,AC_MSG_ERROR(something is wrong with the math library!))

# Check for GSL. We test for this in the standard directories by default,
# and only disable if using --with-gsl=no or --without-gsl. When a value
# is given GSL must be found.
have_gsl="no"
AC_ARG_WITH([gsl],
    [AS_HELP_STRING([--with-gsl=PATH],
       [root directory where GSL is installed @<:@yes/no@:>@]
    )],
    [with_gsl="$withval"],
    [with_gsl="test"]
)
if test "x$with_gsl" != "xno"; then
   if test "x$with_gsl" != "xyes" -a "x$with_gsl" != "xtest" -a "x$with_gsl" != "x"; then
      GSL_LIBS="-L$with_gsl/lib -lgsl -lgslcblas"
      GSL_INCS="-I$with_gsl/include"
   else
      GSL_LIBS="-lgsl -lgslcblas"
      GSL_INCS=""
   fi
   #  GSL is not specified, so just check if we have it.
   if test "x$with_gsl" = "xtest"; then
      AC_CHECK_LIB([gslcblas],[cblas_dgemm],[have_gsl="yes"],[have_gsl="no"],$GSL_LIBS)
      if test "x$have_gsl" != "xno"; then
         AC_DEFINE([HAVE_LIBGSLCBLAS],1,[The GSL CBLAS library appears to be present.])
         AC_CHECK_LIB([gsl],[gsl_integration_qag],
            AC_DEFINE([HAVE_LIBGSL],1,[The GSL library appears to be present.]),
            [have_gsl="no"],$GSL_LIBS)
      fi
   else
      AC_CHECK_LIB([gslcblas],[cblas_dgemm],
         AC_DEFINE([HAVE_LIBGSLCBLAS],1,[The GSL CBLAS library appears to be present.]),
         AC_MSG_ERROR(something is wrong with the GSL CBLAS library!), $GSL_LIBS)
      AC_CHECK_LIB([gsl],[gsl_integration_qag],
         AC_DEFINE([HAVE_LIBGSL],1,[The GSL library appears to be present.]),
         AC_MSG_ERROR(something is wrong with the GSL library!), $GSL_LIBS)
      have_gsl="yes"
   fi
   if test "$have_gsl" = "no"; then
      GSL_LIBS=""
      GSL_INCS=""
   fi
fi
AC_SUBST([GSL_LIBS])
AC_SUBST([GSL_INCS])
AM_CONDITIONAL([HAVEGSL],[test -n "$GSL_LIBS"])

# Check for pthreads.
AX_PTHREAD([LIBS="$PTHREAD_LIBS $LIBS" CFLAGS="$CFLAGS $PTHREAD_CFLAGS"
    CC="$PTHREAD_CC" LDFLAGS="$LDFLAGS $PTHREAD_LIBS $LIBS"],
    AC_MSG_ERROR([Could not find a working version of
    the pthread library. Make sure you have the library and header files installed
    or use CPPFLAGS and LDFLAGS if the library is installed in a
    non-standard location.]))

# Check whether POSIX thread barriers are implemented (e.g. OSX does not have them)
have_pthread_barrier="no"
AC_CHECK_LIB(pthread, pthread_barrier_init,
	     have_pthread_barrier="yes",
	     AC_MSG_WARN(POSIX implementation does not have barriers. SWIFT will use home-made ones.))
if test "x$have_pthread_barrier" = "xyes"; then
  AC_DEFINE([HAVE_PTHREAD_BARRIERS], [1], [The posix library implements barriers])
fi

# Check whether POSIX file allocation functions exist (e.g. OSX does not have them)
AC_CHECK_LIB(pthread, posix_fallocate,
	     AC_DEFINE([HAVE_POSIX_FALLOCATE], [1], [The posix library implements file allocation functions.]),
	     AC_MSG_WARN(POSIX implementation does not have file allocation functions.))

# Check for METIS.
have_metis="no"
AC_ARG_WITH([metis],
    [AS_HELP_STRING([--with-metis=PATH],
       [root directory where METIS is installed @<:@yes/no@:>@]
    )],
    [with_metis="$withval"],
    [with_metis="no"]
)

METIS_LIBS=""
if test "x$with_metis" != "xno"; then

# Check if we have METIS.
   if test "x$with_metis" != "xyes" -a "x$with_metis" != "x"; then
      METIS_LIBS="-L$with_metis/lib -lmetis"
      METIS_INCS="-I$with_metis/include"
   else
      METIS_LIBS="-lmetis"
      METIS_INCS=""
   fi
   AC_CHECK_LIB([metis],[METIS_PartGraphKway], [have_metis="yes"],
                [have_metis="no"], $METIS_LIBS)

   #  Recent METIS releases have an external GKlib, test for that before
   # giving up. Assume sane and in the same directories.
   if test "x$have_metis" = "xno"; then
      if test "x$with_metis" != "xyes" -a "x$with_metis" != "x"; then
         METIS_LIBS="-L$with_metis/lib -lmetis -lGKlib"
         METIS_INCS="-I$with_metis/include"
      else
         METIS_LIBS="-lmetis -lGKlib"
         METIS_INCS=""
      fi
      AC_CHECK_LIB([metis],[METIS_PartGraphRecursive], [have_metis="yes"],
                   [have_metis="no"], $METIS_LIBS)
   fi

   if test "$have_metis" = "yes"; then
      AC_DEFINE([HAVE_METIS],1,[The METIS library is present.])
   else
      AC_MSG_ERROR("Failed to find a METIS library")
   fi
fi

AC_SUBST([METIS_LIBS])
AC_SUBST([METIS_INCS])
AM_CONDITIONAL([HAVEMETIS],[test -n "$METIS_LIBS"])

# Check for ParMETIS note we can have both as ParMETIS uses METIS.
have_parmetis="no"
AC_ARG_WITH([parmetis],
    [AS_HELP_STRING([--with-parmetis=PATH],
       [root directory where ParMETIS is installed @<:@yes/no@:>@]
    )],
    [with_parmetis="$withval"],
    [with_parmetis="no"]
)

if test "x$with_parmetis" != "xno"; then

# Check if we have ParMETIS.
   if test "x$with_parmetis" != "xyes" -a "x$with_parmetis" != "x"; then
      PARMETIS_LIBS="-L$with_parmetis/lib -lparmetis"
      PARMETIS_INCS="-I$with_parmetis/include"
   else
      PARMETIS_LIBS="-lparmetis"
      PARMETIS_INCS=""
   fi
   AC_CHECK_LIB([parmetis],[ParMETIS_V3_RefineKway], [have_parmetis="yes"],
                [have_parmetis="no"], $PARMETIS_LIBS)

# A build may use an external METIS library, check for that.
   if test "$have_parmetis" = "no"; then
      if test "x$with_parmetis" != "xyes" -a "x$with_parmetis" != "x"; then
         PARMETIS_LIBS="-L$with_parmetis/lib -lparmetis -lmetis"
         PARMETIS_INCS="-I$with_parmetis/include"
      else
         PARMETIS_LIBS="-lparmetis -lmetis"
         PARMETIS_INCS=""
      fi
      # Note use different function to avoid caching of first check.
      AC_CHECK_LIB([parmetis],[ParMETIS_V3_PartKway], [have_parmetis="yes"],
                   [have_parmetis="no"], [$METIS_LIBS $PARMETIS_LIBS])
   fi

# A build may use an external GKlib in later releases...
   if test "$have_parmetis" = "no"; then
      if test "x$with_parmetis" != "xyes" -a "x$with_parmetis" != "x"; then
         PARMETIS_LIBS="-L$with_parmetis/lib -lparmetis -lGKlib"
         PARMETIS_INCS="-I$with_parmetis/include"
      else
         PARMETIS_LIBS="-lparmetis -lGKlib"
         PARMETIS_INCS=""
      fi
      # Note use different function to avoid caching of first check.
      AC_CHECK_LIB([parmetis],[ParMETIS_V3_PartGeom], [have_parmetis="yes"],
                   [have_parmetis="no"], [$METIS_LIBS $PARMETIS_LIBS])

   fi
   if test "$have_parmetis" = "yes"; then
      AC_DEFINE([HAVE_PARMETIS],1,[The ParMETIS library is present.])
   else
      AC_MSG_ERROR("Failed to find a ParMETIS library")
   fi
fi

AC_SUBST([PARMETIS_LIBS])
AC_SUBST([PARMETIS_INCS])
AM_CONDITIONAL([HAVEPARMETIS],[test -n "$PARMETIS_LIBS"])

# METIS fixed width integer printing can require this, so define. Only needed
# for some non C99 compilers, i.e. C++ pre C++11.
AH_VERBATIM([__STDC_FORMAT_MACROS],
            [/* Needed to get PRIxxx macros from stdint.h when not using C99 */
#ifndef __STDC_FORMAT_MACROS
#define __STDC_FORMAT_MACROS 1
#endif])

# Check for FFTW. We test for this in the standard directories by default,
# and only disable if using --with-fftw=no or --without-fftw. When a value
# is given FFTW must be found.
# If FFTW is found, we check whether this is the threaded or openmp version.
have_fftw="no"
have_mpi_fftw="no"
have_threaded_fftw="no"
have_openmp_fftw="no"
AC_ARG_WITH([fftw],
    [AS_HELP_STRING([--with-fftw=PATH],
       [root directory where fftw is installed @<:@yes/no@:>@]
    )],
    [with_fftw="$withval"],
    [with_fftw="test"]
)
if test "x$with_fftw" != "xno"; then

   # Was FFTW's location specifically given?
   if test "x$with_fftw" != "xyes" -a "x$with_fftw" != "xtest" -a "x$with_fftw" != "x"; then
      FFTW_LIBS="-L$with_fftw/lib -lfftw3"
      FFTW_INCS="-I$with_fftw/include"
   else
      FFTW_LIBS="-lfftw3"
      FFTW_INCS=""
   fi

   #  FFTW is not specified, so just check if we have it.
   if test "x$with_fftw" = "xtest"; then
      AC_CHECK_LIB([fftw3],[fftw_malloc],[have_fftw="yes"],[have_fftw="no"],$FFTW_LIBS)
      if test "x$have_fftw" != "xno"; then
      	 AC_DEFINE([HAVE_FFTW],1,[The FFTW library appears to be present.])
      fi
   # FFTW was specified, check that it was a valid location.
   else
      AC_CHECK_LIB([fftw3],[fftw_malloc],
         AC_DEFINE([HAVE_FFTW],1,[The FFTW library appears to be present.]),
         AC_MSG_ERROR(something is wrong with the FFTW library!), $FFTW_LIBS)
      have_fftw="yes"
   fi

   # FFTW was requested not to be used.
   if test "$have_fftw" = "no"; then
      FFTW_LIBS=""
      FFTW_INCS=""
   fi

   # Now, check whether we have the threaded version of FFTW
   if test "x$have_fftw" = "xyes"; then

      # Was FFTW's location specifically given?
      if test "x$with_fftw" != "xyes" -a "x$with_fftw" != "xtest" -a "x$with_fftw" != "x"; then
        FFTW_THREADED_LIBS="-L$with_fftw/lib -lfftw3_threads -lfftw3"
        FFTW_THREADED_INCS="-I$with_fftw/include"
      else
        FFTW_THREADED_LIBS="-lfftw3_threads -lfftw3"
        FFTW_THREADED_INCS=""
      fi

      # Verify that the library is threaded
      AC_CHECK_LIB([fftw3],[fftw_init_threads],[have_threaded_fftw="yes"],
      		   [have_threaded_fftw="no"], $FFTW_THREADED_LIBS)

      # If found, update things
      if test "x$have_threaded_fftw" = "xyes"; then
         AC_DEFINE([HAVE_THREADED_FFTW],1,[The threaded FFTW library appears to be present.])
         FFTW_LIBS=$FFTW_THREADED_LIBS
         FFTW_INCS=$FFTW_THREADED_INCS

      else

         # Same checks for OpenMP if preferred threaded failed.
         if test "x$with_fftw" != "xyes" -a "x$with_fftw" != "xtest" -a "x$with_fftw" != "x"; then
            FFTW_OPENMP_LIBS="-L$with_fftw/lib -lfftw3_omp -lfftw3"
            FFTW_OPENMP_INCS="-I$with_fftw/include"
         else
            FFTW_OPENMP_LIBS="-lfftw3_omp -lfftw3"
            FFTW_OPENMP_INCS=""
         fi

         # Verify that the library works. Note requires AX_OPENMP called above.
         old_CFLAGS=$CFLAGS
         CFLAGS="$CFLAGS $OPENMP_CFLAGS"
         AC_CHECK_LIB([fftw3],[fftw_init_threads],[have_openmp_fftw="yes"],
		      [have_openmp_fftw="no"], $FFTW_OPENMP_LIBS)

         # If found, update things
         if test "x$have_openmp_fftw" = "xyes"; then
            # Note OpenMP and pthreads use mostly the same calls, so define both.
            AC_DEFINE([HAVE_THREADED_FFTW],1,[The threaded OpenMP FFTW library appears to be present.])
            AC_DEFINE([HAVE_OPENMP_FFTW],1,[The OpenMP FFTW library appears to be present.])
            FFTW_LIBS=$FFTW_OPENMP_LIBS
            FFTW_INCS=$FFTW_OPENMP_INCS
         else
            # Put CFLAGS back.
            CFLAGS=$old_CFLAGS
         fi
      fi

   fi

   # If MPI mesh gravity is not disabled, check whether we have the MPI version of FFTW
   if test "x$enable_mpi" = "xyes" -a "x$with_mpi_mesh_gravity" != "xno"; then
      # Was FFTW's location specifically given?
      if test "x$with_fftw" != "xyes" -a "x$with_fftw" != "xtest" -a "x$with_fftw" != "x"; then
         FFTW_MPI_LIBS="-L$with_fftw/lib -lfftw3_mpi -lfftw3"
         FFTW_MPI_INCS="-I$with_fftw/include"
      else
         FFTW_MPI_LIBS="-lfftw3_mpi -lfftw3"
         FFTW_MPI_INCS=""
      fi

      # Verify that the library has MPI support
      AC_CHECK_LIB([fftw3],[fftw_mpi_init],[have_mpi_fftw="yes"],
                   [have_mpi_fftw="no"], $FFTW_MPI_LIBS)

      # If found, update things. Don't add MPI flags to FFTW_*_LIBS etc because
      # we don't want to link the MPI library into the non-MPI swift executable.
      if test "x$have_mpi_fftw" = "xyes"; then
         AC_DEFINE([HAVE_MPI_FFTW],1,[The MPI FFTW library appears to be present.])
      else
         if test "x$with_mpi_mesh_gravity" = "xyes" ; then
            AC_MSG_ERROR("Unable to find FFTW MPI library for MPI mesh gravity")
         fi
      fi
   fi
fi

AC_ARG_WITH([arm-fftw],
    [AS_HELP_STRING([--with-arm-fftw=PATH],
      [root directory where arm fft library is installed @<:@yes/no@:>@]
    )],
    [with_arm_fftw="$withval"],
    [with_arm_fftw=no]
)
have_arm_fftw="no"
if test "x$with_arm_fftw" != "xno"; then

   # Was FFTW's location specifically given?
   if test "x$with_arm_fftw" != "xyes" -a "x$with_arm_fftw" != "xtest" -a "x$with_arm_fftw" != "x"; then
      FFTW_LIBS="-L$with_arm_fftw/lib -larmpl_lp64"
      FFTW_INCS="-I$with_arm_fftw/include"
   else
      FFTW_LIBS="-larmpl_lp64"
      FFTW_INCS=""
   fi

   #  FFTW is not specified, so just check if we have it.
   if test "x$with_arm_fftw" = "xtest"; then
      AC_CHECK_LIB([armpl_lp64],[fftw_malloc],[have_fftw="yes"],[have_fftw="no"],$FFTW_LIBS)
      if test "x$have_arm_fftw" != "xno"; then
      	 AC_DEFINE([HAVE_FFTW],1,[The FFTW library appears to be present.])
      fi
   # FFTW was specified, check that it was a valid location.
   else
      AC_CHECK_LIB([armpl_lp64],[fftw_malloc],
         AC_DEFINE([HAVE_FFTW],1,[The FFTW library appears to be present.]),
         AC_MSG_ERROR(something is wrong with the FFTW library!), $FFTW_LIBS)
   fi

   # FFTW was requested not to be used.
   if test "$have_arm_fftw" = "no"; then
      FFTW_LIBS=""
      FFTW_INCS=""
   fi

   # Now, check whether we have the threaded version of FFTW
   if test "x$have_arm_fftw" = "xyes"; then

      # Was FFTW's location specifically given?
      if test "x$with_arm_fftw" != "xyes" -a "x$with_arm_fftw" != "xtest" -a "x$with_arm_fftw" != "x"; then
        FFTW_THREADED_LIBS="-L$with_arm_fftw/lib -larmpl_lp64_threads -larmpl_lp64"
        FFTW_THREADED_INCS="-I$with_arm_fftw/include"
      else
        FFTW_THREADED_LIBS="-larmpl_lp64_threads -larmpl_lp64"
        FFTW_THREADED_INCS=""
      fi

      # Verify that the library is threaded
      AC_CHECK_LIB([armpl_lp64],[fftw_init_threads],[have_threaded_fftw="yes"],
                  [have_threaded_fftw="no"], $FFTW_THREADED_LIBS)

      # If found, update things
      if test "x$have_threaded_fftw" = "xyes"; then
         AC_DEFINE([HAVE_THREADED_FFTW],1,[The threaded FFTW library appears to be present.])
         FFTW_LIBS=$FFTW_THREADED_LIBS
         FFTW_INCS=$FFTW_THREADED_INCS
         have_fftw="yes - ARM - threaded"
      fi
   fi
fi
AC_SUBST([FFTW_LIBS])
AC_SUBST([FFTW_INCS])
AM_CONDITIONAL([HAVEFFTW],[test -n "$FFTW_LIBS"])

AC_SUBST([FFTW_MPI_LIBS])
AC_SUBST([FFTW_MPI_INCS])
AM_CONDITIONAL([HAVEMPIFFTW],[test -n "$FFTW_MPI_LIBS"])

#  Check for -lprofiler usually part of the gperftools along with tcmalloc.
have_profiler="no"
AC_ARG_WITH([profiler],
   [AS_HELP_STRING([--with-profiler=PATH],
      [use cpu profiler library or specify the directory with lib @<:@yes/no@:>@]
   )],
   [with_profiler="$withval"],
   [with_profiler="no"]
)
if test "x$with_profiler" != "xno"; then
   if test "x$with_profiler" != "xyes" -a "x$with_profiler" != "x"; then
      proflibs="-L$with_profiler -lprofiler"
   else
      proflibs="-lprofiler"
   fi
   AC_CHECK_LIB([profiler],[ProfilerFlush],
    [have_profiler="yes"
      AC_DEFINE([WITH_PROFILER],1,[Link against the gperftools profiling library.])],
    [have_profiler="no"], $proflibs)

   if test "$have_profiler" = "yes"; then
      PROFILER_LIBS="$proflibs"
   else
      PROFILER_LIBS=""
   fi
fi
AC_SUBST([PROFILER_LIBS])
AM_CONDITIONAL([HAVEPROFILER],[test -n "$PROFILER_LIBS"])

# Check for special allocators
have_special_allocator="no"

#  Check for tcmalloc a fast malloc that is part of the gperftools.
have_tcmalloc="no"
AC_ARG_WITH([tcmalloc],
   [AS_HELP_STRING([--with-tcmalloc=PATH],
      [use tcmalloc library or specify the directory with lib @<:@yes/no@:>@]
   )],
   [with_tcmalloc="$withval"],
   [with_tcmalloc="no"]
)
if test "x$with_tcmalloc" != "xno" -a "x$have_special_allocator" != "xno"; then
   AC_MSG_ERROR("Cannot activate more than one alternative malloc library")
fi

if test "x$with_tcmalloc" != "xno"; then
   if test "x$with_tcmalloc" != "xyes" -a "x$with_tcmalloc" != "x"; then
      tclibs="-L$with_tcmalloc -ltcmalloc"
   else
      tclibs="-ltcmalloc"
   fi
   AC_CHECK_LIB([tcmalloc],[tc_cfree],[have_tcmalloc="yes"],[have_tcmalloc="no"],
                $tclibs)

   #  Could just have the minimal version.
   if test "$have_tcmalloc" = "no"; then
      if test "x$with_tcmalloc" != "xyes" -a "x$with_tcmalloc" != "x"; then
         tclibs="-L$with_tcmalloc -ltcmalloc_minimal"
      else
         tclibs="-ltcmalloc_minimal"
      fi
      AC_CHECK_LIB([tcmalloc],[tc_cfree],[have_tcmalloc="yes"],[have_tcmalloc="no"],
                   $tclibs)
   fi

   if test "$have_tcmalloc" = "yes"; then
      TCMALLOC_LIBS="$tclibs"

      AC_DEFINE([HAVE_TCMALLOC],1,[The tcmalloc library appears to be present.])

      have_special_allocator="tcmalloc"

      # Prevent compilers that replace the calls with built-ins (GNU 99) from doing so.
      case "$ax_cv_c_compiler_vendor" in
        intel | gnu | clang | oneapi)
             CFLAGS="$CFLAGS -fno-builtin-malloc -fno-builtin-calloc -fno-builtin-realloc -fno-builtin-free"
          ;;
      esac

   else
      TCMALLOC_LIBS=""
   fi
fi
AC_SUBST([TCMALLOC_LIBS])
AM_CONDITIONAL([HAVETCMALLOC],[test -n "$TCMALLOC_LIBS"])

#  Check for jemalloc another fast malloc that is good with contention.
have_jemalloc="no"
AC_ARG_WITH([jemalloc],
   [AS_HELP_STRING([--with-jemalloc=PATH],
      [use jemalloc library or specify the directory with lib @<:@yes/no@:>@]
   )],
   [with_jemalloc="$withval"],
   [with_jemalloc="no"]
)
if test "x$with_jemalloc" != "xno" -a "x$have_special_allocator" != "xno"; then
   AC_MSG_ERROR("Cannot activate more than one alternative malloc library")
fi

if test "x$with_jemalloc" != "xno"; then
   if test "x$with_jemalloc" != "xyes" -a "x$with_jemalloc" != "x"; then
      jelibs="-L$with_jemalloc -ljemalloc"
   else
      jelibs="-ljemalloc"
   fi
   AC_CHECK_LIB([jemalloc],[malloc_usable_size],[have_jemalloc="yes"],[have_jemalloc="no"],
                $jelibs)

   if test "$have_jemalloc" = "yes"; then
      JEMALLOC_LIBS="$jelibs"

      AC_DEFINE([HAVE_JEMALLOC],1,[The jemalloc library appears to be present.])

      have_special_allocator="jemalloc"

      # Prevent compilers that replace the regular calls with built-ins (GNU 99) from doing so.
      case "$ax_cv_c_compiler_vendor" in
        intel | gnu | clang | oneapi)
             CFLAGS="$CFLAGS -fno-builtin-malloc -fno-builtin-calloc -fno-builtin-realloc -fno-builtin-free"
          ;;
      esac

   else
      JEMALLOC_LIBS=""
   fi
fi
AC_SUBST([JEMALLOC_LIBS])
AM_CONDITIONAL([HAVEJEMALLOC],[test -n "$JEMALLOC_LIBS"])

#  Check for tbbmalloc, Intel's fast and parallel allocator
have_tbbmalloc="no"
AC_ARG_WITH([tbbmalloc],
   [AS_HELP_STRING([--with-tbbmalloc=PATH],
      [use tbbmalloc library or specify the directory with lib @<:@yes/no@:>@]
   )],
   [with_tbbmalloc="$withval"],
   [with_tbbmalloc="no"]
)
if test "x$with_tbbmalloc" != "xno" -a "x$have_special_allocator" != "xno"; then
   AC_MSG_ERROR("Cannot activate more than one alternative malloc library")
fi

if test "x$with_tbbmalloc" != "xno"; then
   if test "x$with_tbbmalloc" != "xyes" -a "x$with_tbbmalloc" != "x"; then
      tbblibs="-L$with_tbbmalloc -ltbbmalloc_proxy -ltbbmalloc"
   else
      tbblibs="-ltbbmalloc_proxy -ltbbmalloc"
   fi
   AC_CHECK_LIB([tbbmalloc],[scalable_malloc],[have_tbbmalloc="yes"],[have_tbbmalloc="no"],
                $tbblibs)

   if test "$have_tbbmalloc" = "yes"; then
      TBBMALLOC_LIBS="$tbblibs"

      AC_DEFINE([HAVE_TBBMALLOC],1,[The TBBmalloc library appears to be present.])

      have_special_allocator="TBBmalloc"

      # Prevent compilers that replace the calls with built-ins (GNU 99) from doing so.
      case "$ax_cv_c_compiler_vendor" in
        intel | gnu | clang | oneapi)
             CFLAGS="$CFLAGS -fno-builtin-malloc -fno-builtin-calloc -fno-builtin-realloc -fno-builtin-free"
          ;;
      esac

   else
      TBBMALLOC_LIBS=""
   fi
fi
AC_SUBST([TBBMALLOC_LIBS])
AM_CONDITIONAL([HAVETBBMALLOC],[test -n "$TBBMALLOC_LIBS"])

# check for a random seed
AC_ARG_WITH([random-seed],
    [AS_HELP_STRING([--with-random-seed=SHORT INT],
       [Set the random seed.]
    )],
    [with_random_seed="$withval"],
    [with_random_seed="0"]
)
AC_DEFINE_UNQUOTED([SWIFT_RANDOM_SEED_XOR], [$with_random_seed],[Value of the random seed.])


# Check for HDF5. This is required.
AX_LIB_HDF5
if test "$with_hdf5" != "yes"; then
    AC_MSG_ERROR([Could not find a working HDF5 library])
fi

# We want to know if this HDF5 supports MPI and whether we should use it.
# The default is to use MPI support if it is available, i.e. this is
# a parallel HDF5.
have_parallel_hdf5="no"
if test "$with_hdf5" = "yes"; then
    AC_ARG_ENABLE([parallel-hdf5],
       [AS_HELP_STRING([--enable-parallel-hdf5],
         [Enable parallel HDF5 library MPI functions if available. @<:@yes/no@:>@]
       )],
       [enable_parallel_hdf5="$enableval"],
       [enable_parallel_hdf5="yes"]
    )

    if test "$enable_parallel_hdf5" = "yes"; then
        AC_MSG_CHECKING([for HDF5 parallel support])

	# Check if the library is capable, the header should define H5_HAVE_PARALLEL.
        old_CPPFLAGS="$CPPFLAGS"
        CPPFLAGS="$CPPFLAGS $HDF5_CPPFLAGS"
        AC_COMPILE_IFELSE([AC_LANG_SOURCE([[
        #include "hdf5.h"
        #ifndef H5_HAVE_PARALLEL
        # error macro not defined
        #endif
        ]])], [parallel="yes"], [parallel="no"])
        if test "$parallel" = "yes"; then
            have_parallel_hdf5="yes"
            AC_DEFINE([HAVE_PARALLEL_HDF5],1,[HDF5 library supports parallel access])
        fi
        AC_MSG_RESULT($parallel)
        CPPFLAGS="$old_CPPFLAGS"
    fi
fi
AM_CONDITIONAL([HAVEPARALLELHDF5],[test "$have_parallel_hdf5" = "yes"])

# Check for grackle.
have_grackle="no"
AC_ARG_WITH([grackle],
    [AS_HELP_STRING([--with-grackle=PATH],
       [root directory where grackle is installed @<:@yes/no@:>@]
    )],
    [with_grackle="$withval"],
    [with_grackle="no"]
)
if test "x$with_grackle" != "xno"; then
   AC_PROG_FC
   AC_FC_LIBRARY_LDFLAGS
   if test "x$with_grackle" != "xyes" -a "x$with_grackle" != "x"; then
      GRACKLE_LIBS="-L$with_grackle/lib -lgrackle"
      GRACKLE_INCS="-I$with_grackle/include -DOMIT_LEGACY_INTERNAL_GRACKLE_FUNC"
   else
      GRACKLE_LIBS="-lgrackle"
      GRACKLE_INCS=""
   fi

   have_grackle="yes"

   # AS_VAR_APPEND([GRACKLE_LIBS], ["$FCLIBS"])

   AC_CHECK_LIB(
      [grackle],
      [initialize_chemistry_data],
      [AC_DEFINE([HAVE_GRACKLE],1,[The GRACKLE library appears to be present.])
        AC_DEFINE([CONFIG_BFLOAT_8],1,[Use doubles in grackle])
      ],
      [AC_MSG_ERROR(Cannot find grackle library! Please consult the documentation for specific version required.)],
      [$GRACKLE_LIBS])

   AC_CHECK_LIB(
      [grackle],
      [set_velocity_units],
      [ : ], # : means do nothing. Leaving this argument empty triggers AC default behaviour, which breaks stuff down the line.
      [AC_MSG_ERROR(Wrong grackle library version. Please consult the documentation for specifics.)],
      [$GRACKLE_LIBS])

   AC_CHECK_LIB(
      [grackle],
      [get_grackle_version],
      [ : ], # : means do nothing
      [AC_MSG_ERROR(Wrong grackle library version. Please consult the documentation for specifics.)],
      [$GRACKLE_LIBS])


fi
AC_SUBST([GRACKLE_LIBS])
AC_SUBST([GRACKLE_INCS])
AM_CONDITIONAL([HAVEGRACKLE],[test -n "$GRACKLE_LIBS"])

# Check for VELOCIraptor, non-MPI.
have_velociraptor="no"
AC_ARG_WITH([velociraptor],
    [AS_HELP_STRING([--with-velociraptor=PATH],
       [Directory where velociraptor library exists @<:@yes/no@:>@]
    )],
    [with_velociraptor="$withval"],
    [with_velociraptor="no"]
)
if test "x$with_velociraptor" != "xno"; then
   if test "x$with_velociraptor" != "xyes" -a "x$with_velociraptor" != "x"; then
      VELOCIRAPTOR_LIBS="-L$with_velociraptor -lvelociraptor -lstdc++ -lhdf5"
      CFLAGS="$CFLAGS $OPENMP_CFLAGS"
   else
      VELOCIRAPTOR_LIBS=""
   fi

   have_velociraptor="yes"
   AS_VAR_APPEND([VELOCIRAPTOR_LIBS], ["$FCLIBS"])

   AC_CHECK_LIB(
      [velociraptor],
      [InitVelociraptor],
      [AC_DEFINE([HAVE_VELOCIRAPTOR],1,[The non-MPI VELOCIraptor library appears to be present.])],
      [AC_MSG_ERROR(Cannot find non-MPI VELOCIraptor library at $with_velociraptor or incompatible HDF5 library loaded.)],
      [$VELOCIRAPTOR_LIBS $HDF5_LDFLAGS $HDF5_LIBS $GSL_LIBS]
   )
fi
AC_SUBST([VELOCIRAPTOR_LIBS])
AM_CONDITIONAL([HAVEVELOCIRAPTOR],[test -n "$VELOCIRAPTOR_LIBS"])

# Now that we found VELOCIraptor, let's check how it was compiled.
if test "$have_velociraptor" = "yes"; then
    AC_CHECK_LIB(
       [velociraptor],
       [VR_NOMASS],
       [AC_DEFINE([HAVE_VELOCIRAPTOR_WITH_NOMASS],1,[The VELOCIraptor library has been compiled with the NOMASS option. Only useful if running a uniform box.])],
       [AC_MSG_RESULT(VELOCIraptor not compiled to so as to *not* store masses per particle.)],
       [$VELOCIRAPTOR_LIBS $HDF5_LDFLAGS $HDF5_LIBS $GSL_LIBS]
    )
fi

#  Check for MPI VELOCIraptor, same as above.
have_mpi_velociraptor="no"
AC_ARG_WITH([velociraptor-mpi],
    [AS_HELP_STRING([--with-velociraptor-mpi=PATH],
       [Directory where MPI version of velociraptor library exists @<:@yes/no@:>@]
    )],
    [with_mpi_velociraptor="$withval"],
    [with_mpi_velociraptor="no"]
)
if test "x$with_mpi_velociraptor" != "xno"; then
   if test "x$with_mpi_velociraptor" != "xyes" -a "x$with_mpi_velociraptor" != "x"; then
      VELOCIRAPTOR_MPI_LIBS="-L$with_mpi_velociraptor -lvelociraptor -lmpi -lstdc++ -lhdf5"
      CFLAGS="$CFLAGS -fopenmp"
   else
      VELOCIRAPTOR_MPI_LIBS=""
   fi

   have_mpi_velociraptor="yes"
   AS_VAR_APPEND([VELOCIRAPTOR_MPI_LIBS], ["$FCLIBS"])

   AC_CHECK_LIB(
      [velociraptor],
      [InitVelociraptor],
      [AC_DEFINE([HAVE_MPI_VELOCIRAPTOR],1,[The MPI VELOCIraptor library appears to be present.])],
      [AC_MSG_ERROR(Cannot find MPI VELOCIraptor library at $with_mpi_velociraptor or incompatible HDF5 library loaded.)],
      [$VELOCIRAPTOR_MPI_LIBS $HDF5_LDFLAGS $HDF5_LIBS $GSL_LIBS]
   )
fi
AC_SUBST([VELOCIRAPTOR_MPI_LIBS])
AM_CONDITIONAL([HAVEVELOCIRAPTOR],[test -n "$VELOCIRAPTOR_MPI_LIBS"])

# Let's check how this one was compiled.
if test "$have_mpi_velociraptor" = "yes"; then
    AC_CHECK_LIB(
       [velociraptor],
       [VR_NOMASS],
       [AC_DEFINE([HAVE_VELOCIRAPTOR_WITH_NOMASS],1,[The MPI VELOCIraptor library has been compiled with the NOMASS option. Only useful if running a uniform box.])],
       [AC_MSG_RESULT(VELOCIraptor not compiled to so as to *not* store masses per particle.)],
       [$VELOCIRAPTOR_MPI_LIBS $HDF5_LDFLAGS $HDF5_LIBS $GSL_LIBS]
    )
fi

# If we have one library, but not the other then use that for both.
if test "$have_mpi_velociraptor" = "yes" -a "$have_velociraptor" != "yes"; then
   VELOCIRAPTOR_LIBS="$VELOCIRAPTOR_MPI_LIBS"
   AC_SUBST([VELOCIRAPTOR_LIBS])
elif test "$have_velociraptor" = "yes" -a "$have_mpi_velociraptor" != "yes"; then
   VELOCIRAPTOR_MPI_LIBS="$VELOCIRAPTOR_LIBS"
   AC_SUBST([VELOCIRAPTOR_MPI_LIBS])
fi

# Check for dummy VELOCIraptor.
AC_ARG_ENABLE([dummy-velociraptor],
    [AS_HELP_STRING([--enable-dummy-velociraptor],
       [Enable dummy velociraptor compilation @<:@yes/no@:>@]
    )],
    [enable_dummy_velociraptor="$enableval"],
    [enable_dummy_velociraptor="no"]
)

if test "$enable_dummy_velociraptor" = "yes"; then
  have_velociraptor="yes"

  AC_DEFINE(HAVE_VELOCIRAPTOR,1,[The VELOCIraptor library appears to be present.])
  AC_DEFINE(HAVE_DUMMY_VELOCIRAPTOR,1,[The dummy VELOCIraptor library is present.])
fi

# Check if we should be writing out most bound "orphan" particles from Velociraptor
AC_ARG_ENABLE([velociraptor-orphans],
    [AS_HELP_STRING([--enable-velociraptor-orphans],
       [Enable output of orphan particles @<:@yes/no@:>@]
    )],
    [enable_velociraptor_orphans="$enableval"],
    [enable_velociraptor_orphans="no"]
)
if test "$enable_velociraptor_orphans" = "yes"; then
   AC_DEFINE([HAVE_VELOCIRAPTOR_ORPHANS], 1, [Orphan particles should be written out])
fi

# Check if lightcone output is on.
AC_ARG_ENABLE([lightcone],
   [AS_HELP_STRING([--enable-lightcone],
     [Activate lightcone outputs.],
   )],
   [enable_lightcone="$enableval"],
   [enable_lightcone="no"]
)
if test "$enable_lightcone" = "yes"; then
   # Check for healpix for lightcone maps. May require cfitsio
   # This sets CHEALPIX_LIBS and CHEALPIX_CFLAGS and #defines HAVE_CHEALPIX.
   # It also adds a --with-cfitsio flag in case cfitsio is installed in a
   # different location from healpix.
   GV_FIND_LIBRARY([cfitsio], [CFITSIO], [cfitsio], [cfitsio], [ffclos])
   TMP_LIBS=${LIBS}
   LIBS="${CFITSIO_LIBS} ${LIBS}"
   GV_FIND_LIBRARY([chealpix], [CHEALPIX], [chealpix], [chealpix], [ang2vec])
   LIBS=${TMP_LIBS}
   have_chealpix=${USE_CHEALPIX}
   CHEALPIX_LIBS="${CHEALPIX_LIBS} ${CFITSIO_LIBS}"
   AC_DEFINE([WITH_LIGHTCONE], 1, [Enable lightcone outputs])
   if test "$have_chealpix" != "yes"; then
      AC_MSG_ERROR([Lightcone output requires the HEALPix C API. Please configure with --with-chealpix.])
   fi
   # Also need to make sure we have GSL if we're making lightcones
   if test "$have_gsl" != "yes"; then
      AC_MSG_ERROR([Lightcone output requires GSL. Please configure with --with-gsl.])
   fi
else
   have_chealpix="no"
fi

# Check for floating-point exception trapping support.
#
# We do not allow this to be enabled when optimizing as compilers do operations
# which are unsafe for speed. This can result in FPEs on valid vector
# operations when additional padding is used. This has been seen on clang and
# GCC based compilers.
if test "$enable_opt" != "yes"; then
   if test "$ax_cv_c_compiler_vendor" != "oneapi"; then
      AC_CHECK_FUNC(feenableexcept, AC_DEFINE([HAVE_FE_ENABLE_EXCEPT],[1],
         [Defined if floating-point exceptions can be trapped.]))
   else
      #  Default optimization for Intel is too high , -O2, so we also need
      #  to have debugging enabled which uses -O0 as well.
      if test "$ax_enable_debug" != "no"; then
         AC_CHECK_FUNC(feenableexcept, AC_DEFINE([HAVE_FE_ENABLE_EXCEPT],[1],
            [Defined if floating-point exceptions can be trapped.]))
      fi
   fi
fi

# Check for setaffinity.
AC_CHECK_FUNC(pthread_setaffinity_np, AC_DEFINE([HAVE_SETAFFINITY],[1],
    [Defined if pthread_setaffinity_np exists.]) )
AM_CONDITIONAL(HAVESETAFFINITY,
    [test "$ac_cv_func_pthread_setaffinity_np" = "yes"])

# If available check for NUMA as well. There is a problem with the headers of
# this library, mainly that they do not pass the strict prototypes check when
# installed outside of the system directories. So we actually do this check
# in two phases. The basic ones first (before strict-prototypes is added to CFLAGS).
have_numa="no"
AC_ARG_WITH([numa],
    [AS_HELP_STRING([--with-numa=PATH],
       [Directory where the NUMA library exists @<:@yes/no@:>@]
    )],
    [with_numa="$withval"],
    [with_numa="yes"]
)
if test "$ac_cv_func_pthread_setaffinity_np" = "yes" -a "x$with_numa" != "xno"; then

    if test "x$with_numa" != "xyes" -a "x$with_numa" != "x"; then
        NUMA_LIBS="-L$with_numa/lib -lnuma"
        NUMA_INCS="-I$with_numa/include"
    else
        NUMA_LIBS="-lnuma"
        NUMA_INCS=""
    fi

    #  Test for header file.
    old_CPPFLAGS="$CPPFLAGS"
    CPPFLAGS="$CPPFLAGS $NUMA_INCS"
    AC_CHECK_HEADER([numa.h])
    CPPFLAGS="$old_CPPFLAGS"
    if test "$ac_cv_header_numa_h" = "yes"; then

        #  If NUMA location is specified check if we have it.
        if test "x$with_numa" != "xyes" -a "x$with_numa" != "x"; then
            AC_CHECK_LIB([numa],[numa_available],
                AC_DEFINE([HAVE_LIBNUMA],1,[The NUMA library appears to be present.]),
                AC_MSG_ERROR(something is wrong with the NUMA library!), $NUMA_LIBS)
            have_numa="yes"
        else
            AC_CHECK_LIB([numa],[numa_available],[have_numa="yes"],[have_numa="no"],$NUMA_LIBS)
            if test "x$have_numa" != "xno"; then
                AC_DEFINE([HAVE_LIBNUMA],1,[The NUMA library appears to be present.])
            fi
        fi
    fi

    #  We can live without this.
    if test "$have_numa" = "no"; then
       NUMA_LIBS=""
    fi
fi
AC_SUBST([NUMA_LIBS])



# Check for Sundials (required for the SPHM1RT library).
# There is a problems with the headers of this library
# as they do not pass the strict prototypes check when
# installed outside of the system directories. So we
# need to do this check in two phases.
have_sundials="no"
SUNDIALS_LIBS=""
SUNDIALS_INCS=""
AC_ARG_WITH([sundials],
    [AS_HELP_STRING([--with-sundials=PATH],
       [root directory where sundials is installed @<:@yes/no@:>@]
    )],
    [with_sundials="$withval"],
    [with_sundials="no"]
)
if test "x$with_sundials" != "xno"; then
   AC_PROG_FC
   AC_FC_LIBRARY_LDFLAGS
   if test "x$with_sundials" != "xyes" -a "x$with_sundials" != "x"; then
      SUNDIALS_LIBS="-L$with_sundials/lib -lsundials_cvode -lsundials_nvecserial -lsundials_sunlinsoldense -lsundials_sunmatrixdense"
      SUNDIALS_INCS="-I$with_sundials/include"
   else
      SUNDIALS_LIBS="-lsundials_cvode -lsundials_nvecserial -lsundials_sunlinsoldense -lsundials_sunmatrixdense"
      SUNDIALS_INCS=""
   fi

   AC_CHECK_LIB([sundials_cvode], [CVode], [have_sundials="yes"],
                [have_sundials="no"], $SUNDIALS_LIBS)

   if test "$have_sundials" == "yes"; then
      AC_DEFINE([HAVE_SUNDIALS],1,[The SUNDIALS library is present.])
   else
      if test "x$with_sundials" != "xyes" -a "x$with_sundials" != "x"; then
      	 # It might be that the libraries are in
      	 # /lib64 rather than /lib
      	 SUNDIALS_LIBS="-L$with_sundials/lib64 -lsundials_cvode -lsundials_nvecserial -lsundials_sunlinsoldense -lsundials_sunmatrixdense"

	 # unset cached result of previous AC_CHECK_LIB
	 unset ac_cv_lib_sundials_cvode_CVode

   	 AC_CHECK_LIB([sundials_cvode], [CVode], [have_sundials="yes"], [have_sundials="no"], $SUNDIALS_LIBS)

   	 if test "$have_sundials" == "yes"; then
      	    AC_DEFINE([HAVE_SUNDIALS],1,[The SUNDIALS library is present.])
	 else
	    AC_MSG_ERROR("Failed to find a SUNDIALS library")
	 fi

      else
      	 AC_MSG_ERROR("Failed to find a SUNDIALS library")
      fi
   fi
fi
AC_SUBST([SUNDIALS_LIBS])


# Check for Intel and PowerPC intrinsics header optionally used by vector.h.
AC_CHECK_HEADERS([immintrin.h], [], [],
[#ifdef HAVE_IMMINTRIN_H
# include <immintrin.h>
#endif
])
AC_CHECK_HEADERS([altivec.h], [], [],
[#ifdef HAVE_ALTIVEC_H
# include <altivec.h>
#endif
])

# Check for timing functions needed by cycle.h.
AC_CHECK_HEADERS_ONCE([sys/time.h])
if test $ac_cv_header_sys_time_h = yes; then
  AC_DEFINE([TIME_WITH_SYS_TIME],[1],[Define to 1 if you can safely include both <sys/time.h>
	     and <time.h>.  This macro is obsolete.])
fi

AC_CHECK_HEADERS([sys/time.h], [], [],
[#ifdef HAVE_SYS_TIME_H
# include <sys/time.h>
#endif
])
AC_CHECK_HEADERS([c_asm.h], [], [],
[#ifdef HAVE_C_ASM_H
# include <c_asm.h>
#endif
])
AC_CHECK_HEADERS([intrinsics.h], [], [],
[#ifdef HAVE_INTRINSICS_H
# include <intrinsics.h>
#endif
])
AC_CHECK_HEADERS([mach/mach_time.h], [], [],
[#ifdef HAVE_MACH_MACH_TIME_H
# include <mach/mach_time.h>
#endif
])

AC_CHECK_TYPE([hrtime_t],[AC_DEFINE(HAVE_HRTIME_T, 1, [Define to 1 if hrtime_t
is defined in <sys/time.h>])],,
[#if HAVE_SYS_TIME_H
#include <sys/time.h>
#endif])
AC_CHECK_FUNCS([gethrtime read_real_time time_base_to_time clock_gettime mach_absolute_time])
AC_MSG_CHECKING([for _rtc intrinsic])
rtc_ok=yes
AC_LINK_IFELSE([AC_LANG_PROGRAM(
[[#ifdef HAVE_INTRINSICS_H
#include <intrinsics.h>
#endif]],
[[_rtc()]])],
[AC_DEFINE(HAVE__RTC,1,[Define if you have the UNICOS _rtc() intrinsic.])],[rtc_ok=no])
AC_MSG_RESULT($rtc_ok)

# Special timers for the ARM v7 platforms (taken from FFTW-3 to match their cycle.h)
AC_ARG_ENABLE(armv7a-cntvct, [AS_HELP_STRING([--enable-armv7a-cntvct],[enable the cycle counter on Armv7a via the CNTVCT register])], have_armv7acntvct=$enableval)
if test "$have_armv7acntvct"x = "yes"x; then
      AC_DEFINE(HAVE_ARMV7A_CNTVCT,1,[Define if you have enabled the CNTVCT cycle counter on ARMv7a])
fi

AC_ARG_ENABLE(armv7a-pmccntr, [AS_HELP_STRING([--enable-armv7a-pmccntr],[enable the cycle counter on Armv7a via the PMCCNTR register])], have_armv7apmccntr=$enableval)
if test "$have_armv7apmccntr"x = "yes"x; then
      AC_DEFINE(HAVE_ARMV7A_PMCCNTR,1,[Define if you have enabled the PMCCNTR cycle counter on ARMv7a])
fi

# Check if we have native exp10 and exp10f functions. If not failback to our
# implementations. On Apple/CLANG we have __exp10, so also check for that
# if the compiler is clang.
AC_CHECK_LIB([m],[exp10], [AC_DEFINE([HAVE_EXP10],1,[The exp10 function is present.])])
AC_CHECK_LIB([m],[exp10f], [AC_DEFINE([HAVE_EXP10F],1,[The exp10f function is present.])])
if test "$ax_cv_c_compiler_vendor" = "clang"; then
      AC_CHECK_LIB([m],[__exp10], [AC_DEFINE([HAVE___EXP10],1,[The __exp10 function is present.])])
      AC_CHECK_LIB([m],[__exp10f], [AC_DEFINE([HAVE___EXP10F],1,[The __exp10f function is present.])])
fi

# Check if we have native sincos and sincosf functions. If not failback to our
# implementations. On Apple/CLANG we have __sincos, so also check for that
# if the compiler is clang.
AC_CHECK_LIB([m],[sincos], [AC_DEFINE([HAVE_SINCOS],1,[The sincos function is present.])])
AC_CHECK_LIB([m],[sincosf], [AC_DEFINE([HAVE_SINCOSF],1,[The sincosf function is present.])])
if test "$ax_cv_c_compiler_vendor" = "clang"; then
      AC_CHECK_LIB([m],[__sincos], [AC_DEFINE([HAVE___SINCOS],1,[The __sincos function is present.])])
      AC_CHECK_LIB([m],[__sincosf], [AC_DEFINE([HAVE___SINCOSF],1,[The __sincosf function is present.])])
fi
 
# The aocc compiler has optimized maths libraries that we should use. Check
# any clang for this support. Note do this after the basic check for maths
# as we need to make sure -lm follows. Also note needs -Ofast or -ffast-math
# so only when optimizing.
if test "$enable_opt" = "yes" -a "$ax_cv_c_compiler_vendor" = "clang"; then
   have_almfast="yes"
   AC_CHECK_LIB([almfast],[amd_fastexp],[LIBS="-fveclib=AMDLIBM -fsclrlib=AMDLIBM -lalmfast -lamdlibm $LIBS"],[have_almfast="no"],[-lamdlibm -lm])
   if test "$have_almfast" = "no"; then
      # Less optimized version.
      AC_CHECK_LIB([amdlibm],[sqrt],,,[-lm])
   fi
fi

# Check for glibc extension backtrace().
AC_CHECK_FUNCS([backtrace backtrace_symbols])

# Add warning flags by default, if these can be used. Option =error adds
# -Werror to GCC, clang and Intel.  Note do this last as compiler tests may
# become errors, if that's an issue don't use CFLAGS for these, use an AC_SUBST().
AC_ARG_ENABLE([compiler-warnings],
   [AS_HELP_STRING([--enable-compiler-warnings],
     [Enable compile time warning flags, if compiler is known @<:@error/no/yes)@:>@]
   )],
   [enable_warn="$enableval"],
   [enable_warn="error"]
)
if test "$enable_warn" != "no"; then

    # AX_CFLAGS_WARN_ALL does not give good warning flags for the Intel compiler
    # We will do this by hand instead and only default to the macro for unknown compilers
    case "$ax_cv_c_compiler_vendor" in
          gnu | clang | oneapi)
             CFLAGS="$CFLAGS -Wall -Wextra -Wno-unused-parameter -Wshadow"
          ;;
	  intel)
             CFLAGS="$CFLAGS -w2 -Wunused-variable -Wshadow"
          ;;

	  *)
	     AX_CFLAGS_WARN_ALL
	  ;;
    esac

    # Add a "choke on warning" flag if it exists
    if test "$enable_warn" = "error"; then
       case "$ax_cv_c_compiler_vendor" in
          intel | clang | oneapi)
             CFLAGS="$CFLAGS -Werror"
	  ;;
	  gnu)
             #  Fix for issue with IPO and GCC 14
             CFLAGS="$CFLAGS -Werror -Wno-alloc-size-larger-than"
          ;;
       esac
    fi

    # We want strict-prototypes, but this must still work even if warnings
    # are an error.
    AX_CHECK_COMPILE_FLAG([-Wstrict-prototypes],[CFLAGS="$CFLAGS -Wstrict-prototypes"],
                          [CFLAGS="$CFLAGS"],[$CFLAGS],[AC_LANG_SOURCE([int main(void){return 0;}])])
fi

# Second part of the NUMA library checks. We now decide if we need to use
# -isystem to get around the strict-prototypes problem. Assumes isystem
# is available when strict-prototypes is.
if test "$have_numa" != "no"; then
    if test "x$with_numa" != "xyes" -a "x$with_numa" != "x"; then
        case "$CFLAGS" in
            *strict-prototypes*)
                NUMA_INCS="-isystem$with_numa/include"
                # This may still fail if CPATH is used, so we check if the
                # headers are usable.
                AS_UNSET(ac_cv_header_numa_h)
                old_CPPFLAGS="$CPPFLAGS"
                CPPFLAGS="$CPPFLAGS $NUMA_INCS"
                numa_failed="no"
                AC_CHECK_HEADER([numa.h],[numa_failed="no"],
                                [numa_failed="yes"])
                if test "$numa_failed" = "yes"; then
                    AC_MSG_ERROR([Failed to compile the numa.h header file: you may need to set --enable-compiler-warnings to yes or no])
                fi
                CPPFLAGS="$old_CPPFLAGS"
            ;;
            *)
                NUMA_INCS="-I$with_numa/include"
            ;;
        esac
   fi
fi
AC_SUBST([NUMA_INCS])


# Second part of the Sundials library checks.
# We now decide if we need to use -isystem to
# get around the strict-prototypes problem. Assumes
# isystem is available when strict-prototypes is.
if test "x$with_sundials" != "xno"; then
   if test "x$with_sundials" != "xyes" -a "x$with_sundials" != "x"; then
        case "$CFLAGS" in
            *strict-prototypes*)
	        SUNDIALS_INCS="-isystem$with_sundials/include"
            ;;
            *)
                SUNDIALS_INCS="-I$with_sundials/include"
            ;;
        esac
   fi
fi
AC_SUBST([SUNDIALS_INCS])


# Various package configuration options.

# Master subgrid options
# If you add a restriction (e.g. no cooling, chemistry or hydro)
# you will need to check for overwrite after reading the additional options.
# As an example for this, see the call to AC_ARG_WITH for cooling.
AC_ARG_WITH([subgrid],
	[AS_HELP_STRING([--with-subgrid=<subgrid>],
		[Master switch for subgrid methods. Inexperienced user should start here. Options are: @<:@none, GEAR, AGORA, QLA, QLA-EAGLE, EAGLE, EAGLE-XL, SPIN_JET_EAGLE, SIMBA, KIARA default: none@:>@]
	)],
	[with_subgrid="$withval"],
	[with_subgrid=none]
)

# Default values
with_subgrid_cooling=none
with_subgrid_chemistry=none
with_subgrid_tracers=none
with_subgrid_entropy_floor=none
with_subgrid_pressure_floor=none
with_subgrid_stars=none
with_subgrid_star_formation=none
with_subgrid_feedback=none
with_subgrid_black_holes=none
with_subgrid_sink=none
with_subgrid_extra_io=none

case "$with_subgrid" in
   yes)
      AC_MSG_ERROR([Invalid option. A subgrid model must be chosen.])
   ;;
   none)
   ;;
   GEAR)
	with_subgrid_cooling=grackle_0
	with_subgrid_chemistry=GEAR_10
	with_subgrid_pressure_floor=none
	with_subgrid_stars=GEAR
	with_subgrid_star_formation=GEAR
	with_subgrid_feedback=GEAR
	with_subgrid_black_holes=none
	with_subgrid_sink=none
	with_subgrid_extra_io=none
	enable_fof=no
  enable_fof_galaxies=no
   ;;
   AGORA)
	with_subgrid_cooling=grackle_0
	with_subgrid_chemistry=AGORA
	with_subgrid_pressure_floor=GEAR
	with_subgrid_stars=GEAR
	with_subgrid_star_formation=GEAR
	with_subgrid_feedback=AGORA
	with_subgrid_black_holes=none
	with_subgrid_sink=none
	with_subgrid_extra_io=none
	enable_fof=no
   ;;
   QLA)
	with_subgrid_cooling=QLA
	with_subgrid_chemistry=QLA
	with_subgrid_tracers=none
	with_subgrid_entropy_floor=QLA
	with_subgrid_stars=basic
	with_subgrid_star_formation=QLA
	with_subgrid_feedback=none
	with_subgrid_black_holes=none
	with_subgrid_sink=none
	with_subgrid_extra_io=none
	enable_fof=no
  enable_fof_galaxies=no
   ;;
   QLA-EAGLE)
	with_subgrid_cooling=QLA-EAGLE
	with_subgrid_chemistry=QLA
	with_subgrid_tracers=none
	with_subgrid_entropy_floor=QLA
	with_subgrid_stars=basic
	with_subgrid_star_formation=QLA
	with_subgrid_feedback=none
	with_subgrid_black_holes=none
	with_subgrid_sink=none
	enable_fof=no
  enable_fof_galaxies=no
   ;;
   EAGLE)
	with_subgrid_cooling=EAGLE
	with_subgrid_chemistry=EAGLE
	with_subgrid_tracers=EAGLE
	with_subgrid_entropy_floor=EAGLE
	with_subgrid_stars=EAGLE
	with_subgrid_star_formation=EAGLE
	with_subgrid_feedback=EAGLE
	with_subgrid_black_holes=EAGLE
	with_subgrid_sink=none
	with_subgrid_extra_io=none
	enable_fof=yes
        enable_fof_galaxies=no
   ;;
   EAGLE-XL)
	with_subgrid_cooling=PS2020
	with_subgrid_chemistry=EAGLE
	with_subgrid_tracers=EAGLE
	with_subgrid_entropy_floor=EAGLE
	with_subgrid_stars=EAGLE
	with_subgrid_star_formation=EAGLE
	with_subgrid_feedback=EAGLE
	with_subgrid_black_holes=EAGLE
	with_subgrid_sink=none
	with_subgrid_extra_io=none
	enable_fof=yes
        enable_fof_galaxies=no
   ;;
   SIMBA)
	with_subgrid_cooling=SIMBA
	with_subgrid_chemistry=EAGLE
	with_subgrid_tracers=EAGLE
	with_subgrid_entropy_floor=SIMBA
	with_subgrid_stars=EAGLE
	with_subgrid_star_formation=SIMBA
	with_subgrid_feedback=SIMBA
	with_subgrid_black_holes=SIMBA
	with_subgrid_sink=none
	with_subgrid_extra_io=none
	enable_fof=yes
        enable_fof_galaxies=yes
   ;;
<<<<<<< HEAD
   Rennehan)
=======
   DOUG)
>>>>>>> 9c926b47
	with_subgrid_cooling=PS2020
	with_subgrid_chemistry=EAGLE
	with_subgrid_tracers=EAGLE
	with_subgrid_entropy_floor=SIMBA
	with_subgrid_stars=EAGLE
	with_subgrid_star_formation=SIMBA
	with_subgrid_feedback=SIMBA
<<<<<<< HEAD
	with_subgrid_black_holes=Rennehan
=======
	with_subgrid_black_holes=SIMBA
>>>>>>> 9c926b47
	with_subgrid_sink=none
	with_subgrid_extra_io=none
	enable_fof=yes
        enable_fof_galaxies=yes
   ;;
   KIARA)
	with_subgrid_cooling=KIARA
	with_subgrid_chemistry=KIARA
	with_subgrid_tracers=none
	with_subgrid_entropy_floor=SIMBA
	with_subgrid_stars=SIMBA
	with_subgrid_star_formation=KIARA
	with_subgrid_feedback=KIARA
	with_subgrid_black_holes=SIMBA
	with_subgrid_sink=none
	with_subgrid_extra_io=none
	enable_fof=yes
        enable_fof_galaxies=yes
<<<<<<< HEAD
=======
   ;;
   KIARART)
        with_subgrid_cooling=KIARA
        with_subgrid_chemistry=KIARA
        with_subgrid_tracers=none
        with_subgrid_entropy_floor=none
        with_subgrid_stars=SIMBA
        with_subgrid_star_formation=none
        with_subgrid_feedback=none
        with_subgrid_black_holes=none
        with_subgrid_sink=none
        with_subgrid_extra_io=none
        enable_fof=yes
        enable_fof_galaxies=yes
>>>>>>> 9c926b47
   ;;
   SPIN_JET_EAGLE)
	with_subgrid_cooling=EAGLE
	with_subgrid_chemistry=EAGLE
	with_subgrid_tracers=EAGLE
	with_subgrid_entropy_floor=EAGLE
	with_subgrid_stars=EAGLE
	with_subgrid_star_formation=EAGLE
	with_subgrid_feedback=EAGLE
	with_subgrid_black_holes=SPIN_JET
	with_subgrid_sink=none
	with_subgrid_extra_io=none
	enable_fof=yes
   ;;
   *)
      AC_MSG_ERROR([Unknown subgrid choice: $with_subgrid])
   ;;
esac

# Check if FoF is on.
AC_ARG_ENABLE([fof],
   [AS_HELP_STRING([--enable-fof],
     [Activate the friends-of-friends (FoF) code.],
   )],
   [enable_fof="$enableval"],
   [enable_fof="no"]
)
if test "$enable_fof" = "yes"; then
   AC_DEFINE([WITH_FOF], 1, [Enable FoF])
fi

# Check if we are looking for galaxies.
AC_ARG_ENABLE([fof-galaxies],
   [AS_HELP_STRING([--enable-fof-galaxies],
     [Activate the friends-of-friends (FoF) code with galaxy finding.],
   )],
   [enable_fof_galaxies="$enableval"],
   [enable_fof_galaxies="no"]
)
if test "$enable_fof_galaxies" = "yes"; then
   AC_DEFINE([WITH_FOF_GALAXIES], 1, [Enable FoF Galaxies])
fi

# Check if stand-alone FoF is on.
AC_ARG_ENABLE([stand-alone-fof],
   [AS_HELP_STRING([--enable-stand-alone-fof],
     [Activate the compilation of the stand-alone friends-of-friends (FoF) post-processing tool.],
   )],
   [enable_standalone_fof="$enableval"],
   [enable_standalone_fof="no"]
)
if test "$enable_standalone_fof" = "yes"; then
   enable_fof="yes + stand-alone tool"
   AC_DEFINE([WITH_FOF], 1, [Enable FoF])
   AC_DEFINE([WITH_STAND_ALONE_FOF], 1, [Enable stand-alone FoF])
fi
AM_CONDITIONAL([HAVESTANDALONEFOF],[test $enable_standalone_fof = "yes"])

# Gravity scheme.
AC_ARG_WITH([gravity],
   [AS_HELP_STRING([--with-gravity=<scheme>],
      [Gravity scheme to use @<:@basic, with-multi-softening default: with-multi-softening@:>@]
   )],
   [with_gravity="$withval"],
   [with_gravity="with-multi-softening"]
)

case "$with_gravity" in
   with-potential)
      AC_MSG_ERROR([The gravity 'with-potential' scheme does not exist anymore. Please use the basic scheme which now contains potentials.])
   ;;
   with-multi-softening)
      AC_DEFINE([MULTI_SOFTENING_GRAVITY], [1], [Gravity scheme with per-particle type softening value and background particles])
   ;;
   basic)
      AC_DEFINE([DEFAULT_GRAVITY], [1], [Basic gravity scheme])
   ;;
   *)
      AC_MSG_ERROR([Unknown gravity scheme: $with_gravity])
   ;;
esac

AC_ARG_ENABLE([gravitational-potential],
   [AS_HELP_STRING([--disable-gravitational-potential],
     [Disable calculation of the gravitational potential.]
   )],
   [enable_gravitational_potential="$enableval"],
   [enable_gravitational_potential="yes"]
)
if test "$enable_gravitational_potential" = "no"; then
   AC_DEFINE([SWIFT_GRAVITY_NO_POTENTIAL],1,[Disable calculation of the gravitational potential])
fi

# Hydro scheme.
AC_ARG_WITH([hydro],
   [AS_HELP_STRING([--with-hydro=<scheme>],
      [Hydro dynamics to use @<:@gadget2, minimal, pressure-entropy, pressure-energy, pressure-energy-monaghan, phantom, gizmo-mfv, gizmo-mfm, shadowfax, planetary, sphenix, gasoline, anarchy-pu default: sphenix@:>@]
   )],
   [with_hydro="$withval"],
   [with_hydro="sphenix"]
)

case "$with_hydro" in
   none)
      AC_DEFINE([NONE_SPH], [1], [No hydro])
   ;;
   gadget2)
      AC_DEFINE([GADGET2_SPH], [1], [Gadget-2 SPH])
   ;;
   minimal)
      AC_DEFINE([MINIMAL_SPH], [1], [Minimal SPH])
   ;;
   pressure-entropy)
      AC_DEFINE([HOPKINS_PE_SPH], [1], [Pressure-Entropy SPH])
   ;;
   pressure-energy)
      AC_DEFINE([HOPKINS_PU_SPH], [1], [Pressure-Energy SPH])
   ;;
   pressure-energy-monaghan)
      AC_DEFINE([HOPKINS_PU_SPH_MONAGHAN], [1], [Pressure-Energy SPH with M&M Variable A.V.])
   ;;
   phantom)
      AC_DEFINE([PHANTOM_SPH], [1], [Phantom SPH])
   ;;
   gizmo-mfv)
      AC_DEFINE([GIZMO_MFV_SPH], [1], [GIZMO MFV SPH])
      need_riemann_solver=yes
      hydro_does_mass_flux=yes
   ;;
   gizmo-mfm)
      AC_DEFINE([GIZMO_MFM_SPH], [1], [GIZMO MFM SPH])
      need_riemann_solver=yes
   ;;
   shadowfax)
      AC_DEFINE([SHADOWFAX_SPH], [1], [Shadowfax SPH])
      need_riemann_solver=yes
   ;;
   planetary)
      AC_DEFINE([PLANETARY_SPH], [1], [Planetary SPH])
   ;;
   sphenix)
      AC_DEFINE([SPHENIX_SPH], [1], [SPHENIX SPH])
   ;;
   gasoline)
      AC_DEFINE([GASOLINE_SPH], [1], [Gasoline SPH])
   ;;
   anarchy-du)
      AC_DEFINE([SPHENIX_SPH], [1], [SPHENIX SPH])
   ;;
   anarchy-pu)
      AC_DEFINE([ANARCHY_PU_SPH], [1], [ANARCHY (PU) SPH])
   ;;

   *)
      AC_MSG_ERROR([Unknown hydrodynamics scheme: $with_hydro])
   ;;
esac

# SPMHD scheme.
AC_ARG_WITH([spmhd],
   [AS_HELP_STRING([--with-spmhd=<scheme>],
      [Magneto Hydro Dynamics SPH scheme to use @<:@none, direct-induction, direct-induction-fede, vector-potential default:none@:>@]
   )],
   [with_spmhd="$withval"],
   [with_spmhd="none"]
)

case "$with_spmhd" in
   none)
      AC_DEFINE([NONE_MHD], [1], [No mhd])
   ;;
   *)
      AC_MSG_ERROR([Unknown magneto-hydrodynamics scheme: $with_spmhd])
   ;;
esac

if test "$with_hydro" = "gizmo-mfm" -a "$with_spmhd" != "none"; then
  AC_MSG_ERROR([Cannot use an SPMHD scheme alongside a gizmo hydro solver!"])
fi
if test "$with_hydro" = "gizmo-mfv" -a "$with_spmhd" != "none"; then
  AC_MSG_ERROR([Cannot use an SPMHD scheme alongside a gizmo hydro solver!"])
fi
if test "$with_hydro" = "shadowfax" -a "$with_spmhd" != "none"; then
  AC_MSG_ERROR([Cannot use an SPMHD scheme alongside a gizmo hydro solver!"])
fi

# Check if debugging interactions stars is switched on.
AC_ARG_ENABLE([debug-interactions-stars],
   [AS_HELP_STRING([--enable-debug-interactions-stars],
     [Activate interaction debugging for stars, logging a maximum of @<:@N@:>@ neighbours. Defaults to 256 if no value set.]
   )],
   [enable_debug_interactions_stars="$enableval"],
   [enable_debug_interactions_stars="no"]
)
if test "$enable_debug_interactions_stars" != "no"; then
    AC_DEFINE([DEBUG_INTERACTIONS_STARS],1,[Enable interaction debugging for stars])
    if test "$enable_debug_interactions_stars" = "yes"; then
      AC_DEFINE([MAX_NUM_OF_NEIGHBOURS_STARS],256,[The maximum number of particle neighbours to be logged for stars])
      [enable_debug_interactions_stars="yes (Logging up to 256 neighbours)"]
    else
      AC_DEFINE_UNQUOTED([MAX_NUM_OF_NEIGHBOURS_STARS], [$enableval] ,[The maximum number of particle neighbours to be logged for stars])
      [enable_debug_interactions_stars="yes (Logging up to $enableval neighbours)"]
    fi
fi

# Check if debugging interactions is switched on.
AC_ARG_ENABLE([debug-interactions],
   [AS_HELP_STRING([--enable-debug-interactions],
     [Activate interaction debugging, logging a maximum of @<:@N@:>@ neighbours. Defaults to 256 if no value set.]
   )],
   [enable_debug_interactions="$enableval"],
   [enable_debug_interactions="no"]
)
if test "$enable_debug_interactions" != "no"; then
  if test "$with_hydro" = "gadget2"; then
      AC_DEFINE([DEBUG_INTERACTIONS_SPH],1,[Enable interaction debugging])
    if test "$enable_debug_interactions" = "yes"; then
      AC_DEFINE([MAX_NUM_OF_NEIGHBOURS],256,[The maximum number of particle neighbours to be logged])
      [enable_debug_interactions="yes (Logging up to 256 neighbours)"]
    else
      AC_DEFINE_UNQUOTED([MAX_NUM_OF_NEIGHBOURS], [$enableval] ,[The maximum number of particle neighbours to be logged])
      [enable_debug_interactions="yes (Logging up to $enableval neighbours)"]
    fi
  else
    [enable_debug_interactions="no (only available for gadget2 hydro scheme)"]
  fi
fi

# Check if debugging interactions sinks is switched on.
AC_ARG_ENABLE([debug-interactions-sinks],
   [AS_HELP_STRING([--enable-debug-interactions-sinks],
     [Activate interaction debugging for sinks, logging a maximum of @<:@N@:>@ neighbours. Defaults to 256 if no value set.]
   )],
   [enable_debug_interactions_sinks="$enableval"],
   [enable_debug_interactions_sinks="no"]
)
if test "$enable_debug_interactions_sinks" != "no"; then
    AC_DEFINE([DEBUG_INTERACTIONS_SINKS],1,[Enable interaction debugging for sinks])
    if test "$enable_debug_interactions_sinks" = "yes"; then
      AC_DEFINE([MAX_NUM_OF_NEIGHBOURS_SINKS],256,[The maximum number of particle neighbours to be logged for sinks])
      [enable_debug_interactions_sinks="yes (Logging up to 256 neighbours)"]
    else
      AC_DEFINE_UNQUOTED([MAX_NUM_OF_NEIGHBOURS_SINKS], [$enableval] ,[The maximum number of particle neighbours to be logged for sinks])
      [enable_debug_interactions_sinks="yes (Logging up to $enableval neighbours)"]
    fi
fi

# SPH Kernel function
AC_ARG_WITH([kernel],
   [AS_HELP_STRING([--with-kernel=<kernel>],
      [Kernel function to use @<:@cubic-spline, quartic-spline, quintic-spline, wendland-C2, wendland-C4, wendland-C6 default: cubic-spline@:>@]
   )],
   [with_kernel="$withval"],
   [with_kernel="cubic-spline"]
)
case "$with_kernel" in
   cubic-spline)
      AC_DEFINE([CUBIC_SPLINE_KERNEL], [1], [Cubic spline kernel])
   ;;
   quartic-spline)
      AC_DEFINE([QUARTIC_SPLINE_KERNEL], [1], [Quartic spline kernel])
   ;;
   quintic-spline)
      AC_DEFINE([QUINTIC_SPLINE_KERNEL], [1], [Quintic spline kernel])
   ;;
   wendland-C2)
      AC_DEFINE([WENDLAND_C2_KERNEL], [1], [Wendland-C2 kernel])
   ;;
   wendland-C4)
      AC_DEFINE([WENDLAND_C4_KERNEL], [1], [Wendland-C4 kernel])
   ;;
   wendland-C6)
      AC_DEFINE([WENDLAND_C6_KERNEL], [1], [Wendland-C6 kernel])
   ;;
   *)
      AC_MSG_ERROR([Unknown kernel function: $with_kernel])
   ;;
esac

#  Dimensionality of the hydro scheme.
AC_ARG_WITH([hydro-dimension],
   [AS_HELP_STRING([--with-hydro-dimension=<dim>],
      [dimensionality of problem @<:@3/2/1 default: 3@:>@]
   )],
   [with_dimension="$withval"],
   [with_dimension="3"]
)
case "$with_dimension" in
   1)
      AC_DEFINE([HYDRO_DIMENSION_1D], [1], [1D solver])
   ;;
   2)
      AC_DEFINE([HYDRO_DIMENSION_2D], [2], [2D solver])
   ;;
   3)
      AC_DEFINE([HYDRO_DIMENSION_3D], [3], [3D solver])
   ;;
   *)
      AC_MSG_ERROR([Dimensionality must be 1, 2 or 3])
   ;;
esac

#  Equation of state
AC_ARG_WITH([equation-of-state],
   [AS_HELP_STRING([--with-equation-of-state=<EoS>],
      [equation of state @<:@ideal-gas, isothermal-gas, barotropic-gas, planetary default: ideal-gas@:>@]
   )],
   [with_eos="$withval"],
   [with_eos="ideal-gas"]
)
case "$with_eos" in
   ideal-gas)
      AC_DEFINE([EOS_IDEAL_GAS], [1], [Ideal gas equation of state])
   ;;
   isothermal-gas)
      AC_DEFINE([EOS_ISOTHERMAL_GAS], [1], [Isothermal gas equation of state])
   ;;
     barotropic-gas)
       AC_DEFINE([EOS_BAROTROPIC_GAS], [1], [Barotropic gas equation of state])
   ;;
   planetary)
      AC_DEFINE([EOS_PLANETARY], [1], [All planetary equations of state])
   ;;
   *)
      AC_MSG_ERROR([Unknown equation of state: $with_eos])
   ;;
esac

#  Adiabatic index
AC_ARG_WITH([adiabatic-index],
   [AS_HELP_STRING([--with-adiabatic-index=<gamma>],
      [adiabatic index @<:@5/3, 7/5, 4/3, 2 default: 5/3@:>@]
   )],
   [with_gamma="$withval"],
   [with_gamma="5/3"]
)
case "$with_gamma" in
   5/3)
      AC_DEFINE([HYDRO_GAMMA_5_3], [5./3.], [Adiabatic index is 5/3])
   ;;
   7/5)
      AC_DEFINE([HYDRO_GAMMA_7_5], [7./5.], [Adiabatic index is 7/5])
   ;;
   4/3)
      AC_DEFINE([HYDRO_GAMMA_4_3], [4./3.], [Adiabatic index is 4/3])
   ;;
   2)
      AC_DEFINE([HYDRO_GAMMA_2_1], [2.], [Adiabatic index is 2])
   ;;
   *)
      AC_MSG_ERROR([Unknown adiabatic index: $with_gamma])
   ;;
esac

# Adaptive softening
AC_ARG_WITH([adaptive-softening],
   [AS_HELP_STRING([--with-adaptive-softening=<yes/no>],
      [Adaptive softening @<:@no, yes, default: no@:>@]
   )],
   [with_adaptive_softening="$withval"],
   [with_adaptive_softening="no"]
)
case "$with_adaptive_softening" in
   no)
      AC_DEFINE([FIXED_SOFTENING], [1], [No adaptive softening])
   ;;
   yes)
      AC_DEFINE([ADAPTIVE_SOFTENING], [1], [Adaptive softening])
   ;;
   *)
      AC_MSG_ERROR([Unknown adaptive softening: $with_adaptive_softening])
   ;;
esac
# Verify that the configuration is allowed
if test "x$with_adaptive_softening" = "xyes" -a "$with_kernel" != "wendland-C2"; then
  AC_MSG_ERROR([Adaptive softening scheme requires the usage of the Wendland-C2 kernel!])
fi
if test "x$with_adaptive_softening" = "xyes" -a "$with_gravity" != "with-multi-softening"; then
  AC_MSG_ERROR([Adaptive softening scheme requires the usage of the multi-softening gravity scheme!])
fi


#  Riemann solver
AC_ARG_WITH([riemann-solver],
   [AS_HELP_STRING([--with-riemann-solver=<solver>],
      [riemann solver (gizmo-sph only) @<:@none, exact, trrs, hllc, default: none@:>@]
   )],
   [with_riemann="$withval"],
   [with_riemann="none"]
)
case "$with_riemann" in
   none)
      AC_DEFINE([RIEMANN_SOLVER_NONE], [1], [No Riemann solver])
   ;;
   exact)
      AC_DEFINE([RIEMANN_SOLVER_EXACT], [1], [Exact Riemann solver])
   ;;
   trrs)
      AC_DEFINE([RIEMANN_SOLVER_TRRS], [1], [Two Rarefaction Riemann Solver])
   ;;
   hllc)
      AC_DEFINE([RIEMANN_SOLVER_HLLC], [1], [Harten-Lax-van Leer-Contact Riemann solver])
   ;;
   *)
      AC_MSG_ERROR([Unknown Riemann solver: $with_riemann])
   ;;
esac

if test "x$need_riemann_solver" = "xyes" -a "$with_riemann" = "none"; then
  AC_MSG_ERROR([Hydro scheme $with_hydro requires selection of a Riemann solver!])
fi

# Hydro does mass flux?
if test "x$hydro_does_mass_flux" = "xyes"; then
    AC_DEFINE([HYDRO_DOES_MASS_FLUX], [1], [Hydro scheme with mass fluxes])
fi

#  chemistry function
AC_ARG_WITH([chemistry],
   [AS_HELP_STRING([--with-chemistry=<function>],
      [chemistry function @<:@none, GEAR_*, AGORA, QLA, EAGLE default: none@:>@
      For GEAR, you need to provide the number of elements (e.g. GEAR_10)]
   )],
   [with_chemistry="$withval"],
   [with_chemistry="none"]
)

if test "$with_subgrid" != "none"; then
   if test "$with_chemistry" != "none"; then
      AC_MSG_ERROR([Cannot provide with-subgrid and with-chemistry together])
   else
      with_chemistry="$with_subgrid_chemistry"
   fi
fi

with_chemistry_name="none"
case "$with_chemistry" in
   none)
      AC_DEFINE([CHEMISTRY_NONE], [1], [No chemistry function])
   ;;
   GEAR_*)
      AC_DEFINE([CHEMISTRY_GEAR], [1], [Chemistry taken from the GEAR model])
      number_element=${with_chemistry#*_}
      AC_DEFINE_UNQUOTED([GEAR_CHEMISTRY_ELEMENT_COUNT], [$number_element], [Number of element to follow])
      with_chemistry_name="GEAR (with $number_element elements)"
      with_chemistry="GEAR"
   ;;
   AGORA)
      AC_DEFINE([CHEMISTRY_AGORA], [1], [Chemistry taken from the AGORA model])
      with_chemistry_name="AGORA"
   ;;
   QLA)
      AC_DEFINE([CHEMISTRY_QLA], [1], [Chemistry taken from the Quick-Lyman-alpha model])
      with_chemistry_name="QLA"
   ;;
   EAGLE)
      AC_DEFINE([CHEMISTRY_EAGLE], [1], [Chemistry taken from the EAGLE model])
      with_chemistry_name="EAGLE (9 elements + smoothing)"
   ;;
   SIMBA)
      AC_DEFINE([CHEMISTRY_SIMBA], [1], [Chemistry taken from the SIMBA model])
      with_chemistry_name="SIMBA (11 elements + smoothing)"
   ;;
   KIARA)
      AC_DEFINE([CHEMISTRY_KIARA], [1], [Chemistry taken from the KIARA model])
      with_chemistry_name="KIARA (11 elements + smoothing + diffusion)"
   ;;

   *)
      AC_MSG_ERROR([Unknown chemistry function: $with_chemistry])
   ;;
esac

if test "$with_chemistry" != "none"; then
   if test "$enable_hand_vec" = "yes"; then
      if test "$enable_vec" = "yes"; then
         if test "$with_hydro" = "gadget2"; then
            AC_MSG_ERROR([Cannot run with hand vectorisation and chemistry yet. Please use --disable-hand-vec])
         fi
      fi
   fi
fi

#  Cooling function
AC_ARG_WITH([cooling],
   [AS_HELP_STRING([--with-cooling=<model>],
      [cooling function @<:@none, const-du, const-lambda, QLA, EAGLE, PS2020, Wiersma, grackle_* default: none@:>@.
      For Grackle, you need to provide the primordial chemistry parameter (e.g. grackle_0)]
   )],
   [with_cooling="$withval"],
   [with_cooling="none"]
)

if test "$with_subgrid" != "none"; then
   if test "$with_cooling" != "none"; then
      AC_MSG_ERROR([Cannot provide with-subgrid and with-cooling together])
   else
      with_cooling="$with_subgrid_cooling"
   fi
fi

with_cooling_name="none"
case "$with_cooling" in
   none)
      AC_DEFINE([COOLING_NONE], [1], [No cooling function])
   ;;
   const-du)
      AC_DEFINE([COOLING_CONST_DU], [1], [Const du/dt cooling function])
      with_cooling_name=$with_cooling
   ;;
   const-lambda)
      AC_DEFINE([COOLING_CONST_LAMBDA], [1], [Const Lambda cooling function])
      with_cooling_name=$with_cooling
   ;;
   grackle_*)

      if test "$have_grackle" != "yes"; then
        AC_MSG_ERROR([Grackle cooling: You need the grackle library for Grackle cooling. (--with-grackle=PATH)])
      fi

      AC_DEFINE([COOLING_GRACKLE], [1], [Cooling via the grackle library])
      primordial_chemistry=${with_cooling#*_}
      AC_DEFINE_UNQUOTED([COOLING_GRACKLE_MODE], [$primordial_chemistry], [Grackle chemistry network])
      with_cooling_name="Grackle $primordial_chemistry"
      with_cooling="grackle"
   ;;
   SIMBA)
      AC_DEFINE([COOLING_SIMBA], [1], [Cooling via the grackle library v3+ with extensions])
      AC_DEFINE([COOLING_GRACKLE_MODE], [1], [Cooling via Grackle mode=1])
      with_cooling_name="SIMBA (Grackle 3+ with extensions)"
   ;;
   KIARA)
      AC_DEFINE([COOLING_KIARA], [1], [Cooling via the grackle library v3.2+ incl. dust+H2 formation])
      AC_DEFINE([COOLING_GRACKLE_MODE], [2], [Cooling via Grackle mode=2])
      with_cooling_name="KIARA (Grackle 3.2+ incl. dust+H2 formation)"
   ;;
   QLA)
      AC_DEFINE([COOLING_QLA], [1], [Cooling following the Quick-Lyman-alpha model])
      with_cooling_name="QLA (Ploeckinger+20 tables) with constant primordial Z"
   ;;
   QLA-EAGLE)
      AC_DEFINE([COOLING_QLA_EAGLE], [1], [Cooling following the Quick-Lyman-alpha model])
      with_cooling_name="QLA (Wiersma+09 tables) with constant primordial Z"
   ;;
   EAGLE)
      AC_DEFINE([COOLING_EAGLE], [1], [Cooling following the EAGLE model (Wiersma+09 tables)])
      with_cooling_name="EAGLE (Wiersma+09 tables)"
   ;;
   Wiersma)
      AC_DEFINE([COOLING_EAGLE], [1], [Cooling following the EAGLE model (Wiersma+09 tables)])
      with_cooling_name="EAGLE (Wiersma+09 tables)"
   ;;
   PS2020)
      AC_DEFINE([COOLING_PS2020], [1], [Cooling following the PS2020 model (Ploeckinger+20 tables)])
      with_cooling_name="PS2020 (Ploeckinger+20 tables)"
   ;;
   COLIBRE)
      AC_MSG_ERROR([This cooling model changed name. Please use 'PS2020'.])
   ;;
   *)
      AC_MSG_ERROR([Unknown cooling function: $with_cooling])
   ;;
esac

if test "$with_cooling" = "EAGLE" || test "$with_cooling" = "PS2020"; then
   if test "$with_chemistry" = "none"; then
      AC_MSG_ERROR([Cannot run with EAGLE or PS2020 cooling without chemistry. Please pick a chemistry model])
   fi
fi

#  Particle tracers
AC_ARG_WITH([tracers],
   [AS_HELP_STRING([--with-tracers=<function>],
      [chemistry function @<:@none, EAGLE default: none@:>@]
   )],
   [with_tracers="$withval"],
   [with_tracers="none"]
)

if test "$with_subgrid" != "none"; then
   if test "$with_tracers" != "none"; then
      AC_MSG_ERROR([Cannot provide with-subgrid and with-tracers together])
   else
      with_tracers="$with_subgrid_tracers"
   fi
fi

case "$with_tracers" in
   none)
      AC_DEFINE([TRACERS_NONE], [1], [No tracers function])
   ;;
   EAGLE)
      AC_DEFINE([TRACERS_EAGLE], [1], [Tracers taken from the EAGLE model])
   ;;
   *)
      AC_MSG_ERROR([Unknown tracers choice: $with_tracers])
   ;;
esac

#  Extra fields added to snapshots at i/o time
AC_ARG_WITH([extra_io],
   [AS_HELP_STRING([--with-extra-io=<function>],
      [Extra i/o field: @<:@none, EAGLE default: none@:>@]
   )],
   [with_extra_io="$withval"],
   [with_extra_io="none"]
)

if test "$with_subgrid" != "none"; then
   if test "$with_extra_io" != "none"; then
      AC_MSG_ERROR([Cannot provide with-subgrid and with-extra_io together])
   else
      with_extra_io="$with_subgrid_extra_io"
   fi
fi

case "$with_extra_io" in
   none)
      AC_DEFINE([EXTRA_IO_NONE], [1], [No extra_io function])
   ;;
   EAGLE)
      AC_DEFINE([EXTRA_IO_EAGLE], [1], [Extra i/o fields taken from the EAGLE model])
   ;;
   *)
      AC_MSG_ERROR([Unknown extra-io choice: $with_extra_io])
   ;;
esac

# Stellar model.
AC_ARG_WITH([stars],
   [AS_HELP_STRING([--with-stars=<model>],
      [Stellar model to use @<:@none, basic, EAGLE, GEAR, SIMBA, default: basic@:>@]
   )],
   [with_stars="$withval"],
   [with_stars="basic"]
)

if test "$with_subgrid" != "none"; then
   if test "$with_stars" != "basic"; then
      AC_MSG_ERROR([Cannot provide with-subgrid and with-stars together])
   else
      with_stars="$with_subgrid_stars"
   fi
fi

case "$with_stars" in
   EAGLE)
      AC_DEFINE([STARS_EAGLE], [1], [EAGLE stellar model])
   ;;
   GEAR)
      AC_DEFINE([STARS_GEAR], [1], [GEAR stellar model])
   ;;  
   SIMBA)
      AC_DEFINE([STARS_SIMBA], [1], [SIMBA stellar model])
   ;;
   basic)
      AC_DEFINE([STARS_BASIC], [1], [Basic stellar model])
   ;;
   none)
      AC_DEFINE([STARS_NONE], [1], [No stellar model])
   ;;
   *)
      AC_MSG_ERROR([Unknown stellar model: $with_stars])
   ;;
esac

# Feedback model
AC_ARG_WITH([feedback],
   [AS_HELP_STRING([--with-feedback=<model>],
      [Feedback model to use @<:@none, EAGLE, EAGLE-thermal, EAGLE-kinetic, GEAR, SIMBA, KIARA, AGORA default: none@:>@]
   )],
   [with_feedback="$withval"],
   [with_feedback="none"]
)

if test "$with_subgrid" != "none"; then
   if test "$with_feedback" != "none"; then
      AC_MSG_ERROR([Cannot provide with-subgrid and with-feedback together])
   else
      with_feedback="$with_subgrid_feedback"
   fi
fi

with_feedback_name="none"
case "$with_feedback" in
   EAGLE-kinetic)
      AC_DEFINE([FEEDBACK_EAGLE_KINETIC], [1], [EAGLE kinetic stellar feedback and evolution model])
      with_feedback_name="EAGLE kinetic stellar feedback and evolution model"
   ;;
   EAGLE-thermal)
      AC_DEFINE([FEEDBACK_EAGLE_THERMAL], [1], [EAGLE thermal stellar feedback and evolution model])
      with_feedback_name="EAGLE thermal stellar feedback and evolution model"
   ;;
   EAGLE)
      AC_DEFINE([FEEDBACK_EAGLE_THERMAL], [1], [EAGLE thermal stellar feedback and evolution model])
      with_feedback_name="EAGLE thermal stellar feedback and evolution model"
   ;;
   GEAR)
      AC_DEFINE([FEEDBACK_GEAR], [1], [GEAR stellar feedback and evolution model])
      with_feedback_name="GEAR"
   ;;
   SIMBA)
      AC_DEFINE([FEEDBACK_SIMBA], [1], [SIMBA stellar feedback and evolution model])
      with_feedback_name="SIMBA decoupled winds feedback"
   ;;
   KIARA)
      AC_DEFINE([FEEDBACK_KIARA], [1], [KIARA stellar feedback and evolution model])
      with_feedback_name="KIARA decoupled winds feedback and Chem5 enrichment"
   ;;
   AGORA)
      AC_DEFINE([FEEDBACK_AGORA], [1], [AGORA stellar feedback and evolution model])
      with_feedback_name="AGORA"
   ;;
   none)
      AC_DEFINE([FEEDBACK_NONE], [1], [No feedback])
   ;;

   *)
      AC_MSG_ERROR([Unknown feedback model: $with_feedback])
   ;;
esac

# For models using ray-based feedback, let the users set different numbers of rays
AC_ARG_WITH([number-of-SNII-rays],
	    [AS_HELP_STRING([--with-number-of-SNII-rays], [Number of rays to use for the SNII feedback (default: 1)])],
	    [with_number_of_SNII_rays="$withval"],
	    [with_number_of_SNII_rays="1"])
AC_DEFINE_UNQUOTED([FEEDBACK_NR_RAYS_SNII], [$with_number_of_SNII_rays], [Number of rays to use for the SNII feedback])

AC_ARG_WITH([number-of-SNIa-rays],
	    [AS_HELP_STRING([--with-number-of-SNIa-rays], [Number of rays to use for the SNIa feedback (default: 1)])],
	    [with_number_of_SNIa_rays="$withval"],
	    [with_number_of_SNIa_rays="1"])
AC_DEFINE_UNQUOTED([FEEDBACK_NR_RAYS_SNIa], [$with_number_of_SNIa_rays], [Number of rays to use for the SNIa feedback])

AC_ARG_WITH([number-of-AGN-rays],
	    [AS_HELP_STRING([--with-number-of-AGN-rays], [Number of rays to use for the AGN feedback (default: 50)])],
	    [with_number_of_AGN_rays="$withval"],
	    [with_number_of_AGN_rays="50"])
AC_DEFINE_UNQUOTED([FEEDBACK_NR_RAYS_AGN], [$with_number_of_AGN_rays], [Number of rays to use for the AGN feedback])


# Black hole model.
AC_ARG_WITH([black-holes],
   [AS_HELP_STRING([--with-black-holes=<model>],
      [Black holes model to use @<:@none, EAGLE, SPIN_JET default: none@:>@]
   )],
   [with_black_holes="$withval"],
   [with_black_holes="none"]
)

if test "$with_subgrid" != "none"; then
   if test "$with_black_holes" != "none"; then
      AC_MSG_ERROR([Cannot provide with-subgrid and with-black-holes together])
   else
      with_black_holes="$with_subgrid_black_holes"
   fi
fi

case "$with_black_holes" in
   none)
      AC_DEFINE([BLACK_HOLES_NONE], [1], [No black hole model])
   ;;
   EAGLE)
      AC_DEFINE([BLACK_HOLES_EAGLE], [1], [EAGLE black hole model])
   ;;
   SIMBA)
      AC_DEFINE([BLACK_HOLES_SIMBA], [1], [SIMBA black hole model])
   ;;
<<<<<<< HEAD
   Rennehan)
      AC_DEFINE([BLACK_HOLES_RENNEHAN], [1], [Rennehan black hole model])
      with_black_holes="Three regime model (Rennehan+24)"
   ;;
=======
>>>>>>> 9c926b47
   SPIN_JET)
      AC_DEFINE([BLACK_HOLES_SPIN_JET], [1], [Spin and jet black hole model])
      with_black_holes="SPIN_JETS (Husko+22)"
   ;;
   *)
      AC_MSG_ERROR([Unknown black-hole model: $with_black_holes])
   ;;
esac

# Sink model.
AC_ARG_WITH([sink],
   [AS_HELP_STRING([--with-sink=<model>],
      [Sink particle model to use @<:@none, GEAR, default: none@:>@]
   )],
   [with_sink="$withval"],
   [with_sink="none"]
)

if test "$with_subgrid" != "none"; then
   if test "$with_sink" != "none"; then
      AC_MSG_ERROR([Cannot provide with-subgrid and with-sink together])
   else
      with_sink="$with_subgrid_sink"
   fi
fi

case "$with_sink" in
   none)
      AC_DEFINE([SINK_NONE], [1], [No sink particle model])
   ;;
   GEAR)
    AC_DEFINE([SINK_GEAR], [1], [GEAR sink particle model])
    ;;
    *)
      AC_MSG_ERROR([Unknown sink particle model model: $with_sink])
   ;;
esac

# Forcing terms
AC_ARG_WITH([forcing],
   [AS_HELP_STRING([--with-forcing=<term>],
      [Hydrodynamics forcing terms @<:@none, roberts-flow, roberts-flow-acceleration , abc-flowdefault: none@:>@]
   )],
   [with_forcing="$withval"],
   [with_forcing="none"]
)
case "$with_forcing" in
   none)
      AC_DEFINE([FORCING_NONE], [1], [No external forcing terms])
   ;;
   roberts-flow)
      AC_DEFINE([FORCING_ROBERTS_FLOW], [1], [Roberts' flow external forcing terms])
   ;;
   roberts-flow-acceleration)
      AC_DEFINE([FORCING_ROBERTS_FLOW_ACCELERATION], [1], [Roberts' flow external forcing terms entering the equations as an acceleration term])
   ;;
   abc-flow)
      AC_DEFINE([FORCING_ABC_FLOW], [1], [ABC flow external forcing terms])
   ;;
   *)
      AC_MSG_ERROR([Unknown external forcing term: $with_forcing])
   ;;
esac


#  External potential
AC_ARG_WITH([ext-potential],
   [AS_HELP_STRING([--with-ext-potential=<pot>],
      [external potential @<:@none, point-mass, point-mass-softened, isothermal, nfw, nfw-mn, hernquist, hernquist-sdmh05, disc-patch, sine-wave, MWPotential2014, constant, default: none@:>@]
   )],
   [with_potential="$withval"],
   [with_potential="none"]
)
case "$with_potential" in
   none)
      AC_DEFINE([EXTERNAL_POTENTIAL_NONE], [1], [No external potential])
   ;;
   point-mass)
      AC_DEFINE([EXTERNAL_POTENTIAL_POINTMASS], [1], [Point-mass external potential])
   ;;
   isothermal)
      AC_DEFINE([EXTERNAL_POTENTIAL_ISOTHERMAL], [1], [Isothermal external potential])
   ;;
   hernquist)
      AC_DEFINE([EXTERNAL_POTENTIAL_HERNQUIST], [1], [Hernquist external potential])
   ;;
   hernquist-sdmh05)
      AC_DEFINE([EXTERNAL_POTENTIAL_HERNQUIST_SDMH05], [1], [Hernquist external potential following Springel, Di Matteo & Hernquist 2005])
   ;;
   nfw)
      AC_DEFINE([EXTERNAL_POTENTIAL_NFW], [1], [Navarro-Frenk-White external potential])
   ;;
   nfw-mn)
      AC_DEFINE([EXTERNAL_POTENTIAL_NFW_MN], [1], [Navarro-Frenk-White + Miyamoto-Nagai disk external potential])
   ;;
   disc-patch)
      AC_DEFINE([EXTERNAL_POTENTIAL_DISC_PATCH], [1], [Disc-patch external potential])
   ;;
   sine-wave)
      AC_DEFINE([EXTERNAL_POTENTIAL_SINE_WAVE], [1], [Sine wave external potential in 1D])
   ;;
   point-mass-softened)
      AC_DEFINE([EXTERNAL_POTENTIAL_POINTMASS_SOFT], [1], [Softened point-mass potential with form 1/(r^2 + softening^2).])
   ;;
   MWPotential2014)
      AC_DEFINE([EXTERNAL_POTENTIAL_MWPotential2014], [1], [Milky-Way like potential composed of a Navarro-Frenk-White + Miyamoto-Nagai disk + Power spherical cuttoff external potential.])
   ;;
   constant)
      AC_DEFINE([EXTERNAL_POTENTIAL_CONSTANT], [1], [Constant gravitational acceleration.])
   ;;
   *)
      AC_MSG_ERROR([Unknown external potential: $with_potential])
   ;;
esac

#  Entropy floor
AC_ARG_WITH([entropy-floor],
    [AS_HELP_STRING([--with-entropy-floor=<floor>],
       [entropy floor @<:@none, QLA, EAGLE, SIMBA, default: none@:>@] 
    )],
    [with_entropy_floor="$withval"],
    [with_entropy_floor="none"]
)
if test "$with_subgrid" != "none"; then
   if test "$with_entropy_floor" != "none"; then
      AC_MSG_ERROR([Cannot provide with-subgrid and with-entropy-floor together])
   else
      with_entropy_floor="$with_subgrid_entropy_floor"
   fi
fi

case "$with_entropy_floor" in
   none)
      AC_DEFINE([ENTROPY_FLOOR_NONE], [1], [No entropy floor])
   ;;
   QLA)
      AC_DEFINE([ENTROPY_FLOOR_QLA], [1], [Quick Lyman-alpha entropy floor])
   ;;
   EAGLE)
      AC_DEFINE([ENTROPY_FLOOR_EAGLE], [1], [EAGLE entropy floor])
   ;;
   SIMBA)
      AC_DEFINE([ENTROPY_FLOOR_SIMBA], [1], [SIMBA entropy floor])
   ;;
   *)
      AC_MSG_ERROR([Unknown entropy floor model])
   ;;
esac

#  Pressure floor
AC_ARG_WITH([pressure-floor],
    [AS_HELP_STRING([--with-pressure-floor=<floor>],
       [pressure floor @<:@none, GEAR, default: none@:>@
       The hydro model needs to be compatible.]
    )],
    [with_pressure_floor="$withval"],
    [with_pressure_floor="none"]
)
if test "$with_subgrid" != "none"; then
   if test "$with_pressure_floor" != "none"; then
      AC_MSG_ERROR([Cannot provide with-subgrid and with-pressure-floor together])
   else
      with_pressure_floor="$with_subgrid_pressure_floor"
   fi
fi

case "$with_pressure_floor" in
   none)
      AC_DEFINE([PRESSURE_FLOOR_NONE], [1], [No pressure floor])
   ;;
   GEAR)
      AC_DEFINE([PRESSURE_FLOOR_GEAR], [1], [GEAR pressure floor])
   ;;
   *)
      AC_MSG_ERROR([Unknown pressure floor model])
   ;;
esac

#  Star formation
AC_ARG_WITH([star-formation],
    [AS_HELP_STRING([--with-star-formation=<sfm>],
       [star formation @<:@none, QLA, EAGLE, GEAR, SIMBA, KIARA, default: none@:>@] 
    )],
    [with_star_formation="$withval"],
    [with_star_formation="none"]
)
if test "$with_subgrid" != "none"; then
   if test "$with_star_formation" != "none"; then
      AC_MSG_ERROR([Cannot provide with-subgrid and with-star-formation together])
   else
      with_star_formation="$with_subgrid_star_formation"
   fi
fi

case "$with_star_formation" in
   none)
      AC_DEFINE([STAR_FORMATION_NONE], [1], [No star formation])
   ;;
   QLA)
      AC_DEFINE([STAR_FORMATION_QLA], [1], [Quick Lyman-alpha star formation model])
   ;;
   EAGLE)
      AC_DEFINE([STAR_FORMATION_EAGLE], [1], [EAGLE star formation model (Schaye and Dalla Vecchia (2008))])
   ;;
   GEAR)
      AC_DEFINE([STAR_FORMATION_GEAR], [1], [GEAR star formation model (Revaz and Jablonka (2018))])
   ;;
   SIMBA)
      AC_DEFINE([STAR_FORMATION_SIMBA], [1], [SIMBA star formation model])
   ;;
   KIARA)
      AC_DEFINE([STAR_FORMATION_KIARA], [1], [KIARA star formation model])
   ;;
   *)
      AC_MSG_ERROR([Unknown star formation model])
   ;;
esac

AC_ARG_WITH([gadget2-physical-constants],
    [AS_HELP_STRING([--with-gadget2-physical-constants],
       [Use the same physical constants (G, Msun, Mpc) as the Gadget-2 code rather than more up-to-date values.]
    )],
    [with_gadget2_physical_constants="$withval"],
    [with_gadget2_physical_constants="no"]
)
if test "$with_gadget2_physical_constants" = "yes"; then
   AC_DEFINE([SWIFT_USE_GADGET2_PHYSICAL_CONSTANTS],1,[Use the same physical constants as Gadget-2])
fi

#  Gravity multipole order
AC_ARG_WITH([multipole-order],
   [AS_HELP_STRING([--with-multipole-order=<order>],
      [order of the multipole and gravitational field expansion @<:@ default: 4@:>@]
   )],
   [with_multipole_order="$withval"],
   [with_multipole_order="4"]
)
AC_DEFINE_UNQUOTED([SELF_GRAVITY_MULTIPOLE_ORDER], [$with_multipole_order], [Multipole order])

#  Radiative transfer scheme
AC_ARG_WITH([rt],
   [AS_HELP_STRING([--with-rt=<scheme>],
      [Radiative transfer scheme to use @<:@none, GEAR_*, SPHM1RT_*, debug default: none@:>@.
      For GEAR and SPHM1RT, the number of photon groups (e.g. GEAR_4) needs to be provided.]
   )],
   [with_rt="$withval"],
   [with_rt="none"]
)

# For GEAR-RT scheme: Select a RT Riemann solver
AC_ARG_WITH([rt-riemann-solver],
   [AS_HELP_STRING([--with-rt-riemann-solver=<scheme>],
      [Riemann solver for the moments of the ratiadiative transfer equation with the M1 closure to use @<:@none, HLL, GLF, default: none@:>@.
      For the GEAR RT scheme, you need to select one Riemann solver.]
   )],
   [with_rt_riemann_solver="$withval"],
   [with_rt_riemann_solver="none"]
)

case "$with_rt_riemann_solver" in
    none)
        AC_DEFINE([RT_RIEMANN_SOLVER_NONE], [1], [No RT riemann solver])
        ;;
    HLL)
        AC_DEFINE([RT_RIEMANN_SOLVER_HLL], [1], [HLL RT riemann solver])
        ;;
    GLF)
        AC_DEFINE([RT_RIEMANN_SOLVER_GLF], [1], [GLF RT riemann solver])
        ;;
    *)
        AC_MSG_ERROR("Unknown RT Riemann solver: $with_rt_riemann_solver")
        ;;
esac

case "$with_rt" in
   none)
      AC_DEFINE([RT_NONE], [1], [No radiative transfer scheme])
   ;;
   GEAR_*)
      AC_DEFINE([RT_GEAR], [1], [GEAR M1 closure scheme])
      number_group=${with_rt#*_}
      AC_DEFINE_UNQUOTED([RT_NGROUPS], [$number_group], [Number of photon groups to follow])
      AC_DEFINE([MPI_SYMMETRIC_FORCE_INTERACTION_RT], [1], [Do symmetric MPI interactions])

      if test "$number_group" = "0"; then
          AC_MSG_ERROR([GEAR-RT: Cannot work with zero photon groups])
      fi
      if ! test $number_group -eq $number_group; then
          # abuse -eq to check whether $number_group is an integer. -eq
          # only works with those.
          AC_MSG_ERROR([GEAR-RT: Cannot work with non-integer photon groups])
      fi

      if test "$enable_debugging_checks" = "yes"; then
          AC_DEFINE([SWIFT_RT_DEBUG_CHECKS], [1], [additional debugging checks for RT])
      fi

      #if test "$with_hydro" != "gizmo-mfv"; then
       #   AC_MSG_ERROR([GEAR-RT: Cannot work without gizmo-mfv hydro. Compile using --with-hydro=gizmo-mfv])
      #fi

      if test "$with_rt_riemann_solver" = "none"; then
          AC_MSG_ERROR([GEAR-RT: You need to select an RT Riemann solver (--with-rt-riemann-solver=...)])
      fi

      if test "$have_grackle" != "yes"; then
        AC_MSG_ERROR([GEAR-RT: You need the grackle library for GEAR-RT. (--with-grackle=PATH)])
      fi

      if test "$with_cooling" = "none"; then
          AC_MSG_ERROR([GEAR-RT: You need to select a cooling module (--with-cooling=grackle_1)])
      fi

   ;;
   debug)
      AC_DEFINE([RT_DEBUG], [1], [debugging scheme])
      AC_DEFINE([SWIFT_RT_DEBUG_CHECKS], [1], [additional debugging checks for RT])
   ;;
   SPHM1RT_*)
      AC_DEFINE([RT_SPHM1RT], [1], [SPHM1RT radiative transfer scheme (Chan+21: 2102.08404)])
      number_group=${with_rt#*_}
      AC_DEFINE_UNQUOTED([RT_NGROUPS], [$number_group], [Number of photon groups to follow])

      if test "$number_group" -eq "0"; then
          AC_MSG_ERROR([SPHM1RT: Cannot work with zero photon groups])
      fi
      if test $number_group -lt 4; then
          AC_MSG_ERROR([SPHM1RT: Cannot work with < four photon groups for now])
      fi
      if ! test $number_group -eq $number_group; then
          # abuse -eq to check whether $number_group is an integer. -eq
          # only works with those.
          AC_MSG_ERROR([SPHM1RT: Cannot work with non-integer photon groups])
      fi
      AC_MSG_CHECKING([for Sundials libraries])
      AC_MSG_RESULT($have_sundials)
      if test "$have_sundials" != "yes"; then
         AC_MSG_ERROR([The Sundials library is not present. Sundials is required for the SPHM1RT module.])
      fi
   ;;
   *)
      AC_MSG_ERROR([Unknown radiative transfer scheme: $with_rt])
   ;;
esac


# Check for git, needed for revision stamps.
AC_PATH_PROG([GIT_CMD], [git])
AC_SUBST([GIT_CMD])

# Make the documentation. Add conditional to handle disable option.
DX_DOXYGEN_FEATURE(OFF)
DX_INIT_DOXYGEN(SWIFT, doc/Doxyfile, doc/)
AM_CONDITIONAL([HAVE_DOXYGEN], [test "$ac_cv_path_ac_pt_DX_DOXYGEN" != ""])

# Check if using EAGLE extra I/O
AM_CONDITIONAL([HAVEEAGLEEXTRAIO], [test "${with_extra_io}" = "EAGLE"])

# Check if using QLA cooling
AM_CONDITIONAL([HAVEQLACOOLING], [test "$with_cooling" = "QLA"])
AM_CONDITIONAL([HAVEQLAEAGLECOOLING], [test "$with_cooling" = "QLA-EAGLE"])

# Check if using EAGLE cooling
AM_CONDITIONAL([HAVEEAGLECOOLING], [test "$with_cooling" = "EAGLE"])

# Check if using PS2020 cooling
AM_CONDITIONAL([HAVEPS2020COOLING], [test "$with_cooling" = "PS2020"])

# Check if using EAGLE feedback
AM_CONDITIONAL([HAVEEAGLETHERMALFEEDBACK], [test "${with_feedback%-thermal}" = "EAGLE"])
AM_CONDITIONAL([HAVEEAGLEKINETICFEEDBACK], [test "$with_feedback" = "EAGLE-kinetic"])

# check if using grackle cooling
AM_CONDITIONAL([HAVEGRACKLECOOLING], [test "$with_cooling" = "grackle"])

# check if using grackle cooling
AM_CONDITIONAL([HAVESIMBACOOLING], [test "$with_cooling" = "SIMBA"])

# check if using grackle cooling
AM_CONDITIONAL([HAVEKIARACOOLING], [test "$with_cooling" = "KIARA"])

# check if using EAGLE floor
AM_CONDITIONAL([HAVEEAGLEFLOOR], [test "$with_entropy_floor" = "EAGLE"])

# check if using gear feedback
AM_CONDITIONAL([HAVEGEARFEEDBACK], [test "$with_feedback" = "GEAR"])

# check if using SIMBA feedback
AM_CONDITIONAL([HAVESIMBAFEEDBACK], [test "$with_feedback" = "SIMBA"])

# check if using KIARA feedback
AM_CONDITIONAL([HAVEKIARAFEEDBACK], [test "$with_feedback" = "KIARA"])

# check if using gear feedback
AM_CONDITIONAL([HAVEAGORAFEEDBACK], [test "$with_feedback" = "AGORA"])

# check if using SPHENIX
AM_CONDITIONAL([HAVE_SPHENIX], [test "$with_hydro" = "sphenix"])

# check if using GADGET2 SPH
AM_CONDITIONAL([HAVE_GADGET2], [test "$with_hydro" = "gadget2"])

# check if using none chemistry
AM_CONDITIONAL([HAVE_CHEMISTRY_NONE], [test "$with_chemistry" = "none"])

# check if using GEAR chemistry
AM_CONDITIONAL([HAVE_CHEMISTRY_GEAR], [test "$with_chemistry" = "GEAR" || test "$with_chemistry" = "GEAR_DIFFUSION"])

# check if using AGORA chemistry
AM_CONDITIONAL([HAVE_CHEMISTRY_AGORA], [test "$with_chemistry" = "AGORA" || test "$with_chemistry" = "GEAR_DIFFUSION"])

# check if using SIMBA chemistry
AM_CONDITIONAL([HAVE_CHEMISTRY_SIMBA], [test "$with_chemistry" = "SIMBA"])

# check if using KIARA chemistry
AM_CONDITIONAL([HAVE_CHEMISTRY_KIARA], [test "$with_chemistry" = "KIARA"])

# check if using default stars
AM_CONDITIONAL([HAVE_STARS_BASIC], [test "$with_stars" = "basic"])

# check if using GEAR stars
AM_CONDITIONAL([HAVE_STARS_GEAR], [test "$with_stars" = "GEAR"])

# check if using GEAR stars
AM_CONDITIONAL([HAVE_STARS_SIMBA], [test "$with_stars" = "SIMBA"])

# check if using default star formation
AM_CONDITIONAL([HAVE_STAR_FORMATION_DEFAULT], [test "$with_star_formation" = "none"])

# check if using GEAR star formation
AM_CONDITIONAL([HAVE_STAR_FORMATION_GEAR], [test "$with_star_formation" = "GEAR"])

# check if using SIMBA star formation
AM_CONDITIONAL([HAVE_STAR_FORMATION_SIMBA], [test "$with_star_formation" = "SIMBA"])

# check if using KIARA star formation
AM_CONDITIONAL([HAVE_STAR_FORMATION_KIARA], [test "$with_star_formation" = "KIARA"])

# check if using multi softening gravity
AM_CONDITIONAL([HAVE_GRAVITY_MULTISOFTENING], [test "$with_gravity" = "with-multi-softening"])

# Check if using SPHM1RT radiative transfer
AM_CONDITIONAL([HAVESPHM1RTRT], [test "${with_rt:0:7}" = "SPHM1RT"])

# Check if using GEAR-RT radiative transfer
AM_CONDITIONAL([HAVEGEARRT], [test "${with_rt:0:4}" = "GEAR"])




# Handle .in files.
AC_CONFIG_FILES([Makefile src/Makefile examples/Makefile examples/Cooling/CoolingRates/Makefile doc/Makefile doc/Doxyfile tests/Makefile])
AC_CONFIG_FILES([argparse/Makefile tools/Makefile])
AC_CONFIG_FILES([tests/testReading.sh], [chmod +x tests/testReading.sh])
AC_CONFIG_FILES([tests/testActivePair.sh], [chmod +x tests/testActivePair.sh])
AC_CONFIG_FILES([tests/test27cells.sh], [chmod +x tests/test27cells.sh])
AC_CONFIG_FILES([tests/test27cellsPerturbed.sh], [chmod +x tests/test27cellsPerturbed.sh])
AC_CONFIG_FILES([tests/test27cellsStars.sh], [chmod +x tests/test27cellsStars.sh])
AC_CONFIG_FILES([tests/test27cellsStarsPerturbed.sh], [chmod +x tests/test27cellsStarsPerturbed.sh])
AC_CONFIG_FILES([tests/test125cells.sh], [chmod +x tests/test125cells.sh])
AC_CONFIG_FILES([tests/test125cellsPerturbed.sh], [chmod +x tests/test125cellsPerturbed.sh])
AC_CONFIG_FILES([tests/testPeriodicBC.sh], [chmod +x tests/testPeriodicBC.sh])
AC_CONFIG_FILES([tests/testPeriodicBCPerturbed.sh], [chmod +x tests/testPeriodicBCPerturbed.sh])
AC_CONFIG_FILES([tests/testInteractions.sh], [chmod +x tests/testInteractions.sh])
AC_CONFIG_FILES([tests/testParser.sh], [chmod +x tests/testParser.sh])
AC_CONFIG_FILES([tests/testSelectOutput.sh], [chmod +x tests/testSelectOutput.sh])
AC_CONFIG_FILES([tests/testFormat.sh], [chmod +x tests/testFormat.sh])
AC_CONFIG_FILES([tests/testNeutrinoCosmology.sh], [chmod +x tests/testNeutrinoCosmology.sh])
AC_CONFIG_FILES([tests/output_list_params.yml])

# Save the compilation options
AC_DEFINE_UNQUOTED([SWIFT_CONFIG_FLAGS],["$swift_config_flags"],[Flags passed to configure])

# Make sure the latest git revision string gets included, when we are
# working in a checked out repository.
test -d ${srcdir}/.git && touch ${srcdir}/src/version.c

#  Need to define this, instead of using fifth argument of AC_INIT, until
#  2.64. Defer until now as this redefines PACKAGE_URL, which can emit a
#  compilation error when testing with -Werror.
AC_DEFINE([PACKAGE_URL],["www.swiftsim.com"], [Package web pages])

# Generate output.
AC_OUTPUT

# Report general configuration.
AC_MSG_RESULT([
 ------- Summary --------

   $PACKAGE_NAME v.$PACKAGE_VERSION

   Compiler             : $CC
    - vendor            : $ax_cv_c_compiler_vendor
    - version           : $ax_cv_c_compiler_version
    - flags             : $CFLAGS
   MPI enabled          : $enable_mpi
   HDF5 enabled         : $with_hdf5
    - parallel          : $have_parallel_hdf5
   METIS/ParMETIS       : $have_metis / $have_parmetis
   FFTW3 enabled        : $have_fftw
    - threaded/openmp   : $have_threaded_fftw / $have_openmp_fftw
    - MPI               : $have_mpi_fftw
    - ARM               : $have_arm_fftw
   GSL enabled          : $have_gsl
   HEALPix C enabled    : $have_chealpix
   libNUMA enabled      : $have_numa
   GRACKLE enabled      : $have_grackle
   Sundials enabled     : $have_sundials
   Special allocators   : $have_special_allocator
   CPU profiler         : $have_profiler
   Pthread barriers     : $have_pthread_barrier
   VELOCIraptor enabled : $have_velociraptor
   FoF activated:       : $enable_fof
   Lightcones enabled   : $enable_lightcone

   Hydro scheme       : $with_hydro
   Dimensionality     : $with_dimension
   Kernel function    : $with_kernel
   Equation of state  : $with_eos
   Adiabatic index    : $with_gamma
   Riemann solver     : $with_riemann
   SPMHD scheme       : $with_spmhd
   Adaptive softening : $with_adaptive_softening

   Gravity scheme      : $with_gravity
   Multipole order     : $with_multipole_order
   Compute potential   : $enable_gravitational_potential
   No gravity below ID : $no_gravity_below_id
   Make gravity glass  : $gravity_glass_making
   External potential  : $with_potential
   Forcing terms       : $with_forcing

   Pressure floor       : $with_pressure_floor
   Entropy floor        : $with_entropy_floor
   Cooling function     : $with_cooling_name
   Chemistry            : $with_chemistry_name
   Tracers              : $with_tracers
   Stellar model        : $with_stars
   Star formation model : $with_star_formation
   Star feedback model  : $with_feedback_name
   Sink particle model  : $with_sink
   Black holes model    : $with_black_holes
   Radiative transfer   : $with_rt
   Extra i/o            : $with_extra_io

   Atomic operations in tasks  : $enable_atomics_within_tasks
   Individual timers           : $enable_timers
   Task debugging              : $enable_task_debugging
   Threadpool debugging        : $enable_threadpool_debugging
   Debugging checks            : $enable_debugging_checks
   Interaction debugging       : $enable_debug_interactions
   Stars interaction debugging : $enable_debug_interactions_stars
   Naive interactions          : $enable_naive_interactions
   Naive stars interactions    : $enable_naive_interactions_stars
   Gravity checks              : $gravity_force_checks
   Custom icbrtf               : $enable_custom_icbrtf
   Boundary particles          : $boundary_particles
   Fixed boundary particles    : $fixed_boundary_particles
   Planetary fixed entropy     : $planetary_fixed_entropy
   Ghost statistics            : $ghost_stats

   Continuous Sim. Data Stream : $with_csds

 ------------------------]
)

#  Report any unrecognised options loudly.
if test "$ac_unrecognized_opts" != ""; then
AC_MSG_RESULT([
  *** WARNING: unrecognized options: $ac_unrecognized_opts ***
])
fi<|MERGE_RESOLUTION|>--- conflicted
+++ resolved
@@ -331,7 +331,6 @@
    AC_DEFINE([SIMBA_DEBUG_CHECKS],1,[Enable Simba expensive debugging])
 fi
 
-<<<<<<< HEAD
 # Check if KIARA expensive debugging is on.
 AC_ARG_ENABLE([kiara-debugging-checks],
    [AS_HELP_STRING([--enable-kiara-debugging-checks],
@@ -356,8 +355,6 @@
    AC_DEFINE([RENNEHAN_DEBUG_CHECKS],1,[Enable Rennehan expensive debugging])
 fi
 
-=======
->>>>>>> 9c926b47
 # Check if expensive debugging is on.
 AC_ARG_ENABLE([debugging-checks],
    [AS_HELP_STRING([--enable-debugging-checks],
@@ -2085,11 +2082,7 @@
 	enable_fof=yes
         enable_fof_galaxies=yes
    ;;
-<<<<<<< HEAD
    Rennehan)
-=======
-   DOUG)
->>>>>>> 9c926b47
 	with_subgrid_cooling=PS2020
 	with_subgrid_chemistry=EAGLE
 	with_subgrid_tracers=EAGLE
@@ -2097,11 +2090,7 @@
 	with_subgrid_stars=EAGLE
 	with_subgrid_star_formation=SIMBA
 	with_subgrid_feedback=SIMBA
-<<<<<<< HEAD
 	with_subgrid_black_holes=Rennehan
-=======
-	with_subgrid_black_holes=SIMBA
->>>>>>> 9c926b47
 	with_subgrid_sink=none
 	with_subgrid_extra_io=none
 	enable_fof=yes
@@ -2120,8 +2109,6 @@
 	with_subgrid_extra_io=none
 	enable_fof=yes
         enable_fof_galaxies=yes
-<<<<<<< HEAD
-=======
    ;;
    KIARART)
         with_subgrid_cooling=KIARA
@@ -2136,7 +2123,6 @@
         with_subgrid_extra_io=none
         enable_fof=yes
         enable_fof_galaxies=yes
->>>>>>> 9c926b47
    ;;
    SPIN_JET_EAGLE)
 	with_subgrid_cooling=EAGLE
@@ -2906,13 +2892,10 @@
    SIMBA)
       AC_DEFINE([BLACK_HOLES_SIMBA], [1], [SIMBA black hole model])
    ;;
-<<<<<<< HEAD
    Rennehan)
       AC_DEFINE([BLACK_HOLES_RENNEHAN], [1], [Rennehan black hole model])
       with_black_holes="Three regime model (Rennehan+24)"
    ;;
-=======
->>>>>>> 9c926b47
    SPIN_JET)
       AC_DEFINE([BLACK_HOLES_SPIN_JET], [1], [Spin and jet black hole model])
       with_black_holes="SPIN_JETS (Husko+22)"
