# This file is part of SWIFT.
# Copyright (C) 2012 pedro.gonnet@durham.ac.uk.
#               2016 p.w.draper@durham.ac.uk.
#
# This program is free software: you can redistribute it and/or modify
# it under the terms of the GNU General Public License as published by
# the Free Software Foundation, either version 3 of the License, or
# (at your option) any later version.
#
# This program is distributed in the hope that it will be useful,
# but WITHOUT ANY WARRANTY; without even the implied warranty of
# MERCHANTABILITY or FITNESS FOR A PARTICULAR PURPOSE.  See the
# GNU General Public License for more details.
#
# You should have received a copy of the GNU General Public License
# along with this program.  If not, see <http://www.gnu.org/licenses/>.

# Init the project.
AC_INIT([SWIFT],[1.0.0],[https://gitlab.cosma.dur.ac.uk/swift/swiftsim])
swift_config_flags="$*"

AC_COPYRIGHT
AC_CONFIG_SRCDIR([src/space.c])
AC_CONFIG_AUX_DIR([.])
AM_INIT_AUTOMAKE([subdir-objects])

# Add local macro collection.
AC_CONFIG_MACRO_DIR([m4])

# Stop default CFLAGS from anyone except the environment.
: ${CFLAGS=""}

# Generate header file.
AC_CONFIG_HEADERS([config.h])


# Find and test the compiler.
AX_CHECK_ENABLE_DEBUG
# Enable POSIX and platform extension preprocessor macros.
AC_USE_SYSTEM_EXTENSIONS
AC_PROG_CC
AM_PROG_CC_C_O

# We need this for compilation hints and possibly FFTW.
AX_OPENMP

# If debug is selected then we also define SWIFT_DEVELOP_MODE to control
# any developer code options.
if test "x$ax_enable_debug" != "xno"; then
   AC_DEFINE([SWIFT_DEVELOP_MODE],1,[Enable developer code options])
fi

# C++ in GCC 6 and above has an issue with undefined the min() and max()
# macros. This hack works around that.
AC_DEFINE([_GLIBCXX_INCLUDE_NEXT_C_HEADERS],1,[Hack for min() and max() using g++ 6+])

# Enable POSIX and platform extension preprocessor macros.
AC_USE_SYSTEM_EXTENSIONS

# Check for C compiler version and vendor.
AX_COMPILER_VENDOR
AX_COMPILER_VERSION

# Check whether we have a recent enough GCC
if test "$ax_cv_c_compiler_vendor" = "gnu"; then
   AX_COMPARE_VERSION([$ax_cv_c_compiler_version], [ge], [8.1.0],
		      [gcc_handles_avx512="yes"],
		      [gcc_handles_avx512="no"])
fi

#  Restrict support.
AC_C_RESTRICT

# CSDS
AC_ARG_ENABLE([csds],
	[AS_HELP_STRING([--enable-csds],
		[enable the Continuous Simulation Data Stream]
	)],
	[with_csds="${enableval}"],
	[with_csds="no"]
)

if test "$with_csds" = "yes"; then
   AC_DEFINE([WITH_CSDS], 1, [csds enabled])
   # Ensure that the submodule is initialized
   ${srcdir}/tools/update-modules csds
   # The csds requires that long long is a 64bit type, let's
   # check that.
   AC_CHECK_SIZEOF([long long int])
   if test "$ac_cv_sizeof_long_long_int" != "8"; then
      AC_MSG_ERROR([The CSDS requires that 'long long int' has size 8 bytes])
   fi

   AC_CONFIG_SUBDIRS([csds])
   CFLAGS="$CFLAGS $OPENMP_CFLAGS"

fi
AM_CONDITIONAL([HAVECSDS],[test $with_csds = "yes"])


# Use best known optimization for the current architecture. Actual optimization
# happens later so we can avoid any issues it introduces with the compiler,
# but we need to know if that will happen now.
AC_ARG_ENABLE([optimization],
   [AS_HELP_STRING([--enable-optimization],
     [Enable compile time optimization flags for host @<:@yes/no@:>@]
   )],
   [enable_opt="$enableval"],
   [enable_opt="yes"]
)

# Interprocedural optimization support. Can need special handling for linking
# and archiving as well as compilation. Needs to be done before libtool is
# configured so we use the correct LD. It can give good improvements for
# clang based compilers, so the default is enabled, but we make that
# disabled when not optimizing or debugging support is enabled.
enable_ipo_default="yes";
if test "x$ax_enable_debug" = "xyes" -o "x$enable_opt" != "xyes"; then
   enable_ipo_default="no";
   AC_MSG_WARN([Interprocedural optimization support default is changed to false])
fi
AC_ARG_ENABLE([ipo],
   [AS_HELP_STRING([--enable-ipo],
     [Enable interprocedural optimization [default=yes unless debugging]]
   )],
   [enable_ipo="$enableval"],
   [enable_ipo="$enable_ipo_default"]
)

if test "$enable_ipo" = "yes"; then
   if test "$ax_cv_c_compiler_vendor" = "intel"; then
      CFLAGS="$CFLAGS -ip -ipo"
      LDFLAGS="$LDFLAGS -ipo"
      AC_CHECK_PROGS([AR], [xiar])
      AC_CHECK_PROGS([LD], [xild])
      AC_MSG_RESULT([added Intel interprocedural optimization support])
   elif test "$ax_cv_c_compiler_vendor" = "oneapi"; then
      CFLAGS="$CFLAGS -ipo"
      LDFLAGS="$LDFLAGS -ipo"
      AC_CHECK_PROGS([AR], [xiar])
      AC_CHECK_PROGS([RANLIB], [llvm-ranlib])
      AC_MSG_RESULT([added oneapi interprocedural optimization support])
   elif test "$ax_cv_c_compiler_vendor" = "gnu"; then
      CFLAGS="$CFLAGS -flto"
      LDFLAGS="$LDFLAGS -flto"
      AX_COMPARE_VERSION($ax_cv_c_compiler_version, [ge], [5.0.0],
         [
         AC_CHECK_PROGS([AR], [gcc-ar])
         AC_CHECK_PROGS([RANLIB], [gcc-ranlib])
         ], [:] )
      AC_MSG_RESULT([added GCC interprocedural optimization support])
   elif test "$ax_cv_c_compiler_vendor" = "clang"; then
      CFLAGS="$CFLAGS -flto"
      LDFLAGS="$LDFLAGS -flto"
      AC_CHECK_PROGS([RANLIB], [llvm-ranlib])
      AC_MSG_RESULT([added LLVM interprocedural optimization support])
   else
      AC_MSG_WARN([Compiler does not support interprocedural optimization])
   fi
fi

# Check for MPI. Need to do this before characterising the compiler (C99 mode),
# as this changes the compiler.
# We should consider using AX_PROG_CC_MPI to replace AC_PROG_CC when compiling
# whole applications. There are issues with mixing compilers when using this
# macro. See
# http://lists.gnu.org/archive/html/autoconf-archive-maintainers/2011-05/msg00004.html.
AC_ARG_ENABLE([mpi],
    [AS_HELP_STRING([--enable-mpi],
      [Compile with functionality for distributed-memory parallelism using MPI @<:@yes/no@:>@]
    )],
    [enable_mpi="$enableval"],
    [enable_mpi="yes"]
)
# Use extra flags set by AC_PROG_CC as part of $CC. Currently undocumented as ac_cv_prog_cc_stdc,
# so could change.
good_mpi="yes"
if test "$enable_mpi" = "yes"; then
    AX_MPI([CC="$MPICC $ac_cv_prog_cc_stdc" AC_DEFINE(HAVE_MPI, 1, [Define if you have the MPI library.]) ], [enable_mpi="no"])
    MPI_LIBRARY="Unknown MPI"

    # Various MPI implementations require additional libraries when also using
    # threads. Use mpirun (on PATH) as that seems to be only command with
    # version flag, allow MPIRUN to override for systems that insist on
    # a non-standard name (PRACE).
    : ${MPIRUN='mpirun'}
    if test "$MPIRUN" = "mpirun"; then
       AC_PATH_PROG([MPIRUN],[mpirun],[notfound])
    fi
    if test "$MPIRUN" = "notfound"; then
       # This may not be fatal (some systems do not allow mpirun on
       # development nodes)., so push on.
       AC_MSG_WARN([Cannot find mpirun command on PATH, thread support may not be correct])
    else
       # Special options we know about.
       # Intel: -mt_mpi
       # PLATFORM: -lmtmpi
       # OpenMPI: nothing, but library should be built correctly.
       # Set MPI_THREAD_LIBS and add to linker commands as necessary.
       AC_MSG_CHECKING([MPI threads options])
       version=`$MPIRUN -version 2>&1`
       case "$version" in
         *Intel*MPI*)
            MPI_THREAD_LIBS="-mt_mpi"
            MPI_LIBRARY="Intel MPI"
            AC_MSG_RESULT([Intel MPI])
         ;;
         *Platform*)
            MPI_THREAD_LIBS="-lmtmpi"
            MPI_LIBRARY="PLATFORM MPI"
            AC_MSG_RESULT([PLATFORM MPI])
         ;;
         *"Open MPI"*)
            MPI_THREAD_LIBS=""
            MPI_LIBRARY="Open MPI"
            AC_MSG_RESULT([Open MPI])
            #  OpenMPI should be 1.8.6 or later, if not complain.
            #  Version is last word on first line of -version output.
            revision=`mpirun -version 2>&1 | grep "Open MPI" | awk '{print $NF}'`
            AX_COMPARE_VERSION( $revision, [ge], [1.8.6],,[good_mpi="no"] )
            if test "$good_mpi" = "no"; then
                AC_MSG_WARN([
    Open MPI version should be at least 1.8.6 (is $revision)])
                enable_mpi="yes (but with warning)"
            fi
         ;;
         *)
            MPI_THREAD_LIBS=""
            AC_MSG_RESULT([unknown])
         ;;
       esac
       AC_SUBST([MPI_THREAD_LIBS])
    fi
    AC_DEFINE_UNQUOTED([SWIFT_MPI_LIBRARY], ["$MPI_LIBRARY"], [The MPI library name, if known.])
fi
AM_CONDITIONAL([HAVEMPI],[test $enable_mpi = "yes"])

# Indicate that MPIRUN can be modified by an environment variable
AC_ARG_VAR(MPIRUN, Path to the mpirun command if non-standard)

# Add libtool support (now that CC is defined). Disable shared libraries by default.
LT_INIT([disable-shared])

# Need C99 and inline support. Only for autoconfs to version 2.69.
m4_version_prereq([2.71], [], [AC_PROG_CC_C99])

# Need inline support.
AC_C_INLINE


# If debugging try to show inlined functions.
if test "x$ax_enable_debug" = "xyes"; then
   #  Show inlined functions.
   if test "$ax_cv_c_compiler_vendor" = "gnu"; then
      # Would like to use -gdwarf and let the compiler pick a good version
      # but that doesn't always work.
      AX_CHECK_COMPILE_FLAG([-gdwarf -fvar-tracking-assignments],
        [inline_EXTRA_FLAGS="-gdwarf -fvar-tracking-assignments"],
        [inline_EXTRA_FLAGS="-gdwarf-2 -fvar-tracking-assignments"])
      CFLAGS="$CFLAGS $inline_EXTRA_FLAGS"
   elif test "$ax_cv_c_compiler_vendor" = "intel"; then
      CFLAGS="$CFLAGS -debug inline-debug-info"
   elif test "$ax_cv_c_compiler_vendor" = "oneapi"; then
      CFLAGS="$CFLAGS -debug inline-debug-info"
   fi
fi

# Are we using the regular tasks (with atomics and no task conflicts) or
# are we using the atomic-free task-conflicting (slower) version?
AC_ARG_ENABLE([atomics-within-tasks],
   [AS_HELP_STRING([--disable-atomics-within-tasks],
     [Disable the use of atomic operations within tasks. This creates more task conflicts
      but allows for atomic-free and lock-free code within the tasks. This likely slows down
      the code @<:@yes/no@:>@]
   )],
   [enable_atomics_within_tasks="$enableval"],
   [enable_atomics_within_tasks="yes"]
)
AS_IF([test "x$enable_atomics_within_tasks" != "xno"],
   , # Note: atomics are allowed by default, we define the macro if we don't want them.
   [AC_DEFINE([SWIFT_TASKS_WITHOUT_ATOMICS],1,[Makes SWIFT use atomic-free and lock-free tasks.])
])


# Check if task debugging is on.
AC_ARG_ENABLE([task-debugging],
   [AS_HELP_STRING([--enable-task-debugging],
     [Store extra information for generating task dump files @<:@yes/no@:>@]
   )],
   [enable_task_debugging="$enableval"],
   [enable_task_debugging="no"]
)
if test "$enable_task_debugging" = "yes"; then
   AC_DEFINE([SWIFT_DEBUG_TASKS],1,[Enable task debugging])
fi

# Check if threadpool debugging is on.
AC_ARG_ENABLE([threadpool-debugging],
   [AS_HELP_STRING([--enable-threadpool-debugging],
     [Store threadpool mapper timing information and generate threadpool dump files @<:@yes/no@:>@]
   )],
   [enable_threadpool_debugging="$enableval"],
   [enable_threadpool_debugging="no"]
)
if test "$enable_threadpool_debugging" = "yes"; then
   AC_DEFINE([SWIFT_DEBUG_THREADPOOL],1,[Enable threadpool debugging])
   LDFLAGS="$LDFLAGS -rdynamic -ldl"
fi

# Check if the general timers are switched on.
AC_ARG_ENABLE([timers],
   [AS_HELP_STRING([--enable-timers],
     [Activate the basic timers @<:@yes/no@:>@]
   )],
   [enable_timers="$enableval"],
   [enable_timers="no"]
)
if test "$enable_timers" = "yes"; then
   AC_DEFINE([SWIFT_USE_TIMERS],1,[Enable individual timers])
fi

# Check if Simba expensive debugging is on.
AC_ARG_ENABLE([simba-debugging-checks],
   [AS_HELP_STRING([--enable-simba-debugging-checks],
     [Activate expensive consistency checks @<:@yes/no@:>@]
   )],
   [simba_enable_debugging_checks="$enableval"],
   [simba_enable_debugging_checks="no"]
)
if test "$enable_simba_debugging_checks" = "yes"; then
   AC_DEFINE([SIMBA_DEBUG_CHECKS],1,[Enable Simba expensive debugging])
fi

# Check if KIARA expensive debugging is on.
AC_ARG_ENABLE([kiara-debugging-checks],
   [AS_HELP_STRING([--enable-kiara-debugging-checks],
     [Activate expensive consistency checks @<:@yes/no@:>@]
   )],
   [kiara_enable_debugging_checks="$enableval"],
   [kiara_enable_debugging_checks="no"]
)
if test "$enable_kiara_debugging_checks" = "yes"; then
   AC_DEFINE([KIARA_DEBUG_CHECKS],1,[Enable KIARA expensive debugging])
fi

# Check if Firehose expensive debugging is on.
AC_ARG_ENABLE([firehose-debugging-checks],
   [AS_HELP_STRING([--enable-firehose-debugging-checks],
     [Activate expensive consistency checks @<:@yes/no@:>@]
   )],
   [firehose_enable_debugging_checks="$enableval"],
   [firehose_enable_debugging_checks="no"]
)
if test "$enable_firehose_debugging_checks" = "yes"; then
   AC_DEFINE([FIREHOSE_DEBUG_CHECKS],1,[Enable firehose expensive debugging])
fi

# Check if Obsidian expensive debugging is on.
AC_ARG_ENABLE([obsidian-debugging-checks],
   [AS_HELP_STRING([--enable-obsidian-debugging-checks],
     [Activate expensive consistency checks @<:@yes/no@:>@]
   )],
   [obsidian_enable_debugging_checks="$enableval"],
   [obsidian_enable_debugging_checks="no"]
)
if test "$enable_obsidian_debugging_checks" = "yes"; then
   AC_DEFINE([OBSIDIAN_DEBUG_CHECKS],1,[Enable Obsidian expensive debugging])
fi

# Check if expensive debugging is on.
AC_ARG_ENABLE([debugging-checks],
   [AS_HELP_STRING([--enable-debugging-checks],
     [Activate expensive consistency checks @<:@yes/no@:>@]
   )],
   [enable_debugging_checks="$enableval"],
   [enable_debugging_checks="no"]
)
if test "$enable_debugging_checks" = "yes"; then
   AC_DEFINE([SWIFT_DEBUG_CHECKS],1,[Enable expensive debugging])
fi

# Check if cell graph is on.
AC_ARG_ENABLE([cell-graph],
   [AS_HELP_STRING([--enable-cell-graph],
     [Activate the cell graph @<:@yes/no@:>@]
   )],
   [enable_cell_graph="$enableval"],
   [enable_cell_graph="no"]
)
if test "$enable_cell_graph" = "yes"; then
   AC_DEFINE([SWIFT_CELL_GRAPH],1,[Enable cell graph])
fi

# Check if using our custom icbrtf is enabled.
AC_ARG_ENABLE([custom-icbrtf],
   [AS_HELP_STRING([--enable-custom-icbrtf],
     [Use SWIFT's custom icbrtf function instead of the system cbrtf @<:@yes/no@:>@]
   )],
   [enable_custom_icbrtf="$enableval"],
   [enable_custom_icbrtf="no"]
)
if test "$enable_custom_icbrtf" = "yes"; then
   AC_DEFINE([WITH_ICBRTF],1,[Enable custom icbrtf])
fi

# Check whether we want to default to naive cell interactions
AC_ARG_ENABLE([naive-interactions],
   [AS_HELP_STRING([--enable-naive-interactions],
     [Activate use of naive cell interaction functions @<:@yes/no@:>@]
   )],
   [enable_naive_interactions="$enableval"],
   [enable_naive_interactions="no"]
)
if test "$enable_naive_interactions" = "yes"; then
   AC_DEFINE([SWIFT_USE_NAIVE_INTERACTIONS],1,[Enable use of naive cell interaction functions])
fi

# Check whether we want to default to naive cell interactions (stars)
AC_ARG_ENABLE([naive-interactions-stars],
   [AS_HELP_STRING([--enable-naive-interactions-stars],
     [Activate use of naive cell interaction functions for stars @<:@yes/no@:>@]
   )],
   [enable_naive_interactions_stars="$enableval"],
   [enable_naive_interactions_stars="no"]
)
if test "$enable_naive_interactions_stars" = "yes"; then
   AC_DEFINE([SWIFT_USE_NAIVE_INTERACTIONS_STARS],1,[Enable use of naive cell interaction functions for stars])
fi

# Check whether we want to default to naive cell interactions (stars)
AC_ARG_ENABLE([naive-interactions-rt],
   [AS_HELP_STRING([--enable-naive-interactions-rt],
     [Activate use of naive cell interaction functions for stars in RT tasks@<:@yes/no@:>@]
   )],
   [enable_naive_interactions_rt="$enableval"],
   [enable_naive_interactions_rt="no"]
)
if test "$enable_naive_interactions_rt" = "yes"; then
   AC_DEFINE([SWIFT_USE_NAIVE_INTERACTIONS_RT],1,[Enable use of naive cell interaction functions for stars in RT tasks])
fi

# Check if gravity force checks are on for some particles.
AC_ARG_ENABLE([gravity-force-checks],
   [AS_HELP_STRING([--enable-gravity-force-checks=<N>],
     [Activate expensive brute-force gravity checks for a fraction 1/N of all particles @<:@N@:>@]
   )],
   [gravity_force_checks="$enableval"],
   [gravity_force_checks="no"]
)
if test "$gravity_force_checks" = "yes"; then
   AC_MSG_ERROR(Need to specify the fraction of particles to check when using --enable-gravity-force-checks!)
elif test "$gravity_force_checks" != "no"; then
   AC_DEFINE_UNQUOTED([SWIFT_GRAVITY_FORCE_CHECKS], [$enableval] ,[Enable gravity brute-force checks])
fi

# Check if hydro density checks are on for some particles.
AC_ARG_ENABLE([hydro-density-checks],
   [AS_HELP_STRING([--enable-hydro-density-checks],
     [Activate expensive brute-force hydro density checks for a fraction 1/N of all particles @<:@N@:>@]
   )],
   [hydro_density_checks="$enableval"],
   [hydro_density_checks="no"]
)
if test "$hydro_density_checks" = "yes"; then
   AC_MSG_ERROR(Need to specify the fraction of particles to check when using --enable-hydro-density-checks!)
elif test "$hydro_density_checks" != "no"; then
   AC_DEFINE_UNQUOTED([SWIFT_HYDRO_DENSITY_CHECKS], [$enableval] ,[Enable hydro density brute-force checks])
fi

# Check if stars density checks are on for some particles.
AC_ARG_ENABLE([stars-density-checks],
   [AS_HELP_STRING([--enable-stars-density-checks],
     [Activate expensive brute-force stars density checks for a fraction 1/N of all particles @<:@N@:>@]
   )],
   [stars_density_checks="$enableval"],
   [stars_density_checks="no"]
)
if test "$stars_density_checks" = "yes"; then
   AC_MSG_ERROR(Need to specify the fraction of particles to check when using --enable-stars-density-checks!)
elif test "$stars_density_checks" != "no"; then
   AC_DEFINE_UNQUOTED([SWIFT_STARS_DENSITY_CHECKS], [$enableval] ,[Enable stars density brute-force checks])
fi

# Check if ghost statistics are enabled
AC_ARG_ENABLE([ghost-statistics],
   [AS_HELP_STRING([--enable-ghost-statistics],
     [Gather statistics about the ghost iterations for hydro, stars and black holes in N bins @<:@N@:>@]
   )],
   [ghost_stats="$enableval"],
   [ghost_stats="no"]
)
if test "$ghost_stats" == "yes"; then
   AC_MSG_ERROR(Need to specify the number of bins when using --enable-ghost-statistics!)
elif test "$ghost_stats" != "no"; then
   AC_DEFINE_UNQUOTED([SWIFT_GHOST_STATS], [$enableval] ,[Enable ghost statistics for hydro, stars and black holes])
fi

# Check whether we want to switch on glass making
AC_ARG_ENABLE([glass-making],
   [AS_HELP_STRING([--enable-glass-making],
     [Activate the glass-making procedure by reversing the sign of gravity @<:@yes/no@:>@]
   )],
   [gravity_glass_making="$enableval"],
   [gravity_glass_making="no"]
)
if test "$gravity_glass_making" = "yes"; then
   AC_DEFINE([SWIFT_MAKE_GRAVITY_GLASS], 1, [Make the code run in a way to produce a glass file for gravity/cosmology])
fi

# Check if we want to zero the gravity forces for all particles below some ID.
AC_ARG_ENABLE([no-gravity-below-id],
   [AS_HELP_STRING([--enable-no-gravity-below-id=<N>],
     [Zeros the gravitational acceleration of all particles with an ID smaller than @<:@N@:>@]
   )],
   [no_gravity_below_id="$enableval"],
   [no_gravity_below_id="no"]
)
if test "$no_gravity_below_id" = "yes"; then
   AC_MSG_ERROR(Need to specify the ID below which particles get zero forces when using --enable-no-gravity-below-id!)
elif test "$no_gravity_below_id" != "no"; then
   AC_DEFINE_UNQUOTED([SWIFT_NO_GRAVITY_BELOW_ID], [$enableval] ,[Particles with smaller ID than this will have zero gravity forces])
fi

# Check if we want to use boundary particles.
AC_ARG_ENABLE([boundary-particles],
   [AS_HELP_STRING([--enable-boundary-particles=<N>],
     [Set all particles with an ID smaller than @<:@N@:>@ as boundary particles (i.e. receive zero gravity + hydro forces).]
   )],
   [boundary_particles="$enableval"],
   [boundary_particles="no"]
)
if test "$boundary_particles" = "yes"; then
   AC_MSG_ERROR(Need to specify the ID below which particles get zero forces when using --enable-boundary-particles!)
elif test "$boundary_particles" != "no"; then
   AC_DEFINE_UNQUOTED([SWIFT_NO_GRAVITY_BELOW_ID], [$enableval] ,[Particles with smaller ID than this will have zero gravity forces])
   AC_DEFINE_UNQUOTED([SWIFT_BOUNDARY_PARTICLES], [$enableval] ,[Particles with smaller ID than this will be considered as boundaries.])
fi

# Check if we want to use fixed boundary particles.
AC_ARG_ENABLE([fixed-boundary-particles],
   [AS_HELP_STRING([--enable-fixed-boundary-particles=<N>],
     [Set all particles with an ID smaller than @<:@N@:>@ as fixed boundary particles (i.e. receive zero gravity + hydro forces + zero velocity), this mode enables also --enable-boundary-particles and --enable-no-gravity-below-id.]
   )],
   [fixed_boundary_particles="$enableval"],
   [fixed_boundary_particles="no"]
)
if test "$fixed_boundary_particles" = "yes"; then
   AC_MSG_ERROR(Need to specify the ID below which particles get zero forces when using --enable-boundary-particles!)
elif test "$fixed_boundary_particles" != "no"; then
   AC_DEFINE_UNQUOTED([SWIFT_NO_GRAVITY_BELOW_ID], [$enableval] ,[Particles with smaller ID than this will have zero gravity forces])
   AC_DEFINE_UNQUOTED([SWIFT_BOUNDARY_PARTICLES], [$enableval] ,[Particles with smaller ID than this will be considered as boundaries.])
   AC_DEFINE_UNQUOTED([SWIFT_FIXED_BOUNDARY_PARTICLES], [$enableval] ,[Particles with smaller ID than this will be considered as boundaries.])
fi

# Check if fixed entropy is on for settling planetary initial conditions
AC_ARG_ENABLE([planetary-fixed-entropy],
   [AS_HELP_STRING([--enable-planetary-fixed-entropy],
     [Force entropies to stay fixed for settling planetary initial conditions @<:@yes/no@:>@]
   )],
   [planetary_fixed_entropy="$enableval"],
   [planetary_fixed_entropy="no"]
)
if test "$planetary_fixed_entropy" = "yes"; then
   AC_DEFINE([PLANETARY_FIXED_ENTROPY],1,[Enable planetary fixed entropy])
fi

# Check whether we have any of the ARM v8.1 tick timers
AX_ASM_ARM_PMCCNTR
AX_ASM_ARM_CNTVCT

# See if we want memuse reporting.
AC_ARG_ENABLE([memuse-reports],
   [AS_HELP_STRING([--enable-memuse-reports],
     [Output reports about significant memory allocations@<:@yes/no@:>@]
   )],
   [enable_memuse_reports="$enableval"],
   [enable_memuse_reports="no"]
)
if test "$enable_memuse_reports" = "yes"; then
   AC_DEFINE([SWIFT_MEMUSE_REPORTS],1,[Enable memory usage reports])
fi

# The system memory report depends on the presence of /proc/self/statm, i.e.
# a linux OS, check for that.
if test -f "/proc/self/statm"; then
   AC_DEFINE([SWIFT_MEMUSE_STATM],1,[Have /proc/self/statm capability])
fi

# Check if we want to make the dumper thread active.
AC_ARG_ENABLE([dumper],
   [AS_HELP_STRING([--enable-dumper],
     [Dump active tasks and memory use (if configured)@<:@yes/no@:>@]
   )],
   [enable_dumper="$enableval"],
   [enable_dumper="no"]
)
if test "$enable_dumper" = "yes"; then
   AC_DEFINE([SWIFT_DUMPER_THREAD],1,[Enable dumper thread])
fi

# See if we want mpi reporting.
AC_ARG_ENABLE([mpiuse-reports],
   [AS_HELP_STRING([--enable-mpiuse-reports],
     [Output reports about MPI tasks requests@<:@yes/no@:>@]
   )],
   [enable_mpiuse_reports="$enableval"],
   [enable_mpiuse_reports="no"]
)
if test "$enable_mpiuse_reports" = "yes"; then
   AC_DEFINE([SWIFT_MPIUSE_REPORTS],1,[Enable MPI task reports])
fi


# Define HAVE_POSIX_MEMALIGN if it works.
AX_FUNC_POSIX_MEMALIGN

#  Disable vectorisation for known compilers. This switches off optimizations
#  that could be enabled above, so in general should be appended. Slightly odd
#  implementation as want to describe as --disable-vec, but macro is enable
#  (there is no enable action).
AC_ARG_ENABLE([vec],
   [AS_HELP_STRING([--disable-vec],
     [Disable vectorization]
   )],
   [enable_vec="$enableval"],
   [enable_vec="yes"]
)

#  Disable hand written vectorisation. Slightly odd implementation as want
# to describe as --disable-hand-vec, but macro is enable (there is no enable action).
AC_ARG_ENABLE([hand-vec],
   [AS_HELP_STRING([--disable-hand-vec],
     [Disable intrinsic vectorization]
   )],
   [enable_hand_vec="$enableval"],
   [enable_hand_vec="yes"]
)

HAVEVECTORIZATION=0

# Only optimize if allowed, otherwise assume user will set CFLAGS as
# appropriate. Note argument check is done earlier so we can configure
# other options related to optimization.
if test "$enable_opt" = "yes" ; then

   # Choose the best flags for this compiler and architecture
   ac_test_CFLAGS="no"
   AX_CC_MAXOPT
   ac_test_CFLAGS="yes"

   # Choose the best flags for the gravity sub-library on this compiler and
   # architecture. Note we use OpenMP as a compiler hints for loop vectorization.
   GRAVITY_CFLAGS="$GRAVITY_CFLAGS $OPENMP_CFLAGS"
   if test "$ax_cv_c_compiler_vendor" = "intel"; then
      case "$icc_flags" in
      	 *CORE-AVX512*)
            GRAVITY_CFLAGS="$GRAVITY_CFLAGS -qopt-zmm-usage=high"
	    ;;
	 *)
	    AC_MSG_NOTICE([No additional flags needed for gravity on this platform])
	    ;;
      esac
   elif test "$ax_cv_c_compiler_vendor" = "oneapi"; then
      case "$icc_flags" in
         *CORE-AVX512*)
            GRAVITY_CFLAGS="$GRAVITY_CFLAGS -qopt-zmm-usage=high"
            ;;
         *)
            AC_MSG_NOTICE([No additional flags needed for gravity on this platform])
            ;;
      esac
   elif test "$ax_cv_c_compiler_vendor" = "gnu"; then
      if test "$gcc_handles_avx512" = "yes"; then
         case "$ax_cv_gcc_archflag" in
	    *skylake-avx512*)
               GRAVITY_CFLAGS="$GRAVITY_CFLAGS -mprefer-vector-width=512"
	       ;;
	    *)
	       AC_MSG_NOTICE([No additional flags needed for gravity on this platform])
	       ;;
         esac
      else
         AC_MSG_NOTICE([No additional flags needed for gravity on this platform])
      fi
   elif test "$ax_cv_c_compiler_vendor" = "clang"; then
      #  Could be a number of compilers. Check for aocc specific flags we want
      #  to use.
      AX_CHECK_COMPILE_FLAG("-zopt", [GRAVITY_CFLAGS="$GRAVITY_CFLAGS -fvectorize -zopt"])
      case "$ax_cv_gcc_archflag" in
	    *skylake-avx512*)
               GRAVITY_CFLAGS="$GRAVITY_CFLAGS -mprefer-vector-width=512"
	       ;;
	    *znver[[4-9]])
               GRAVITY_CFLAGS="$GRAVITY_CFLAGS -mprefer-vector-width=512"
               ;;
            *)
               :
            ;;
       esac
   else
      AC_MSG_WARN([Do not know what best gravity vectorization flags to choose for this compiler])
   fi
   AC_ARG_VAR([GRAVITY_CFLAGS], [C compiler flags added to the basic CFLAGS to compile
   				 the gravity-related files.])

   # Check SSE & AVX support (some overlap with AX_CC_MAXOPT).
   # Don't use the SIMD_FLAGS result with Intel compilers. The -x<code>
   # value from AX_CC_MAXOPT should be sufficient.
   AX_EXT
   if test "$SIMD_FLAGS" != ""; then
       if test "$ax_cv_c_compiler_vendor" != "intel"; then
           CFLAGS="$CFLAGS $SIMD_FLAGS"
       fi
   fi

   if test "$enable_vec" = "no"; then
      if test "$ax_cv_c_compiler_vendor" = "intel"; then
      	 CFLAGS="$CFLAGS -no-vec -no-simd"
      	 AC_MSG_RESULT([disabled Intel vectorization])
      elif test "$ax_cv_c_compiler_vendor" = "oneapi"; then
         CFLAGS="$CFLAGS -no-vec"
         AC_MSG_RESULT([disabled oneAPI vectorization])
      elif test "$ax_cv_c_compiler_vendor" = "gnu"; then
      	 CFLAGS="$CFLAGS -fno-tree-vectorize"
      	 AC_MSG_RESULT([disabled GCC vectorization])
      elif test "$ax_cv_c_compiler_vendor" = "clang"; then
         CFLAGS="$CFLAGS -fno-vectorize -fno-slp-vectorize"
         AC_MSG_RESULT([disabled clang vectorization])
      else
         AC_MSG_WARN([Do not know how to disable vectorization for this compiler])
      fi
   elif test "$enable_hand_vec" = "yes"; then
      AC_DEFINE([WITH_VECTORIZATION],1,[Enable hand-written vectorization])
      HAVEVECTORIZATION=1
   fi
fi
AM_CONDITIONAL([HAVEVECTORIZATION],[test -n "$HAVEVECTORIZATION"])

# Add address sanitizer options to flags, if requested. Only useful for GCC
# version 4.8 and later and clang.
AC_ARG_ENABLE([sanitizer],
   [AS_HELP_STRING([--enable-sanitizer],
     [Enable memory error detection using address sanitizer @<:@no/yes@:>@]
   )],
   [enable_san="$enableval"],
   [enable_san="no"]
)

if test "$enable_san" = "yes"; then
   if test "$ax_cv_c_compiler_vendor" = "gnu"; then
      AX_COMPARE_VERSION( $ax_cv_c_compiler_version, [ge], [4.8.0],
                          [enable_san="yes"], [enable_san="no"] )
   elif test "$ax_cv_c_compiler_vendor" = "clang"; then
      AX_COMPARE_VERSION( $ax_cv_c_compiler_version, [ge], [3.2.0],
                          [enable_san="yes"], [enable_san="no"] )
   fi
   if test "$enable_san" = "yes"; then
      CFLAGS="$CFLAGS -fsanitize=address -fno-omit-frame-pointer"
      AC_MSG_RESULT([Adding address sanitizer support... yes])

        # Check if we have access to the __lsan_ignore_object() call for
        # marking memory allocations as deliberately leaked.
        AC_LINK_IFELSE([AC_LANG_SOURCE([[
                           #include <stdlib.h>
                           #include <sanitizer/lsan_interface.h>
                           int main(int argc, char *argv[]) {
                              void *p = malloc(1);
                              __lsan_ignore_object(p);
                              return 0;
                           }]])],
           [AC_DEFINE(HAVE_LSAN_IGNORE_OBJECT, 1, [Have __lsan_ignore_object() call])],
           [AC_MSG_WARN([Sanitizer enabled but no __lsan_ignore_object()])])
   else
      AC_MSG_WARN([Compiler does not support address sanitizer option])
   fi
fi

# Add the undefined sanitizer option to flags. Only useful for GCC
# version 4.9 and later and clang to detected undefined code behaviour
# such as integer overflow and memory alignment issues.
AC_ARG_ENABLE([undefined-sanitizer],
   [AS_HELP_STRING([--enable-undefined-sanitizer],
     [Enable detection of code that causes undefined behaviour @<:@no/yes@:>@]
   )],
   [enable_ubsan="$enableval"],
   [enable_ubsan="no"]
)

if test "$enable_ubsan" = "yes"; then
   if test "$ax_cv_c_compiler_vendor" = "gnu"; then
      AX_COMPARE_VERSION( $ax_cv_c_compiler_version, [ge], [4.9.0],
                          [enable_ubsan="yes"], [enable_ubsan="no"] )
   elif test "$ax_cv_c_compiler_vendor" = "clang"; then
      AX_COMPARE_VERSION( $ax_cv_c_compiler_version, [ge], [3.7.0],
                          [enable_ubsan="yes"], [enable_ubsan="no"] )
   fi
   if test "$enable_ubsan" = "yes"; then
      CFLAGS="$CFLAGS -fsanitize=undefined"
      AC_MSG_RESULT([added undefined sanitizer support])
   else
      AC_MSG_WARN([Compiler does not support undefined sanitizer option])
   fi
fi


# MPI mesh gravity
AC_ARG_ENABLE([mpi-mesh-gravity],
	[AS_HELP_STRING([--enable-mpi-mesh-gravity],
		[enable parallel mesh gravity (requires FFTW MPI library) @<:@no/yes@:>@]
	)],
	[with_mpi_mesh_gravity="${enableval}"],
	[with_mpi_mesh_gravity="no"]
)
# Autoconf stuff.
AC_PROG_INSTALL
AC_PROG_MAKE_SET
AC_PROG_EGREP


# Check for the libraries we will need.
AC_CHECK_LIB(m,sqrt,,AC_MSG_ERROR(something is wrong with the math library!))

# Check for GSL. We test for this in the standard directories by default,
# and only disable if using --with-gsl=no or --without-gsl. When a value
# is given GSL must be found.
have_gsl="no"
AC_ARG_WITH([gsl],
    [AS_HELP_STRING([--with-gsl=PATH],
       [root directory where GSL is installed @<:@yes/no@:>@]
    )],
    [with_gsl="$withval"],
    [with_gsl="test"]
)
if test "x$with_gsl" != "xno"; then
   if test "x$with_gsl" != "xyes" -a "x$with_gsl" != "xtest" -a "x$with_gsl" != "x"; then
      GSL_LIBS="-L$with_gsl/lib -lgsl -lgslcblas"
      GSL_INCS="-I$with_gsl/include"
   else
      GSL_LIBS="-lgsl -lgslcblas"
      GSL_INCS=""
   fi
   #  GSL is not specified, so just check if we have it.
   if test "x$with_gsl" = "xtest"; then
      AC_CHECK_LIB([gslcblas],[cblas_dgemm],[have_gsl="yes"],[have_gsl="no"],$GSL_LIBS)
      if test "x$have_gsl" != "xno"; then
         AC_DEFINE([HAVE_LIBGSLCBLAS],1,[The GSL CBLAS library appears to be present.])
         AC_CHECK_LIB([gsl],[gsl_integration_qag],
            AC_DEFINE([HAVE_LIBGSL],1,[The GSL library appears to be present.]),
            [have_gsl="no"],$GSL_LIBS)
      fi
   else
      AC_CHECK_LIB([gslcblas],[cblas_dgemm],
         AC_DEFINE([HAVE_LIBGSLCBLAS],1,[The GSL CBLAS library appears to be present.]),
         AC_MSG_ERROR(something is wrong with the GSL CBLAS library!), $GSL_LIBS)
      AC_CHECK_LIB([gsl],[gsl_integration_qag],
         AC_DEFINE([HAVE_LIBGSL],1,[The GSL library appears to be present.]),
         AC_MSG_ERROR(something is wrong with the GSL library!), $GSL_LIBS)
      have_gsl="yes"
   fi
   if test "$have_gsl" = "no"; then
      GSL_LIBS=""
      GSL_INCS=""
   fi
fi
AC_SUBST([GSL_LIBS])
AC_SUBST([GSL_INCS])
AM_CONDITIONAL([HAVEGSL],[test -n "$GSL_LIBS"])

# Check for GMP. We test for this in the standard directories by default,
# and only disable if using --with-gmp=no or --without-gmp. When a value
# is given GMP must be found.
have_gmp="no"
AC_ARG_WITH([gmp],
    [AS_HELP_STRING([--with-gmp=PATH],
       [root directory where GMP is installed @<:@yes/no@:>@]
    )],
    [with_gmp="$withval"],
    [with_gmp="test"]
)
if test "x$with_gmp" != "xno"; then
   if test "x$with_gmp" != "xyes" -a "x$with_gmp" != "xtest" -a "x$with_gmp" != "x"; then
      GMP_LIBS="-L$with_gmp/lib -lgmp"
   else
      GMP_LIBS="-lgmp"
   fi
   #  GMP is not specified, so just check if we have it.
   if test "x$with_gmp" = "xtest"; then
      AC_CHECK_LIB([gmp],[__gmpz_inits],[have_gmp="yes"],[have_gmp="no"],$GMP_LIBS)
      if test "x$have_gmp" != "xno"; then
         AC_DEFINE([HAVE_LIBGMP],1,[The GMP library appears to be present.])
      fi
   else
      AC_CHECK_LIB([gmp],[__gmpz_inits],
         AC_DEFINE([HAVE_LIBGMP],1,[The GMP library appears to be present.]),
         AC_MSG_ERROR(something is wrong with the GMP library!), $GMP_LIBS)
      have_gmp="yes"
   fi
   if test "$have_gmp" = "no"; then
      GMP_LIBS=""
   fi
fi
AC_SUBST([GMP_LIBS])
AM_CONDITIONAL([HAVEGMP],[test -n "$GMP_LIBS"])

# Check for pthreads.
AX_PTHREAD([LIBS="$PTHREAD_LIBS $LIBS" CFLAGS="$CFLAGS $PTHREAD_CFLAGS"
    CC="$PTHREAD_CC" LDFLAGS="$LDFLAGS $PTHREAD_LIBS $LIBS"],
    AC_MSG_ERROR([Could not find a working version of
    the pthread library. Make sure you have the library and header files installed
    or use CPPFLAGS and LDFLAGS if the library is installed in a
    non-standard location.]))

# Check whether POSIX thread barriers are implemented (e.g. OSX does not have them)
have_pthread_barrier="no"
AC_CHECK_LIB(pthread, pthread_barrier_init,
	     have_pthread_barrier="yes",
	     AC_MSG_WARN(POSIX implementation does not have barriers. SWIFT will use home-made ones.))
if test "x$have_pthread_barrier" = "xyes"; then
  AC_DEFINE([HAVE_PTHREAD_BARRIERS], [1], [The posix library implements barriers])
fi

# Check whether POSIX file allocation functions exist (e.g. OSX does not have them)
AC_CHECK_LIB(pthread, posix_fallocate,
	     AC_DEFINE([HAVE_POSIX_FALLOCATE], [1], [The posix library implements file allocation functions.]),
	     AC_MSG_WARN(POSIX implementation does not have file allocation functions.))

# Check for METIS.
have_metis="no"
AC_ARG_WITH([metis],
    [AS_HELP_STRING([--with-metis=PATH],
       [root directory where METIS is installed @<:@yes/no@:>@]
    )],
    [with_metis="$withval"],
    [with_metis="no"]
)

METIS_LIBS=""
if test "x$with_metis" != "xno"; then

# Check if we have METIS.
   if test "x$with_metis" != "xyes" -a "x$with_metis" != "x"; then
      METIS_LIBS="-L$with_metis/lib -lmetis"
      METIS_INCS="-I$with_metis/include"
   else
      METIS_LIBS="-lmetis"
      METIS_INCS=""
   fi
   AC_CHECK_LIB([metis],[METIS_PartGraphKway], [have_metis="yes"],
                [have_metis="no"], $METIS_LIBS)

   #  Recent METIS releases have an external GKlib, test for that before
   # giving up. Assume sane and in the same directories.
   if test "x$have_metis" = "xno"; then
      if test "x$with_metis" != "xyes" -a "x$with_metis" != "x"; then
         METIS_LIBS="-L$with_metis/lib -lmetis -lGKlib"
         METIS_INCS="-I$with_metis/include"
      else
         METIS_LIBS="-lmetis -lGKlib"
         METIS_INCS=""
      fi
      AC_CHECK_LIB([metis],[METIS_PartGraphRecursive], [have_metis="yes"],
                   [have_metis="no"], $METIS_LIBS)
   fi

   if test "$have_metis" = "yes"; then
      AC_DEFINE([HAVE_METIS],1,[The METIS library is present.])
   else
      AC_MSG_ERROR("Failed to find a METIS library")
   fi
fi

AC_SUBST([METIS_LIBS])
AC_SUBST([METIS_INCS])
AM_CONDITIONAL([HAVEMETIS],[test -n "$METIS_LIBS"])

# Check for ParMETIS note we can have both as ParMETIS uses METIS.
have_parmetis="no"
AC_ARG_WITH([parmetis],
    [AS_HELP_STRING([--with-parmetis=PATH],
       [root directory where ParMETIS is installed @<:@yes/no@:>@]
    )],
    [with_parmetis="$withval"],
    [with_parmetis="no"]
)

if test "x$with_parmetis" != "xno"; then

# Check if we have ParMETIS.
   if test "x$with_parmetis" != "xyes" -a "x$with_parmetis" != "x"; then
      PARMETIS_LIBS="-L$with_parmetis/lib -lparmetis"
      PARMETIS_INCS="-I$with_parmetis/include"
   else
      PARMETIS_LIBS="-lparmetis"
      PARMETIS_INCS=""
   fi
   AC_CHECK_LIB([parmetis],[ParMETIS_V3_RefineKway], [have_parmetis="yes"],
                [have_parmetis="no"], $PARMETIS_LIBS)

# A build may use an external METIS library, check for that.
   if test "$have_parmetis" = "no"; then
      if test "x$with_parmetis" != "xyes" -a "x$with_parmetis" != "x"; then
         PARMETIS_LIBS="-L$with_parmetis/lib -lparmetis -lmetis"
         PARMETIS_INCS="-I$with_parmetis/include"
      else
         PARMETIS_LIBS="-lparmetis -lmetis"
         PARMETIS_INCS=""
      fi
      # Note use different function to avoid caching of first check.
      AC_CHECK_LIB([parmetis],[ParMETIS_V3_PartKway], [have_parmetis="yes"],
                   [have_parmetis="no"], [$METIS_LIBS $PARMETIS_LIBS])
   fi

# A build may use an external GKlib in later releases...
   if test "$have_parmetis" = "no"; then
      if test "x$with_parmetis" != "xyes" -a "x$with_parmetis" != "x"; then
         PARMETIS_LIBS="-L$with_parmetis/lib -lparmetis -lGKlib"
         PARMETIS_INCS="-I$with_parmetis/include"
      else
         PARMETIS_LIBS="-lparmetis -lGKlib"
         PARMETIS_INCS=""
      fi
      # Note use different function to avoid caching of first check.
      AC_CHECK_LIB([parmetis],[ParMETIS_V3_PartGeom], [have_parmetis="yes"],
                   [have_parmetis="no"], [$METIS_LIBS $PARMETIS_LIBS])

   fi
   if test "$have_parmetis" = "yes"; then
      AC_DEFINE([HAVE_PARMETIS],1,[The ParMETIS library is present.])
   else
      AC_MSG_ERROR("Failed to find a ParMETIS library")
   fi
fi

AC_SUBST([PARMETIS_LIBS])
AC_SUBST([PARMETIS_INCS])
AM_CONDITIONAL([HAVEPARMETIS],[test -n "$PARMETIS_LIBS"])

# METIS fixed width integer printing can require this, so define. Only needed
# for some non C99 compilers, i.e. C++ pre C++11.
AH_VERBATIM([__STDC_FORMAT_MACROS],
            [/* Needed to get PRIxxx macros from stdint.h when not using C99 */
#ifndef __STDC_FORMAT_MACROS
#define __STDC_FORMAT_MACROS 1
#endif])

# Check for FFTW. We test for this in the standard directories by default,
# and only disable if using --with-fftw=no or --without-fftw. When a value
# is given FFTW must be found.
# If FFTW is found, we check whether this is the threaded or openmp version.
have_fftw="no"
have_mpi_fftw="no"
have_threaded_fftw="no"
have_openmp_fftw="no"
AC_ARG_WITH([fftw],
    [AS_HELP_STRING([--with-fftw=PATH],
       [root directory where fftw is installed @<:@yes/no@:>@]
    )],
    [with_fftw="$withval"],
    [with_fftw="test"]
)
if test "x$with_fftw" != "xno"; then

   # Was FFTW's location specifically given?
   if test "x$with_fftw" != "xyes" -a "x$with_fftw" != "xtest" -a "x$with_fftw" != "x"; then
      FFTW_LIBS="-L$with_fftw/lib -lfftw3"
      FFTW_INCS="-I$with_fftw/include"
   else
      FFTW_LIBS="-lfftw3"
      FFTW_INCS=""
   fi

   #  FFTW is not specified, so just check if we have it.
   if test "x$with_fftw" = "xtest"; then
      AC_CHECK_LIB([fftw3],[fftw_malloc],[have_fftw="yes"],[have_fftw="no"],$FFTW_LIBS)
      if test "x$have_fftw" != "xno"; then
      	 AC_DEFINE([HAVE_FFTW],1,[The FFTW library appears to be present.])
      fi
   # FFTW was specified, check that it was a valid location.
   else
      AC_CHECK_LIB([fftw3],[fftw_malloc],
         AC_DEFINE([HAVE_FFTW],1,[The FFTW library appears to be present.]),
         AC_MSG_ERROR(something is wrong with the FFTW library!), $FFTW_LIBS)
      have_fftw="yes"
   fi

   # FFTW was requested not to be used.
   if test "$have_fftw" = "no"; then
      FFTW_LIBS=""
      FFTW_INCS=""
   fi

   # Now, check whether we have the threaded version of FFTW
   if test "x$have_fftw" = "xyes"; then

      # Was FFTW's location specifically given?
      if test "x$with_fftw" != "xyes" -a "x$with_fftw" != "xtest" -a "x$with_fftw" != "x"; then
        FFTW_THREADED_LIBS="-L$with_fftw/lib -lfftw3_threads -lfftw3"
        FFTW_THREADED_INCS="-I$with_fftw/include"
      else
        FFTW_THREADED_LIBS="-lfftw3_threads -lfftw3"
        FFTW_THREADED_INCS=""
      fi

      # Verify that the library is threaded
      AC_CHECK_LIB([fftw3],[fftw_init_threads],[have_threaded_fftw="yes"],
      		   [have_threaded_fftw="no"], $FFTW_THREADED_LIBS)

      # If found, update things
      if test "x$have_threaded_fftw" = "xyes"; then
         AC_DEFINE([HAVE_THREADED_FFTW],1,[The threaded FFTW library appears to be present.])
         FFTW_LIBS=$FFTW_THREADED_LIBS
         FFTW_INCS=$FFTW_THREADED_INCS

      else

         # Same checks for OpenMP if preferred threaded failed.
         if test "x$with_fftw" != "xyes" -a "x$with_fftw" != "xtest" -a "x$with_fftw" != "x"; then
            FFTW_OPENMP_LIBS="-L$with_fftw/lib -lfftw3_omp -lfftw3"
            FFTW_OPENMP_INCS="-I$with_fftw/include"
         else
            FFTW_OPENMP_LIBS="-lfftw3_omp -lfftw3"
            FFTW_OPENMP_INCS=""
         fi

         # Verify that the library works. Note requires AX_OPENMP called above.
         old_CFLAGS=$CFLAGS
         CFLAGS="$CFLAGS $OPENMP_CFLAGS"
         AC_CHECK_LIB([fftw3],[fftw_init_threads],[have_openmp_fftw="yes"],
		      [have_openmp_fftw="no"], $FFTW_OPENMP_LIBS)

         # If found, update things
         if test "x$have_openmp_fftw" = "xyes"; then
            # Note OpenMP and pthreads use mostly the same calls, so define both.
            AC_DEFINE([HAVE_THREADED_FFTW],1,[The threaded OpenMP FFTW library appears to be present.])
            AC_DEFINE([HAVE_OPENMP_FFTW],1,[The OpenMP FFTW library appears to be present.])
            FFTW_LIBS=$FFTW_OPENMP_LIBS
            FFTW_INCS=$FFTW_OPENMP_INCS
         else
            # Put CFLAGS back.
            CFLAGS=$old_CFLAGS
         fi
      fi

   fi

   # If MPI mesh gravity is not disabled, check whether we have the MPI version of FFTW
   if test "x$enable_mpi" = "xyes" -a "x$with_mpi_mesh_gravity" != "xno"; then
      # Was FFTW's location specifically given?
      if test "x$with_fftw" != "xyes" -a "x$with_fftw" != "xtest" -a "x$with_fftw" != "x"; then
         FFTW_MPI_LIBS="-L$with_fftw/lib -lfftw3_mpi -lfftw3"
         FFTW_MPI_INCS="-I$with_fftw/include"
      else
         FFTW_MPI_LIBS="-lfftw3_mpi -lfftw3"
         FFTW_MPI_INCS=""
      fi

      # Verify that the library has MPI support
      AC_CHECK_LIB([fftw3],[fftw_mpi_init],[have_mpi_fftw="yes"],
                   [have_mpi_fftw="no"], $FFTW_MPI_LIBS)

      # If found, update things. Don't add MPI flags to FFTW_*_LIBS etc because
      # we don't want to link the MPI library into the non-MPI swift executable.
      if test "x$have_mpi_fftw" = "xyes"; then
         AC_DEFINE([HAVE_MPI_FFTW],1,[The MPI FFTW library appears to be present.])
      else
         if test "x$with_mpi_mesh_gravity" = "xyes" ; then
            AC_MSG_ERROR("Unable to find FFTW MPI library for MPI mesh gravity")
         fi
      fi
   fi
fi

AC_ARG_WITH([arm-fftw],
    [AS_HELP_STRING([--with-arm-fftw=PATH],
      [root directory where arm fft library is installed @<:@yes/no@:>@]
    )],
    [with_arm_fftw="$withval"],
    [with_arm_fftw=no]
)
have_arm_fftw="no"
if test "x$with_arm_fftw" != "xno"; then

   # Was FFTW's location specifically given?
   if test "x$with_arm_fftw" != "xyes" -a "x$with_arm_fftw" != "xtest" -a "x$with_arm_fftw" != "x"; then
      FFTW_LIBS="-L$with_arm_fftw/lib -larmpl_lp64"
      FFTW_INCS="-I$with_arm_fftw/include"
   else
      FFTW_LIBS="-larmpl_lp64"
      FFTW_INCS=""
   fi

   #  FFTW is not specified, so just check if we have it.
   if test "x$with_arm_fftw" = "xtest"; then
      AC_CHECK_LIB([armpl_lp64],[fftw_malloc],[have_fftw="yes"],[have_fftw="no"],$FFTW_LIBS)
      if test "x$have_arm_fftw" != "xno"; then
      	 AC_DEFINE([HAVE_FFTW],1,[The FFTW library appears to be present.])
      fi
   # FFTW was specified, check that it was a valid location.
   else
      AC_CHECK_LIB([armpl_lp64],[fftw_malloc],
         AC_DEFINE([HAVE_FFTW],1,[The FFTW library appears to be present.]),
         AC_MSG_ERROR(something is wrong with the FFTW library!), $FFTW_LIBS)
   fi

   # FFTW was requested not to be used.
   if test "$have_arm_fftw" = "no"; then
      FFTW_LIBS=""
      FFTW_INCS=""
   fi

   # Now, check whether we have the threaded version of FFTW
   if test "x$have_arm_fftw" = "xyes"; then

      # Was FFTW's location specifically given?
      if test "x$with_arm_fftw" != "xyes" -a "x$with_arm_fftw" != "xtest" -a "x$with_arm_fftw" != "x"; then
        FFTW_THREADED_LIBS="-L$with_arm_fftw/lib -larmpl_lp64_threads -larmpl_lp64"
        FFTW_THREADED_INCS="-I$with_arm_fftw/include"
      else
        FFTW_THREADED_LIBS="-larmpl_lp64_threads -larmpl_lp64"
        FFTW_THREADED_INCS=""
      fi

      # Verify that the library is threaded
      AC_CHECK_LIB([armpl_lp64],[fftw_init_threads],[have_threaded_fftw="yes"],
                  [have_threaded_fftw="no"], $FFTW_THREADED_LIBS)

      # If found, update things
      if test "x$have_threaded_fftw" = "xyes"; then
         AC_DEFINE([HAVE_THREADED_FFTW],1,[The threaded FFTW library appears to be present.])
         FFTW_LIBS=$FFTW_THREADED_LIBS
         FFTW_INCS=$FFTW_THREADED_INCS
         have_fftw="yes - ARM - threaded"
      fi
   fi
fi
AC_SUBST([FFTW_LIBS])
AC_SUBST([FFTW_INCS])
AM_CONDITIONAL([HAVEFFTW],[test -n "$FFTW_LIBS"])

AC_SUBST([FFTW_MPI_LIBS])
AC_SUBST([FFTW_MPI_INCS])
AM_CONDITIONAL([HAVEMPIFFTW],[test -n "$FFTW_MPI_LIBS"])

#  Check for -lprofiler usually part of the gperftools along with tcmalloc.
have_profiler="no"
AC_ARG_WITH([profiler],
   [AS_HELP_STRING([--with-profiler=PATH],
      [use cpu profiler library or specify the directory with lib @<:@yes/no@:>@]
   )],
   [with_profiler="$withval"],
   [with_profiler="no"]
)
if test "x$with_profiler" != "xno"; then
   if test "x$with_profiler" != "xyes" -a "x$with_profiler" != "x"; then
      proflibs="-L$with_profiler -lprofiler"
   else
      proflibs="-lprofiler"
   fi
   AC_CHECK_LIB([profiler],[ProfilerFlush],
    [have_profiler="yes"
      AC_DEFINE([WITH_PROFILER],1,[Link against the gperftools profiling library.])],
    [have_profiler="no"], $proflibs)

   if test "$have_profiler" = "yes"; then
      PROFILER_LIBS="$proflibs"
   else
      PROFILER_LIBS=""
   fi
fi
AC_SUBST([PROFILER_LIBS])
AM_CONDITIONAL([HAVEPROFILER],[test -n "$PROFILER_LIBS"])

# Check for special allocators
have_special_allocator="no"

#  Check for tcmalloc a fast malloc that is part of the gperftools.
have_tcmalloc="no"
AC_ARG_WITH([tcmalloc],
   [AS_HELP_STRING([--with-tcmalloc=PATH],
      [use tcmalloc library or specify the directory with lib @<:@yes/no@:>@]
   )],
   [with_tcmalloc="$withval"],
   [with_tcmalloc="no"]
)
if test "x$with_tcmalloc" != "xno" -a "x$have_special_allocator" != "xno"; then
   AC_MSG_ERROR("Cannot activate more than one alternative malloc library")
fi

if test "x$with_tcmalloc" != "xno"; then
   if test "x$with_tcmalloc" != "xyes" -a "x$with_tcmalloc" != "x"; then
      tclibs="-L$with_tcmalloc -ltcmalloc"
   else
      tclibs="-ltcmalloc"
   fi
   AC_CHECK_LIB([tcmalloc],[tc_cfree],[have_tcmalloc="yes"],[have_tcmalloc="no"],
                $tclibs)

   #  Could just have the minimal version.
   if test "$have_tcmalloc" = "no"; then
      if test "x$with_tcmalloc" != "xyes" -a "x$with_tcmalloc" != "x"; then
         tclibs="-L$with_tcmalloc -ltcmalloc_minimal"
      else
         tclibs="-ltcmalloc_minimal"
      fi
      AC_CHECK_LIB([tcmalloc],[tc_cfree],[have_tcmalloc="yes"],[have_tcmalloc="no"],
                   $tclibs)
   fi

   if test "$have_tcmalloc" = "yes"; then
      TCMALLOC_LIBS="$tclibs"

      AC_DEFINE([HAVE_TCMALLOC],1,[The tcmalloc library appears to be present.])

      have_special_allocator="tcmalloc"

      # Prevent compilers that replace the calls with built-ins (GNU 99) from doing so.
      case "$ax_cv_c_compiler_vendor" in
        intel | gnu | clang | oneapi)
             CFLAGS="$CFLAGS -fno-builtin-malloc -fno-builtin-calloc -fno-builtin-realloc -fno-builtin-free"
          ;;
      esac

   else
      TCMALLOC_LIBS=""
   fi
fi
AC_SUBST([TCMALLOC_LIBS])
AM_CONDITIONAL([HAVETCMALLOC],[test -n "$TCMALLOC_LIBS"])

#  Check for jemalloc another fast malloc that is good with contention.
have_jemalloc="no"
AC_ARG_WITH([jemalloc],
   [AS_HELP_STRING([--with-jemalloc=PATH],
      [use jemalloc library or specify the directory with lib @<:@yes/no@:>@]
   )],
   [with_jemalloc="$withval"],
   [with_jemalloc="no"]
)
if test "x$with_jemalloc" != "xno" -a "x$have_special_allocator" != "xno"; then
   AC_MSG_ERROR("Cannot activate more than one alternative malloc library")
fi

if test "x$with_jemalloc" != "xno"; then
   if test "x$with_jemalloc" != "xyes" -a "x$with_jemalloc" != "x"; then
      jelibs="-L$with_jemalloc -ljemalloc"
   else
      jelibs="-ljemalloc"
   fi
   AC_CHECK_LIB([jemalloc],[malloc_usable_size],[have_jemalloc="yes"],[have_jemalloc="no"],
                $jelibs)

   if test "$have_jemalloc" = "yes"; then
      JEMALLOC_LIBS="$jelibs"

      AC_DEFINE([HAVE_JEMALLOC],1,[The jemalloc library appears to be present.])

      have_special_allocator="jemalloc"

      # Prevent compilers that replace the regular calls with built-ins (GNU 99) from doing so.
      case "$ax_cv_c_compiler_vendor" in
        intel | gnu | clang | oneapi)
             CFLAGS="$CFLAGS -fno-builtin-malloc -fno-builtin-calloc -fno-builtin-realloc -fno-builtin-free"
          ;;
      esac

   else
      JEMALLOC_LIBS=""
   fi
fi
AC_SUBST([JEMALLOC_LIBS])
AM_CONDITIONAL([HAVEJEMALLOC],[test -n "$JEMALLOC_LIBS"])

#  Check for tbbmalloc, Intel's fast and parallel allocator
have_tbbmalloc="no"
AC_ARG_WITH([tbbmalloc],
   [AS_HELP_STRING([--with-tbbmalloc=PATH],
      [use tbbmalloc library or specify the directory with lib @<:@yes/no@:>@]
   )],
   [with_tbbmalloc="$withval"],
   [with_tbbmalloc="no"]
)
if test "x$with_tbbmalloc" != "xno" -a "x$have_special_allocator" != "xno"; then
   AC_MSG_ERROR("Cannot activate more than one alternative malloc library")
fi

if test "x$with_tbbmalloc" != "xno"; then
   if test "x$with_tbbmalloc" != "xyes" -a "x$with_tbbmalloc" != "x"; then
      tbblibs="-L$with_tbbmalloc -ltbbmalloc_proxy -ltbbmalloc"
   else
      tbblibs="-ltbbmalloc_proxy -ltbbmalloc"
   fi
   AC_CHECK_LIB([tbbmalloc],[scalable_malloc],[have_tbbmalloc="yes"],[have_tbbmalloc="no"],
                $tbblibs)

   if test "$have_tbbmalloc" = "yes"; then
      TBBMALLOC_LIBS="$tbblibs"

      AC_DEFINE([HAVE_TBBMALLOC],1,[The TBBmalloc library appears to be present.])

      have_special_allocator="TBBmalloc"

      # Prevent compilers that replace the calls with built-ins (GNU 99) from doing so.
      case "$ax_cv_c_compiler_vendor" in
        intel | gnu | clang | oneapi)
             CFLAGS="$CFLAGS -fno-builtin-malloc -fno-builtin-calloc -fno-builtin-realloc -fno-builtin-free"
          ;;
      esac

   else
      TBBMALLOC_LIBS=""
   fi
fi
AC_SUBST([TBBMALLOC_LIBS])
AM_CONDITIONAL([HAVETBBMALLOC],[test -n "$TBBMALLOC_LIBS"])

# check for a random seed
AC_ARG_WITH([random-seed],
    [AS_HELP_STRING([--with-random-seed=SHORT INT],
       [Set the random seed.]
    )],
    [with_random_seed="$withval"],
    [with_random_seed="0"]
)
AC_DEFINE_UNQUOTED([SWIFT_RANDOM_SEED_XOR], [$with_random_seed],[Value of the random seed.])


# Check for HDF5. This is required.
AX_LIB_HDF5
if test "$with_hdf5" != "yes"; then
    AC_MSG_ERROR([Could not find a working HDF5 library])
fi

# We want to know if this HDF5 supports MPI and whether we should use it.
# The default is to use MPI support if it is available, i.e. this is
# a parallel HDF5.
have_parallel_hdf5="no"
if test "$with_hdf5" = "yes"; then
    AC_ARG_ENABLE([parallel-hdf5],
       [AS_HELP_STRING([--enable-parallel-hdf5],
         [Enable parallel HDF5 library MPI functions if available. @<:@yes/no@:>@]
       )],
       [enable_parallel_hdf5="$enableval"],
       [enable_parallel_hdf5="yes"]
    )

    if test "$enable_parallel_hdf5" = "yes"; then
        AC_MSG_CHECKING([for HDF5 parallel support])

	# Check if the library is capable, the header should define H5_HAVE_PARALLEL.
        old_CPPFLAGS="$CPPFLAGS"
        CPPFLAGS="$CPPFLAGS $HDF5_CPPFLAGS"
        AC_COMPILE_IFELSE([AC_LANG_SOURCE([[
        #include "hdf5.h"
        #ifndef H5_HAVE_PARALLEL
        # error macro not defined
        #endif
        ]])], [parallel="yes"], [parallel="no"])
        if test "$parallel" = "yes"; then
            have_parallel_hdf5="yes"
            AC_DEFINE([HAVE_PARALLEL_HDF5],1,[HDF5 library supports parallel access])
        fi
        AC_MSG_RESULT($parallel)
        CPPFLAGS="$old_CPPFLAGS"
    fi
fi
AM_CONDITIONAL([HAVEPARALLELHDF5],[test "$have_parallel_hdf5" = "yes"])

# Check for grackle.
have_grackle="no"
AC_ARG_WITH([grackle],
    [AS_HELP_STRING([--with-grackle=PATH],
       [root directory where grackle is installed @<:@yes/no@:>@]
    )],
    [with_grackle="$withval"],
    [with_grackle="no"]
)
if test "x$with_grackle" != "xno"; then
   AC_PROG_FC
   AC_FC_LIBRARY_LDFLAGS
   if test "x$with_grackle" != "xyes" -a "x$with_grackle" != "x"; then
      GRACKLE_LIBS="-L$with_grackle/lib -lgrackle -Wl,-rpath=$with_grackle/lib"
      GRACKLE_INCS="-I$with_grackle/include -DOMIT_LEGACY_INTERNAL_GRACKLE_FUNC"
   else
      GRACKLE_LIBS="-lgrackle"
      GRACKLE_INCS=""
   fi
   # AC_MSG_NOTICE([Grackle include is $GRACKLE_INCS and grackle lib is $GRACKLE_LIBS])
   # note that if you have multiple grackle libs included in your LD_LIBRARY_PATH, the code will use the first one it finds, not this specific one defined here!

   have_grackle="yes"

   # AS_VAR_APPEND([GRACKLE_LIBS], ["$FCLIBS"])

   AC_CHECK_LIB(
      [grackle],
      [initialize_chemistry_data],
      [AC_DEFINE([HAVE_GRACKLE],1,[The GRACKLE library appears to be present.])
        AC_DEFINE([CONFIG_BFLOAT_8],1,[Use doubles in grackle])
      ],
      [AC_MSG_ERROR(Cannot find grackle library! Please consult the documentation for specific version required.)],
      [$GRACKLE_LIBS])

   AC_CHECK_LIB(
      [grackle],
      [set_velocity_units],
      [ : ], # : means do nothing. Leaving this argument empty triggers AC default behaviour, which breaks stuff down the line.
      [AC_MSG_ERROR(Wrong grackle library version. Please consult the documentation for specifics.)],
      [$GRACKLE_LIBS])

   AC_CHECK_LIB(
      [grackle],
      [get_grackle_version],
      [ : ], # : means do nothing
      [AC_MSG_ERROR(Wrong grackle library version. Please consult the documentation for specifics.)],
      [$GRACKLE_LIBS])

   # AC_MSG_NOTICE([The value of Grackle include is $GRACKLE_INCS from $with_grackle])

fi
AC_SUBST([GRACKLE_LIBS])
AC_SUBST([GRACKLE_INCS])
AM_CONDITIONAL([HAVEGRACKLE],[test -n "$GRACKLE_LIBS"])

# Check for VELOCIraptor, non-MPI.
have_velociraptor="no"
AC_ARG_WITH([velociraptor],
    [AS_HELP_STRING([--with-velociraptor=PATH],
       [Directory where velociraptor library exists @<:@yes/no@:>@]
    )],
    [with_velociraptor="$withval"],
    [with_velociraptor="no"]
)
if test "x$with_velociraptor" != "xno"; then
   if test "x$with_velociraptor" != "xyes" -a "x$with_velociraptor" != "x"; then
      VELOCIRAPTOR_LIBS="-L$with_velociraptor -lvelociraptor -lstdc++ -lhdf5"
      CFLAGS="$CFLAGS $OPENMP_CFLAGS"
   else
      VELOCIRAPTOR_LIBS=""
   fi

   have_velociraptor="yes"
   AS_VAR_APPEND([VELOCIRAPTOR_LIBS], ["$FCLIBS"])

   AC_CHECK_LIB(
      [velociraptor],
      [InitVelociraptor],
      [AC_DEFINE([HAVE_VELOCIRAPTOR],1,[The non-MPI VELOCIraptor library appears to be present.])],
      [AC_MSG_ERROR(Cannot find non-MPI VELOCIraptor library at $with_velociraptor or incompatible HDF5 library loaded.)],
      [$VELOCIRAPTOR_LIBS $HDF5_LDFLAGS $HDF5_LIBS $GSL_LIBS]
   )
fi
AC_SUBST([VELOCIRAPTOR_LIBS])
AM_CONDITIONAL([HAVEVELOCIRAPTOR],[test -n "$VELOCIRAPTOR_LIBS"])

# Now that we found VELOCIraptor, let's check how it was compiled.
if test "$have_velociraptor" = "yes"; then
    AC_CHECK_LIB(
       [velociraptor],
       [VR_NOMASS],
       [AC_DEFINE([HAVE_VELOCIRAPTOR_WITH_NOMASS],1,[The VELOCIraptor library has been compiled with the NOMASS option. Only useful if running a uniform box.])],
       [AC_MSG_RESULT(VELOCIraptor not compiled to so as to *not* store masses per particle.)],
       [$VELOCIRAPTOR_LIBS $HDF5_LDFLAGS $HDF5_LIBS $GSL_LIBS]
    )
fi

#  Check for MPI VELOCIraptor, same as above.
have_mpi_velociraptor="no"
AC_ARG_WITH([velociraptor-mpi],
    [AS_HELP_STRING([--with-velociraptor-mpi=PATH],
       [Directory where MPI version of velociraptor library exists @<:@yes/no@:>@]
    )],
    [with_mpi_velociraptor="$withval"],
    [with_mpi_velociraptor="no"]
)
if test "x$with_mpi_velociraptor" != "xno"; then
   if test "x$with_mpi_velociraptor" != "xyes" -a "x$with_mpi_velociraptor" != "x"; then
      VELOCIRAPTOR_MPI_LIBS="-L$with_mpi_velociraptor -lvelociraptor -lmpi -lstdc++ -lhdf5"
      CFLAGS="$CFLAGS -fopenmp"
   else
      VELOCIRAPTOR_MPI_LIBS=""
   fi

   have_mpi_velociraptor="yes"
   AS_VAR_APPEND([VELOCIRAPTOR_MPI_LIBS], ["$FCLIBS"])

   AC_CHECK_LIB(
      [velociraptor],
      [InitVelociraptor],
      [AC_DEFINE([HAVE_MPI_VELOCIRAPTOR],1,[The MPI VELOCIraptor library appears to be present.])],
      [AC_MSG_ERROR(Cannot find MPI VELOCIraptor library at $with_mpi_velociraptor or incompatible HDF5 library loaded.)],
      [$VELOCIRAPTOR_MPI_LIBS $HDF5_LDFLAGS $HDF5_LIBS $GSL_LIBS]
   )
fi
AC_SUBST([VELOCIRAPTOR_MPI_LIBS])
AM_CONDITIONAL([HAVEVELOCIRAPTOR],[test -n "$VELOCIRAPTOR_MPI_LIBS"])

# Let's check how this one was compiled.
if test "$have_mpi_velociraptor" = "yes"; then
    AC_CHECK_LIB(
       [velociraptor],
       [VR_NOMASS],
       [AC_DEFINE([HAVE_VELOCIRAPTOR_WITH_NOMASS],1,[The MPI VELOCIraptor library has been compiled with the NOMASS option. Only useful if running a uniform box.])],
       [AC_MSG_RESULT(VELOCIraptor not compiled to so as to *not* store masses per particle.)],
       [$VELOCIRAPTOR_MPI_LIBS $HDF5_LDFLAGS $HDF5_LIBS $GSL_LIBS]
    )
fi

# If we have one library, but not the other then use that for both.
if test "$have_mpi_velociraptor" = "yes" -a "$have_velociraptor" != "yes"; then
   VELOCIRAPTOR_LIBS="$VELOCIRAPTOR_MPI_LIBS"
   AC_SUBST([VELOCIRAPTOR_LIBS])
elif test "$have_velociraptor" = "yes" -a "$have_mpi_velociraptor" != "yes"; then
   VELOCIRAPTOR_MPI_LIBS="$VELOCIRAPTOR_LIBS"
   AC_SUBST([VELOCIRAPTOR_MPI_LIBS])
fi

# Check for dummy VELOCIraptor.
AC_ARG_ENABLE([dummy-velociraptor],
    [AS_HELP_STRING([--enable-dummy-velociraptor],
       [Enable dummy velociraptor compilation @<:@yes/no@:>@]
    )],
    [enable_dummy_velociraptor="$enableval"],
    [enable_dummy_velociraptor="no"]
)

if test "$enable_dummy_velociraptor" = "yes"; then
  have_velociraptor="yes"

  AC_DEFINE(HAVE_VELOCIRAPTOR,1,[The VELOCIraptor library appears to be present.])
  AC_DEFINE(HAVE_DUMMY_VELOCIRAPTOR,1,[The dummy VELOCIraptor library is present.])
fi

# Check if we should be writing out most bound "orphan" particles from Velociraptor
AC_ARG_ENABLE([velociraptor-orphans],
    [AS_HELP_STRING([--enable-velociraptor-orphans],
       [Enable output of orphan particles @<:@yes/no@:>@]
    )],
    [enable_velociraptor_orphans="$enableval"],
    [enable_velociraptor_orphans="no"]
)
if test "$enable_velociraptor_orphans" = "yes"; then
   AC_DEFINE([HAVE_VELOCIRAPTOR_ORPHANS], 1, [Orphan particles should be written out])
fi

# Check if lightcone output is on.
AC_ARG_ENABLE([lightcone],
   [AS_HELP_STRING([--enable-lightcone],
     [Activate lightcone outputs.],
   )],
   [enable_lightcone="$enableval"],
   [enable_lightcone="no"]
)
if test "$enable_lightcone" = "yes"; then
   # Check for healpix for lightcone maps. May require cfitsio
   # This sets CHEALPIX_LIBS and CHEALPIX_CFLAGS and #defines HAVE_CHEALPIX.
   # It also adds a --with-cfitsio flag in case cfitsio is installed in a
   # different location from healpix.
   GV_FIND_LIBRARY([cfitsio], [CFITSIO], [cfitsio], [cfitsio], [ffclos])
   TMP_LIBS=${LIBS}
   LIBS="${CFITSIO_LIBS} ${LIBS}"
   GV_FIND_LIBRARY([chealpix], [CHEALPIX], [chealpix], [chealpix], [ang2vec])
   LIBS=${TMP_LIBS}
   have_chealpix=${USE_CHEALPIX}
   CHEALPIX_LIBS="${CHEALPIX_LIBS} ${CFITSIO_LIBS}"
   AC_DEFINE([WITH_LIGHTCONE], 1, [Enable lightcone outputs])
   if test "$have_chealpix" != "yes"; then
      AC_MSG_ERROR([Lightcone output requires the HEALPix C API. Please configure with --with-chealpix.])
   fi
   # Also need to make sure we have GSL if we're making lightcones
   if test "$have_gsl" != "yes"; then
      AC_MSG_ERROR([Lightcone output requires GSL. Please configure with --with-gsl.])
   fi
else
   have_chealpix="no"
fi

# Check for floating-point exception trapping support.
#
# We do not allow this to be enabled when optimizing as compilers do operations
# which are unsafe for speed. This can result in FPEs on valid vector
# operations when additional padding is used. This has been seen on clang and
# GCC based compilers.
if test "$enable_opt" != "yes"; then
   if test "$ax_cv_c_compiler_vendor" != "oneapi"; then
      AC_CHECK_FUNC(feenableexcept, AC_DEFINE([HAVE_FE_ENABLE_EXCEPT],[1],
         [Defined if floating-point exceptions can be trapped.]))
   else
      #  Default optimization for Intel is too high , -O2, so we also need
      #  to have debugging enabled which uses -O0 as well.
      if test "$ax_enable_debug" != "no"; then
         AC_CHECK_FUNC(feenableexcept, AC_DEFINE([HAVE_FE_ENABLE_EXCEPT],[1],
            [Defined if floating-point exceptions can be trapped.]))
      fi
   fi
fi

# Check for setaffinity.
AC_CHECK_FUNC(pthread_setaffinity_np, AC_DEFINE([HAVE_SETAFFINITY],[1],
    [Defined if pthread_setaffinity_np exists.]) )
AM_CONDITIONAL(HAVESETAFFINITY,
    [test "$ac_cv_func_pthread_setaffinity_np" = "yes"])

# If available check for NUMA as well. There is a problem with the headers of
# this library, mainly that they do not pass the strict prototypes check when
# installed outside of the system directories. So we actually do this check
# in two phases. The basic ones first (before strict-prototypes is added to CFLAGS).
have_numa="no"
AC_ARG_WITH([numa],
    [AS_HELP_STRING([--with-numa=PATH],
       [Directory where the NUMA library exists @<:@yes/no@:>@]
    )],
    [with_numa="$withval"],
    [with_numa="yes"]
)
if test "$ac_cv_func_pthread_setaffinity_np" = "yes" -a "x$with_numa" != "xno"; then

    if test "x$with_numa" != "xyes" -a "x$with_numa" != "x"; then
        NUMA_LIBS="-L$with_numa/lib -lnuma"
        NUMA_INCS="-I$with_numa/include"
    else
        NUMA_LIBS="-lnuma"
        NUMA_INCS=""
    fi

    #  Test for header file.
    old_CPPFLAGS="$CPPFLAGS"
    CPPFLAGS="$CPPFLAGS $NUMA_INCS"
    AC_CHECK_HEADER([numa.h])
    CPPFLAGS="$old_CPPFLAGS"
    if test "$ac_cv_header_numa_h" = "yes"; then

        #  If NUMA location is specified check if we have it.
        if test "x$with_numa" != "xyes" -a "x$with_numa" != "x"; then
            AC_CHECK_LIB([numa],[numa_available],
                AC_DEFINE([HAVE_LIBNUMA],1,[The NUMA library appears to be present.]),
                AC_MSG_ERROR(something is wrong with the NUMA library!), $NUMA_LIBS)
            have_numa="yes"
        else
            AC_CHECK_LIB([numa],[numa_available],[have_numa="yes"],[have_numa="no"],$NUMA_LIBS)
            if test "x$have_numa" != "xno"; then
                AC_DEFINE([HAVE_LIBNUMA],1,[The NUMA library appears to be present.])
            fi
        fi
    fi

    #  We can live without this.
    if test "$have_numa" = "no"; then
       NUMA_LIBS=""
    fi
fi
AC_SUBST([NUMA_LIBS])



# Check for Sundials (required for the SPHM1RT library).
# There is a problems with the headers of this library
# as they do not pass the strict prototypes check when
# installed outside of the system directories. So we
# need to do this check in two phases.
have_sundials="no"
SUNDIALS_LIBS=""
SUNDIALS_INCS=""
AC_ARG_WITH([sundials],
    [AS_HELP_STRING([--with-sundials=PATH],
       [root directory where sundials is installed @<:@yes/no@:>@]
    )],
    [with_sundials="$withval"],
    [with_sundials="no"]
)
if test "x$with_sundials" != "xno"; then
   AC_PROG_FC
   AC_FC_LIBRARY_LDFLAGS
   if test "x$with_sundials" != "xyes" -a "x$with_sundials" != "x"; then
      SUNDIALS_LIBS="-L$with_sundials/lib -lsundials_cvode -lsundials_nvecserial -lsundials_sunlinsoldense -lsundials_sunmatrixdense"
      SUNDIALS_INCS="-I$with_sundials/include"
   else
      SUNDIALS_LIBS="-lsundials_cvode -lsundials_nvecserial -lsundials_sunlinsoldense -lsundials_sunmatrixdense"
      SUNDIALS_INCS=""
   fi

   AC_CHECK_LIB([sundials_cvode], [CVode], [have_sundials="yes"],
                [have_sundials="no"], $SUNDIALS_LIBS)

   if test "$have_sundials" == "yes"; then
      AC_DEFINE([HAVE_SUNDIALS],1,[The SUNDIALS library is present.])
   else
      if test "x$with_sundials" != "xyes" -a "x$with_sundials" != "x"; then
      	 # It might be that the libraries are in
      	 # /lib64 rather than /lib
      	 SUNDIALS_LIBS="-L$with_sundials/lib64 -lsundials_cvode -lsundials_nvecserial -lsundials_sunlinsoldense -lsundials_sunmatrixdense"

	 # unset cached result of previous AC_CHECK_LIB
	 unset ac_cv_lib_sundials_cvode_CVode

   	 AC_CHECK_LIB([sundials_cvode], [CVode], [have_sundials="yes"], [have_sundials="no"], $SUNDIALS_LIBS)

   	 if test "$have_sundials" == "yes"; then
      	    AC_DEFINE([HAVE_SUNDIALS],1,[The SUNDIALS library is present.])
	 else
	    AC_MSG_ERROR("Failed to find a SUNDIALS library")
	 fi

      else
      	 AC_MSG_ERROR("Failed to find a SUNDIALS library")
      fi
   fi
fi
AC_SUBST([SUNDIALS_LIBS])


# Check for Intel and PowerPC intrinsics header optionally used by vector.h.
AC_CHECK_HEADERS([immintrin.h], [], [],
[#ifdef HAVE_IMMINTRIN_H
# include <immintrin.h>
#endif
])
AC_CHECK_HEADERS([altivec.h], [], [],
[#ifdef HAVE_ALTIVEC_H
# include <altivec.h>
#endif
])

# Check for timing functions needed by cycle.h.
AC_CHECK_HEADERS_ONCE([sys/time.h])
if test $ac_cv_header_sys_time_h = yes; then
  AC_DEFINE([TIME_WITH_SYS_TIME],[1],[Define to 1 if you can safely include both <sys/time.h>
	     and <time.h>.  This macro is obsolete.])
fi

AC_CHECK_HEADERS([sys/time.h], [], [],
[#ifdef HAVE_SYS_TIME_H
# include <sys/time.h>
#endif
])
AC_CHECK_HEADERS([c_asm.h], [], [],
[#ifdef HAVE_C_ASM_H
# include <c_asm.h>
#endif
])
AC_CHECK_HEADERS([intrinsics.h], [], [],
[#ifdef HAVE_INTRINSICS_H
# include <intrinsics.h>
#endif
])
AC_CHECK_HEADERS([mach/mach_time.h], [], [],
[#ifdef HAVE_MACH_MACH_TIME_H
# include <mach/mach_time.h>
#endif
])

AC_CHECK_TYPE([hrtime_t],[AC_DEFINE(HAVE_HRTIME_T, 1, [Define to 1 if hrtime_t
is defined in <sys/time.h>])],,
[#if HAVE_SYS_TIME_H
#include <sys/time.h>
#endif])
AC_CHECK_FUNCS([gethrtime read_real_time time_base_to_time clock_gettime mach_absolute_time])
AC_MSG_CHECKING([for _rtc intrinsic])
rtc_ok=yes
AC_LINK_IFELSE([AC_LANG_PROGRAM(
[[#ifdef HAVE_INTRINSICS_H
#include <intrinsics.h>
#endif]],
[[_rtc()]])],
[AC_DEFINE(HAVE__RTC,1,[Define if you have the UNICOS _rtc() intrinsic.])],[rtc_ok=no])
AC_MSG_RESULT($rtc_ok)

# Special timers for the ARM v7 platforms (taken from FFTW-3 to match their cycle.h)
AC_ARG_ENABLE(armv7a-cntvct, [AS_HELP_STRING([--enable-armv7a-cntvct],[enable the cycle counter on Armv7a via the CNTVCT register])], have_armv7acntvct=$enableval)
if test "$have_armv7acntvct"x = "yes"x; then
      AC_DEFINE(HAVE_ARMV7A_CNTVCT,1,[Define if you have enabled the CNTVCT cycle counter on ARMv7a])
fi

AC_ARG_ENABLE(armv7a-pmccntr, [AS_HELP_STRING([--enable-armv7a-pmccntr],[enable the cycle counter on Armv7a via the PMCCNTR register])], have_armv7apmccntr=$enableval)
if test "$have_armv7apmccntr"x = "yes"x; then
      AC_DEFINE(HAVE_ARMV7A_PMCCNTR,1,[Define if you have enabled the PMCCNTR cycle counter on ARMv7a])
fi

# Check if we have native exp10 and exp10f functions. If not fallback to our
# implementations. On Apple/CLANG we have __exp10, so also check for that
# if the compiler is clang.
AC_CHECK_LIB([m],[exp10], [AC_DEFINE([HAVE_EXP10],1,[The exp10 function is present.])])
AC_CHECK_LIB([m],[exp10f], [AC_DEFINE([HAVE_EXP10F],1,[The exp10f function is present.])])
if test "$ax_cv_c_compiler_vendor" = "clang"; then
      AC_CHECK_LIB([m],[__exp10], [AC_DEFINE([HAVE___EXP10],1,[The __exp10 function is present.])])
      AC_CHECK_LIB([m],[__exp10f], [AC_DEFINE([HAVE___EXP10F],1,[The __exp10f function is present.])])
fi

# Check if we have native sincos and sincosf functions. If not fallback to our
# implementations. On Apple/CLANG we have __sincos, so also check for that
# if the compiler is clang.
AC_CHECK_LIB([m],[sincos], [AC_DEFINE([HAVE_SINCOS],1,[The sincos function is present.])])
AC_CHECK_LIB([m],[sincosf], [AC_DEFINE([HAVE_SINCOSF],1,[The sincosf function is present.])])
if test "$ax_cv_c_compiler_vendor" = "clang"; then
      AC_CHECK_LIB([m],[__sincos], [AC_DEFINE([HAVE___SINCOS],1,[The __sincos function is present.])])
      AC_CHECK_LIB([m],[__sincosf], [AC_DEFINE([HAVE___SINCOSF],1,[The __sincosf function is present.])])
fi
 
# The aocc compiler has optimized maths libraries that we should use. Check
# any clang for this support. Note do this after the basic check for maths
# as we need to make sure -lm follows. Also note needs -Ofast or -ffast-math
# so only when optimizing.
if test "$enable_opt" = "yes" -a "$ax_cv_c_compiler_vendor" = "clang"; then
   have_almfast="yes"
   AC_CHECK_LIB([almfast],[amd_fastexp],[LIBS="-fveclib=AMDLIBM -fsclrlib=AMDLIBM -lalmfast -lamdlibm $LIBS"],[have_almfast="no"],[-lamdlibm -lm])
   if test "$have_almfast" = "no"; then
      # Less optimized version.
      AC_CHECK_LIB([amdlibm],[sqrt],,,[-lm])
   fi
fi

# Check for glibc extension backtrace().
AC_CHECK_FUNCS([backtrace backtrace_symbols])

# Add warning flags by default, if these can be used. Option =error adds
# -Werror to GCC, clang and Intel.  Note do this last as compiler tests may
# become errors, if that's an issue don't use CFLAGS for these, use an AC_SUBST().
AC_ARG_ENABLE([compiler-warnings],
   [AS_HELP_STRING([--enable-compiler-warnings],
     [Enable compile time warning flags, if compiler is known @<:@error/no/yes)@:>@]
   )],
   [enable_warn="$enableval"],
   [enable_warn="error"]
)
if test "$enable_warn" != "no"; then

    # AX_CFLAGS_WARN_ALL does not give good warning flags for the Intel compiler
    # We will do this by hand instead and only default to the macro for unknown compilers
    case "$ax_cv_c_compiler_vendor" in
          gnu | clang | oneapi)
             CFLAGS="$CFLAGS -Wall -Wextra -Wno-unused-parameter -Wshadow"
          ;;
	  intel)
             CFLAGS="$CFLAGS -w2 -Wunused-variable -Wshadow"
          ;;

	  *)
	     AX_CFLAGS_WARN_ALL
	  ;;
    esac

    # Add a "choke on warning" flag if it exists
    if test "$enable_warn" = "error"; then
       case "$ax_cv_c_compiler_vendor" in
          intel | clang | oneapi)
             CFLAGS="$CFLAGS -Werror"
	  ;;
	  gnu)
             #  Fix for issue with IPO and GCC 14
             CFLAGS="$CFLAGS -Werror -Wno-alloc-size-larger-than"
          ;;
       esac
    fi

    # We want strict-prototypes, but this must still work even if warnings
    # are an error.
    AX_CHECK_COMPILE_FLAG([-Wstrict-prototypes],[CFLAGS="$CFLAGS -Wstrict-prototypes"],
                          [CFLAGS="$CFLAGS"],[$CFLAGS],[AC_LANG_SOURCE([int main(void){return 0;}])])
fi

# Second part of the NUMA library checks. We now decide if we need to use
# -isystem to get around the strict-prototypes problem. Assumes isystem
# is available when strict-prototypes is.
if test "$have_numa" != "no"; then
    if test "x$with_numa" != "xyes" -a "x$with_numa" != "x"; then
        case "$CFLAGS" in
            *strict-prototypes*)
                NUMA_INCS="-isystem$with_numa/include"
                # This may still fail if CPATH is used, so we check if the
                # headers are usable.
                AS_UNSET(ac_cv_header_numa_h)
                old_CPPFLAGS="$CPPFLAGS"
                CPPFLAGS="$CPPFLAGS $NUMA_INCS"
                numa_failed="no"
                AC_CHECK_HEADER([numa.h],[numa_failed="no"],
                                [numa_failed="yes"])
                if test "$numa_failed" = "yes"; then
                    AC_MSG_ERROR([Failed to compile the numa.h header file: you may need to set --enable-compiler-warnings to yes or no])
                fi
                CPPFLAGS="$old_CPPFLAGS"
            ;;
            *)
                NUMA_INCS="-I$with_numa/include"
            ;;
        esac
   fi
fi
AC_SUBST([NUMA_INCS])


# Second part of the Sundials library checks.
# We now decide if we need to use -isystem to
# get around the strict-prototypes problem. Assumes
# isystem is available when strict-prototypes is.
if test "x$with_sundials" != "xno"; then
   if test "x$with_sundials" != "xyes" -a "x$with_sundials" != "x"; then
        case "$CFLAGS" in
            *strict-prototypes*)
	        SUNDIALS_INCS="-isystem$with_sundials/include"
            ;;
            *)
                SUNDIALS_INCS="-I$with_sundials/include"
            ;;
        esac
   fi
fi
AC_SUBST([SUNDIALS_INCS])


# Various package configuration options.

# Master subgrid options
# If you add a restriction (e.g. no cooling, chemistry or hydro)
# you will need to check for overwrite after reading the additional options.
# As an example for this, see the call to AC_ARG_WITH for cooling.
AC_ARG_WITH([subgrid],
	[AS_HELP_STRING([--with-subgrid=<subgrid>],
<<<<<<< HEAD
		[Master switch for subgrid methods. Inexperienced user should start here. Options are: @<:@none, GEAR, AGORA, QLA, QLA-EAGLE, EAGLE, EAGLE-XL, SPIN_JET_EAGLE, SIMBA, KIARA default: none@:>@]
=======
		[Master switch for subgrid methods. Inexperienced user should
		start here. Options are: @<:@none, GEAR, GEAR-G3, AGORA, QLA, QLA-EAGLE, EAGLE, EAGLE-XL, SPIN_JET_EAGLE default: none@:>@]
>>>>>>> 3877cbe6
	)],
	[with_subgrid="$withval"],
	[with_subgrid=none]
)

# Default values
with_subgrid_cooling=none
with_subgrid_chemistry=none
with_subgrid_tracers=none
with_subgrid_entropy_floor=none
with_subgrid_pressure_floor=none
with_subgrid_stars=none
with_subgrid_star_formation=none
with_subgrid_feedback=none
with_subgrid_black_holes=none
with_subgrid_sink=none
with_subgrid_extra_io=none

case "$with_subgrid" in
   yes)
      AC_MSG_ERROR([Invalid option. A subgrid model must be chosen.])
   ;;
   none)
   ;;
   GEAR)
	with_subgrid_cooling=grackle_0
	with_subgrid_chemistry=GEAR_10
	with_subgrid_pressure_floor=GEAR
	with_subgrid_stars=GEAR
	with_subgrid_star_formation=GEAR
	with_subgrid_feedback=GEAR
	with_subgrid_black_holes=none
	with_subgrid_sink=GEAR
	with_subgrid_extra_io=none
	enable_fof=no
   ;;
   GEAR-G3)
	with_subgrid_cooling=grackle_3
	with_subgrid_chemistry=GEAR_10
	with_subgrid_pressure_floor=none
	with_subgrid_stars=GEAR
	with_subgrid_star_formation=GEAR
	with_subgrid_feedback=GEAR
	with_subgrid_black_holes=none
	with_subgrid_sink=GEAR
	with_subgrid_extra_io=none
	enable_fof=no
  enable_fof_galaxies=no
   ;;
   AGORA)
	with_subgrid_cooling=grackle_0
	with_subgrid_chemistry=AGORA
	with_subgrid_pressure_floor=GEAR
	with_subgrid_stars=GEAR
	with_subgrid_star_formation=GEAR
	with_subgrid_feedback=AGORA
	with_subgrid_black_holes=none
	with_subgrid_sink=none
	with_subgrid_extra_io=none
	enable_fof=no
   ;;
   QLA)
	with_subgrid_cooling=QLA
	with_subgrid_chemistry=QLA
	with_subgrid_tracers=none
	with_subgrid_entropy_floor=QLA
	with_subgrid_stars=basic
	with_subgrid_star_formation=QLA
	with_subgrid_feedback=none
	with_subgrid_black_holes=none
	with_subgrid_sink=none
	with_subgrid_extra_io=none
	enable_fof=no
  enable_fof_galaxies=no
   ;;
   QLA-EAGLE)
	with_subgrid_cooling=QLA-EAGLE
	with_subgrid_chemistry=QLA
	with_subgrid_tracers=none
	with_subgrid_entropy_floor=QLA
	with_subgrid_stars=basic
	with_subgrid_star_formation=QLA
	with_subgrid_feedback=none
	with_subgrid_black_holes=none
	with_subgrid_sink=none
	enable_fof=no
  enable_fof_galaxies=no
   ;;
   EAGLE)
	with_subgrid_cooling=EAGLE
	with_subgrid_chemistry=EAGLE
	with_subgrid_tracers=EAGLE
	with_subgrid_entropy_floor=EAGLE
	with_subgrid_stars=EAGLE
	with_subgrid_star_formation=EAGLE
	with_subgrid_feedback=EAGLE
	with_subgrid_black_holes=EAGLE
	with_subgrid_sink=none
	with_subgrid_extra_io=none
	enable_fof=yes
        enable_fof_galaxies=no
   ;;
   EAGLE-XL)
	with_subgrid_cooling=PS2020
	with_subgrid_chemistry=EAGLE
	with_subgrid_tracers=EAGLE
	with_subgrid_entropy_floor=EAGLE
	with_subgrid_stars=EAGLE
	with_subgrid_star_formation=EAGLE
	with_subgrid_feedback=EAGLE
	with_subgrid_black_holes=EAGLE
	with_subgrid_sink=none
	with_subgrid_extra_io=none
	enable_fof=yes
        enable_fof_galaxies=no
   ;;
   SIMBA)
	with_subgrid_cooling=SIMBA
	with_subgrid_chemistry=EAGLE
	with_subgrid_tracers=EAGLE
	with_subgrid_entropy_floor=SIMBA
	with_subgrid_stars=EAGLE
	with_subgrid_star_formation=SIMBA
	with_subgrid_feedback=SIMBA
	with_subgrid_black_holes=SIMBA
	with_subgrid_sink=none
	with_subgrid_extra_io=none
	enable_fof=yes
        enable_fof_galaxies=yes
   ;;
   Obsidian)
	with_subgrid_cooling=PS2020
	with_subgrid_chemistry=EAGLE
	with_subgrid_tracers=EAGLE
	with_subgrid_entropy_floor=SIMBA
	with_subgrid_stars=EAGLE
	with_subgrid_star_formation=SIMBA
	with_subgrid_feedback=SIMBA
	with_subgrid_black_holes=Obsidian
	with_subgrid_sink=none
	with_subgrid_extra_io=none
	enable_fof=yes
        enable_fof_galaxies=yes
   ;;
   KIARA)
	with_subgrid_cooling=KIARA
	with_subgrid_chemistry=KIARA
	with_subgrid_tracers=none
	with_subgrid_entropy_floor=SIMBA
	with_subgrid_stars=SIMBA
	with_subgrid_star_formation=KIARA
	with_subgrid_feedback=KIARA
	#with_subgrid_black_holes=SIMBA
	with_subgrid_black_holes=Obsidian
	with_subgrid_sink=none
	with_subgrid_extra_io=none
	enable_fof=yes
        enable_fof_galaxies=yes
   ;;
   KIARART)
        with_subgrid_cooling=KIARA
        with_subgrid_chemistry=KIARA
        with_subgrid_tracers=none
        with_subgrid_entropy_floor=SIMBA
        with_subgrid_stars=SIMBA
        with_subgrid_star_formation=none
        with_subgrid_feedback=none
        with_subgrid_black_holes=none
        with_subgrid_sink=none
        with_subgrid_extra_io=none
        enable_fof=yes
        enable_fof_galaxies=yes
   ;;
   SPIN_JET_EAGLE)
	with_subgrid_cooling=EAGLE
	with_subgrid_chemistry=EAGLE
	with_subgrid_tracers=EAGLE
	with_subgrid_entropy_floor=EAGLE
	with_subgrid_stars=EAGLE
	with_subgrid_star_formation=EAGLE
	with_subgrid_feedback=EAGLE
	with_subgrid_black_holes=SPIN_JET
	with_subgrid_sink=none
	with_subgrid_extra_io=none
	enable_fof=yes
   ;;
  SPIN_JET_EAGLE-XL)
	with_subgrid_cooling=PS2020
	with_subgrid_chemistry=EAGLE
	with_subgrid_tracers=EAGLE
	with_subgrid_entropy_floor=EAGLE
	with_subgrid_stars=EAGLE
	with_subgrid_star_formation=EAGLE
	with_subgrid_feedback=EAGLE
	with_subgrid_black_holes=SPIN_JET
	with_subgrid_sink=none
	with_subgrid_extra_io=none
	enable_fof=yes
   ;;
   *)
      AC_MSG_ERROR([Unknown subgrid choice: $with_subgrid])
   ;;
esac

# Check if FoF is on.
AC_ARG_ENABLE([fof],
   [AS_HELP_STRING([--enable-fof],
     [Activate the friends-of-friends (FoF) code.],
   )],
   [enable_fof="$enableval"],
   [enable_fof="no"]
)
if test "$enable_fof" = "yes"; then
   AC_DEFINE([WITH_FOF], 1, [Enable FoF])
fi

# Check if we are looking for galaxies.
AC_ARG_ENABLE([fof-galaxies],
   [AS_HELP_STRING([--enable-fof-galaxies],
     [Activate the friends-of-friends (FoF) code with galaxy finding.],
   )],
   [enable_fof_galaxies="$enableval"],
   [enable_fof_galaxies="no"]
)
if test "$enable_fof_galaxies" = "yes"; then
   AC_DEFINE([WITH_FOF_GALAXIES], 1, [Enable FoF Galaxies])
fi

# Check if stand-alone FoF is on.
AC_ARG_ENABLE([stand-alone-fof],
   [AS_HELP_STRING([--enable-stand-alone-fof],
     [Activate the compilation of the stand-alone friends-of-friends (FoF) post-processing tool.],
   )],
   [enable_standalone_fof="$enableval"],
   [enable_standalone_fof="no"]
)
if test "$enable_standalone_fof" = "yes"; then
   enable_fof="yes + stand-alone tool"
   AC_DEFINE([WITH_FOF], 1, [Enable FoF])
   AC_DEFINE([WITH_STAND_ALONE_FOF], 1, [Enable stand-alone FoF])
fi
AM_CONDITIONAL([HAVESTANDALONEFOF],[test $enable_standalone_fof = "yes"])

# Gravity scheme.
AC_ARG_WITH([gravity],
   [AS_HELP_STRING([--with-gravity=<scheme>],
      [Gravity scheme to use @<:@basic, with-multi-softening default: with-multi-softening@:>@]
   )],
   [with_gravity="$withval"],
   [with_gravity="with-multi-softening"]
)

case "$with_gravity" in
   with-potential)
      AC_MSG_ERROR([The gravity 'with-potential' scheme does not exist anymore. Please use the basic scheme which now contains potentials.])
   ;;
   with-multi-softening)
      AC_DEFINE([MULTI_SOFTENING_GRAVITY], [1], [Gravity scheme with per-particle type softening value and background particles])
   ;;
   basic)
      AC_DEFINE([DEFAULT_GRAVITY], [1], [Basic gravity scheme])
   ;;
   *)
      AC_MSG_ERROR([Unknown gravity scheme: $with_gravity])
   ;;
esac

AC_ARG_ENABLE([gravitational-potential],
   [AS_HELP_STRING([--disable-gravitational-potential],
     [Disable calculation of the gravitational potential.]
   )],
   [enable_gravitational_potential="$enableval"],
   [enable_gravitational_potential="yes"]
)
if test "$enable_gravitational_potential" = "no"; then
   AC_DEFINE([SWIFT_GRAVITY_NO_POTENTIAL],1,[Disable calculation of the gravitational potential])
fi

# Hydro scheme.
AC_ARG_WITH([hydro],
   [AS_HELP_STRING([--with-hydro=<scheme>],
      [Hydro dynamics to use @<:@gadget2, minimal, pressure-entropy, pressure-energy, pressure-energy-monaghan, phantom, gizmo-mfv, gizmo-mfm, shadowswift, planetary, sphenix, gasoline, anarchy-pu default: sphenix@:>@]
   )],
   [with_hydro="$withval"],
   [with_hydro="sphenix"]
)

case "$with_hydro" in
   none)
      AC_DEFINE([NONE_SPH], [1], [No hydro])
   ;;
   gadget2)
      AC_DEFINE([GADGET2_SPH], [1], [Gadget-2 SPH])
   ;;
   minimal)
      AC_DEFINE([MINIMAL_SPH], [1], [Minimal SPH])
   ;;
   pressure-entropy)
      AC_DEFINE([HOPKINS_PE_SPH], [1], [Pressure-Entropy SPH])
   ;;
   pressure-energy)
      AC_DEFINE([HOPKINS_PU_SPH], [1], [Pressure-Energy SPH])
   ;;
   pressure-energy-monaghan)
      AC_DEFINE([HOPKINS_PU_SPH_MONAGHAN], [1], [Pressure-Energy SPH with M&M Variable A.V.])
   ;;
   phantom)
      AC_DEFINE([PHANTOM_SPH], [1], [Phantom SPH])
   ;;
   gizmo-mfv)
      AC_DEFINE([GIZMO_MFV_SPH], [1], [GIZMO MFV SPH])
      need_riemann_solver=yes
      hydro_does_mass_flux=yes
   ;;
   gizmo-mfm)
      AC_DEFINE([GIZMO_MFM_SPH], [1], [GIZMO MFM SPH])
      need_riemann_solver=yes
   ;;
   shadowswift)
      AC_DEFINE([SHADOWSWIFT], [1], [ShadowSWIFT hydrodynamics])
      AC_DEFINE([MOVING_MESH_HYDRO], [1], [Moving mesh hydrodynamics])
      need_moving_mesh=yes
      need_riemann_solver=yes
      hydro_does_mass_flux=yes
   ;;
   planetary)
      AC_DEFINE([PLANETARY_SPH], [1], [Planetary SPH])
   ;;
   sphenix)
      AC_DEFINE([SPHENIX_SPH], [1], [SPHENIX SPH])
   ;;
   gasoline)
      AC_DEFINE([GASOLINE_SPH], [1], [Gasoline SPH])
   ;;
   anarchy-du)
      AC_DEFINE([SPHENIX_SPH], [1], [SPHENIX SPH])
   ;;
   anarchy-pu)
      AC_DEFINE([ANARCHY_PU_SPH], [1], [ANARCHY (PU) SPH])
   ;;

   *)
      AC_MSG_ERROR([Unknown hydrodynamics scheme: $with_hydro])
   ;;
esac

# SPMHD scheme.
AC_ARG_WITH([spmhd],
   [AS_HELP_STRING([--with-spmhd=<scheme>],
      [Magneto Hydro Dynamics SPH scheme to use @<:@none, direct-induction, direct-induction-fede, vector-potential default:none@:>@]
   )],
   [with_spmhd="$withval"],
   [with_spmhd="none"]
)

case "$with_spmhd" in
   none)
      AC_DEFINE([NONE_MHD], [1], [No mhd])
   ;;
   *)
      AC_MSG_ERROR([Unknown magneto-hydrodynamics scheme: $with_spmhd])
   ;;
esac

if test "$with_hydro" = "gizmo-mfm" -a "$with_spmhd" != "none"; then
  AC_MSG_ERROR([Cannot use an SPMHD scheme alongside a gizmo hydro solver!"])
fi
if test "$with_hydro" = "gizmo-mfv" -a "$with_spmhd" != "none"; then
  AC_MSG_ERROR([Cannot use an SPMHD scheme alongside a gizmo hydro solver!"])
fi
if test "$with_hydro" = "shadowswift" -a "$with_spmhd" != "none"; then
  AC_MSG_ERROR([Cannot use an SPMHD scheme alongside a moving mesh hydro solver!"])
fi

# Check if debugging interactions stars is switched on.
AC_ARG_ENABLE([debug-interactions-stars],
   [AS_HELP_STRING([--enable-debug-interactions-stars],
     [Activate interaction debugging for stars, logging a maximum of @<:@N@:>@ neighbours. Defaults to 256 if no value set.]
   )],
   [enable_debug_interactions_stars="$enableval"],
   [enable_debug_interactions_stars="no"]
)
if test "$enable_debug_interactions_stars" != "no"; then
    AC_DEFINE([DEBUG_INTERACTIONS_STARS],1,[Enable interaction debugging for stars])
    if test "$enable_debug_interactions_stars" = "yes"; then
      AC_DEFINE([MAX_NUM_OF_NEIGHBOURS_STARS],256,[The maximum number of particle neighbours to be logged for stars])
      [enable_debug_interactions_stars="yes (Logging up to 256 neighbours)"]
    else
      AC_DEFINE_UNQUOTED([MAX_NUM_OF_NEIGHBOURS_STARS], [$enableval] ,[The maximum number of particle neighbours to be logged for stars])
      [enable_debug_interactions_stars="yes (Logging up to $enableval neighbours)"]
    fi
fi

# Check if debugging interactions is switched on.
AC_ARG_ENABLE([debug-interactions],
   [AS_HELP_STRING([--enable-debug-interactions],
     [Activate interaction debugging, logging a maximum of @<:@N@:>@ neighbours. Defaults to 256 if no value set.]
   )],
   [enable_debug_interactions="$enableval"],
   [enable_debug_interactions="no"]
)
if test "$enable_debug_interactions" != "no"; then
  if test "$with_hydro" = "gadget2"; then
      AC_DEFINE([DEBUG_INTERACTIONS_SPH],1,[Enable interaction debugging])
    if test "$enable_debug_interactions" = "yes"; then
      AC_DEFINE([MAX_NUM_OF_NEIGHBOURS],256,[The maximum number of particle neighbours to be logged])
      [enable_debug_interactions="yes (Logging up to 256 neighbours)"]
    else
      AC_DEFINE_UNQUOTED([MAX_NUM_OF_NEIGHBOURS], [$enableval] ,[The maximum number of particle neighbours to be logged])
      [enable_debug_interactions="yes (Logging up to $enableval neighbours)"]
    fi
  else
    [enable_debug_interactions="no (only available for gadget2 hydro scheme)"]
  fi
fi

# Check if debugging interactions sinks is switched on.
AC_ARG_ENABLE([debug-interactions-sinks],
   [AS_HELP_STRING([--enable-debug-interactions-sinks],
     [Activate interaction debugging for sinks, logging a maximum of @<:@N@:>@ neighbours. Defaults to 256 if no value set.]
   )],
   [enable_debug_interactions_sinks="$enableval"],
   [enable_debug_interactions_sinks="no"]
)
if test "$enable_debug_interactions_sinks" != "no"; then
    AC_DEFINE([DEBUG_INTERACTIONS_SINKS],1,[Enable interaction debugging for sinks])
    if test "$enable_debug_interactions_sinks" = "yes"; then
      AC_DEFINE([MAX_NUM_OF_NEIGHBOURS_SINKS],256,[The maximum number of particle neighbours to be logged for sinks])
      [enable_debug_interactions_sinks="yes (Logging up to 256 neighbours)"]
    else
      AC_DEFINE_UNQUOTED([MAX_NUM_OF_NEIGHBOURS_SINKS], [$enableval] ,[The maximum number of particle neighbours to be logged for sinks])
      [enable_debug_interactions_sinks="yes (Logging up to $enableval neighbours)"]
    fi
fi

# SPH Kernel function
AC_ARG_WITH([kernel],
   [AS_HELP_STRING([--with-kernel=<kernel>],
      [Kernel function to use @<:@cubic-spline, quartic-spline, quintic-spline, wendland-C2, wendland-C4, wendland-C6 default: cubic-spline@:>@]
   )],
   [with_kernel="$withval"],
   [with_kernel="cubic-spline"]
)
case "$with_kernel" in
   cubic-spline)
      AC_DEFINE([CUBIC_SPLINE_KERNEL], [1], [Cubic spline kernel])
   ;;
   quartic-spline)
      AC_DEFINE([QUARTIC_SPLINE_KERNEL], [1], [Quartic spline kernel])
   ;;
   quintic-spline)
      AC_DEFINE([QUINTIC_SPLINE_KERNEL], [1], [Quintic spline kernel])
   ;;
   wendland-C2)
      AC_DEFINE([WENDLAND_C2_KERNEL], [1], [Wendland-C2 kernel])
   ;;
   wendland-C4)
      AC_DEFINE([WENDLAND_C4_KERNEL], [1], [Wendland-C4 kernel])
   ;;
   wendland-C6)
      AC_DEFINE([WENDLAND_C6_KERNEL], [1], [Wendland-C6 kernel])
   ;;
   *)
      AC_MSG_ERROR([Unknown kernel function: $with_kernel])
   ;;
esac

#  Dimensionality of the hydro scheme.
AC_ARG_WITH([hydro-dimension],
   [AS_HELP_STRING([--with-hydro-dimension=<dim>],
      [dimensionality of problem @<:@3/2/1 default: 3@:>@]
   )],
   [with_dimension="$withval"],
   [with_dimension="3"]
)
case "$with_dimension" in
   1)
      AC_DEFINE([HYDRO_DIMENSION_1D], [1], [1D solver])
   ;;
   2)
      AC_DEFINE([HYDRO_DIMENSION_2D], [2], [2D solver])
   ;;
   3)
      AC_DEFINE([HYDRO_DIMENSION_3D], [3], [3D solver])
   ;;
   *)
      AC_MSG_ERROR([Dimensionality must be 1, 2 or 3])
   ;;
esac

#  Equation of state
AC_ARG_WITH([equation-of-state],
   [AS_HELP_STRING([--with-equation-of-state=<EoS>],
      [equation of state @<:@ideal-gas, isothermal-gas, barotropic-gas, planetary default: ideal-gas@:>@]
   )],
   [with_eos="$withval"],
   [with_eos="ideal-gas"]
)
case "$with_eos" in
   ideal-gas)
      AC_DEFINE([EOS_IDEAL_GAS], [1], [Ideal gas equation of state])
   ;;
   isothermal-gas)
      AC_DEFINE([EOS_ISOTHERMAL_GAS], [1], [Isothermal gas equation of state])
   ;;
     barotropic-gas)
       AC_DEFINE([EOS_BAROTROPIC_GAS], [1], [Barotropic gas equation of state])
   ;;
   planetary)
      AC_DEFINE([EOS_PLANETARY], [1], [All planetary equations of state])
   ;;
   *)
      AC_MSG_ERROR([Unknown equation of state: $with_eos])
   ;;
esac

#  Adiabatic index
AC_ARG_WITH([adiabatic-index],
   [AS_HELP_STRING([--with-adiabatic-index=<gamma>],
      [adiabatic index @<:@5/3, 7/5, 4/3, 2 default: 5/3@:>@]
   )],
   [with_gamma="$withval"],
   [with_gamma="5/3"]
)
case "$with_gamma" in
   5/3)
      AC_DEFINE([HYDRO_GAMMA_5_3], [5./3.], [Adiabatic index is 5/3])
   ;;
   7/5)
      AC_DEFINE([HYDRO_GAMMA_7_5], [7./5.], [Adiabatic index is 7/5])
   ;;
   4/3)
      AC_DEFINE([HYDRO_GAMMA_4_3], [4./3.], [Adiabatic index is 4/3])
   ;;
   2)
      AC_DEFINE([HYDRO_GAMMA_2_1], [2.], [Adiabatic index is 2])
   ;;
   *)
      AC_MSG_ERROR([Unknown adiabatic index: $with_gamma])
   ;;
esac

# Adaptive softening
AC_ARG_WITH([adaptive-softening],
   [AS_HELP_STRING([--with-adaptive-softening=<yes/no>],
      [Adaptive softening @<:@no, yes, default: no@:>@]
   )],
   [with_adaptive_softening="$withval"],
   [with_adaptive_softening="no"]
)
case "$with_adaptive_softening" in
   no)
      AC_DEFINE([FIXED_SOFTENING], [1], [No adaptive softening])
   ;;
   yes)
      AC_DEFINE([ADAPTIVE_SOFTENING], [1], [Adaptive softening])
   ;;
   *)
      AC_MSG_ERROR([Unknown adaptive softening: $with_adaptive_softening])
   ;;
esac
# Verify that the configuration is allowed
if test "x$with_adaptive_softening" = "xyes" -a "$with_kernel" != "wendland-C2"; then
  AC_MSG_ERROR([Adaptive softening scheme requires the usage of the Wendland-C2 kernel!])
fi
if test "x$with_adaptive_softening" = "xyes" -a "$with_gravity" != "with-multi-softening"; then
  AC_MSG_ERROR([Adaptive softening scheme requires the usage of the multi-softening gravity scheme!])
fi


#  Riemann solver
AC_ARG_WITH([riemann-solver],
   [AS_HELP_STRING([--with-riemann-solver=<solver>],
      [riemann solver (gizmo-sph only) @<:@none, exact, trrs, hllc, default: none@:>@]
   )],
   [with_riemann="$withval"],
   [with_riemann="none"]
)
case "$with_riemann" in
   none)
      AC_DEFINE([RIEMANN_SOLVER_NONE], [1], [No Riemann solver])
   ;;
   exact)
      AC_DEFINE([RIEMANN_SOLVER_EXACT], [1], [Exact Riemann solver])
   ;;
   trrs)
      AC_DEFINE([RIEMANN_SOLVER_TRRS], [1], [Two Rarefaction Riemann Solver])
   ;;
   hllc)
      AC_DEFINE([RIEMANN_SOLVER_HLLC], [1], [Harten-Lax-van Leer-Contact Riemann solver])
   ;;
   *)
      AC_MSG_ERROR([Unknown Riemann solver: $with_riemann])
   ;;
esac

if test "x$need_riemann_solver" = "xyes" -a "$with_riemann" = "none"; then
  AC_MSG_ERROR([Hydro scheme $with_hydro requires selection of a Riemann solver!])
fi

# Moving mesh
AC_ARG_ENABLE([moving-mesh],
    [AS_HELP_STRING([--enable-moving-mesh],
        [enable the moving mesh computation]
    )],
    [enable_moving_mesh="${enableval}"],
    [enable_moving_mesh="no"]
)
if test "x$need_moving_mesh" = "xyes"; then
    enable_moving_mesh="yes"
fi
if test "$enable_moving_mesh" = "yes"; then
    if test "$have_gmp" = "no"; then
        AC_MSG_ERROR([GMP is required when using moving mesh!])
    fi
    if test "$have_gsl" = "no"; then
        AC_MSG_ERROR([GSL is required when using moving mesh!])
    fi
    AC_DEFINE([MOVING_MESH], [1], [Unstructured Voronoi mesh])
fi

# Hydro does mass flux?
if test "x$hydro_does_mass_flux" = "xyes"; then
    AC_DEFINE([HYDRO_DOES_MASS_FLUX], [1], [Hydro scheme with mass fluxes])
fi

#  chemistry function
AC_ARG_WITH([chemistry],
   [AS_HELP_STRING([--with-chemistry=<function>],
      [chemistry function @<:@none, GEAR_*, AGORA, QLA, EAGLE default: none@:>@
      For GEAR, you need to provide the number of elements (e.g. GEAR_10)]
   )],
   [with_chemistry="$withval"],
   [with_chemistry="none"]
)

if test "$with_subgrid" != "none"; then
   if test "$with_chemistry" != "none"; then
      AC_MSG_ERROR([Cannot provide with-subgrid and with-chemistry together])
   else
      with_chemistry="$with_subgrid_chemistry"
   fi
fi

with_chemistry_name="none"
case "$with_chemistry" in
   none)
      AC_DEFINE([CHEMISTRY_NONE], [1], [No chemistry function])
   ;;
   GEAR_*)
      AC_DEFINE([CHEMISTRY_GEAR], [1], [Chemistry taken from the GEAR model])
      number_element=${with_chemistry#*_}
      AC_DEFINE_UNQUOTED([GEAR_CHEMISTRY_ELEMENT_COUNT], [$number_element], [Number of element to follow])
      with_chemistry_name="GEAR (with $number_element elements)"
      with_chemistry="GEAR"
   ;;
   AGORA)
      AC_DEFINE([CHEMISTRY_AGORA], [1], [Chemistry taken from the AGORA model])
      with_chemistry_name="AGORA"
   ;;
   QLA)
      AC_DEFINE([CHEMISTRY_QLA], [1], [Chemistry taken from the Quick-Lyman-alpha model])
      with_chemistry_name="QLA"
   ;;
   EAGLE)
      AC_DEFINE([CHEMISTRY_EAGLE], [1], [Chemistry taken from the EAGLE model])
      with_chemistry_name="EAGLE (9 elements + smoothing)"
   ;;
   SIMBA)
      AC_DEFINE([CHEMISTRY_SIMBA], [1], [Chemistry taken from the SIMBA model])
      with_chemistry_name="SIMBA (11 elements + smoothing)"
   ;;
   KIARA)
      AC_DEFINE([CHEMISTRY_KIARA], [1], [Chemistry taken from the KIARA model])
      with_chemistry_name="KIARA (11 elements + smoothing + diffusion)"
   ;;

   *)
      AC_MSG_ERROR([Unknown chemistry function: $with_chemistry])
   ;;
esac

if test "$with_chemistry" != "none"; then
   if test "$enable_hand_vec" = "yes"; then
      if test "$enable_vec" = "yes"; then
         if test "$with_hydro" = "gadget2"; then
            AC_MSG_ERROR([Cannot run with hand vectorisation and chemistry yet. Please use --disable-hand-vec])
         fi
      fi
   fi
fi

#  Cooling function
AC_ARG_WITH([cooling],
   [AS_HELP_STRING([--with-cooling=<model>],
      [cooling function @<:@none, const-du, const-lambda, QLA, EAGLE, PS2020, Wiersma, grackle_* default: none@:>@.
      For Grackle, you need to provide the primordial chemistry parameter (e.g. grackle_0)]
   )],
   [with_cooling="$withval"],
   [with_cooling="none"]
)

if test "$with_subgrid" != "none"; then
   if test "$with_cooling" != "none"; then
      AC_MSG_ERROR([Cannot provide with-subgrid and with-cooling together])
   else
      with_cooling="$with_subgrid_cooling"
   fi
fi

with_cooling_name="none"
case "$with_cooling" in
   none)
      AC_DEFINE([COOLING_NONE], [1], [No cooling function])
   ;;
   const-du)
      AC_DEFINE([COOLING_CONST_DU], [1], [Const du/dt cooling function])
      with_cooling_name=$with_cooling
   ;;
   const-lambda)
      AC_DEFINE([COOLING_CONST_LAMBDA], [1], [Const Lambda cooling function])
      with_cooling_name=$with_cooling
   ;;
   grackle_*)

      if test "$have_grackle" != "yes"; then
        AC_MSG_ERROR([Grackle cooling: You need the grackle library for Grackle cooling. (--with-grackle=PATH)])
      fi

      AC_DEFINE([COOLING_GRACKLE], [1], [Cooling via the grackle library])
      primordial_chemistry=${with_cooling#*_}
      AC_DEFINE_UNQUOTED([COOLING_GRACKLE_MODE], [$primordial_chemistry], [Grackle chemistry network])
      with_cooling_name="Grackle $primordial_chemistry"
      with_cooling="grackle"
   ;;
   SIMBA)
      AC_DEFINE([COOLING_SIMBA], [1], [Cooling via the grackle library v3+ with extensions])
      AC_DEFINE([COOLING_GRACKLE_MODE], [1], [Cooling via Grackle mode=1])
      with_cooling_name="SIMBA (Grackle 3+ with extensions)"
   ;;
   KIARA)
      AC_DEFINE([COOLING_KIARA], [1], [Cooling via the grackle library v3.2+ incl. dust+H2 formation])
      AC_DEFINE([COOLING_GRACKLE_MODE], [2], [Cooling via Grackle mode=2])
      with_cooling_name="KIARA (Grackle 3.2+ incl. dust+H2 formation)"
   ;;
   QLA)
      AC_DEFINE([COOLING_QLA], [1], [Cooling following the Quick-Lyman-alpha model])
      with_cooling_name="QLA (Ploeckinger+20 tables) with constant primordial Z"
   ;;
   QLA-EAGLE)
      AC_DEFINE([COOLING_QLA_EAGLE], [1], [Cooling following the Quick-Lyman-alpha model])
      with_cooling_name="QLA (Wiersma+09 tables) with constant primordial Z"
   ;;
   EAGLE)
      AC_DEFINE([COOLING_EAGLE], [1], [Cooling following the EAGLE model (Wiersma+09 tables)])
      with_cooling_name="EAGLE (Wiersma+09 tables)"
   ;;
   Wiersma)
      AC_DEFINE([COOLING_EAGLE], [1], [Cooling following the EAGLE model (Wiersma+09 tables)])
      with_cooling_name="EAGLE (Wiersma+09 tables)"
   ;;
   PS2020)
      AC_DEFINE([COOLING_PS2020], [1], [Cooling following the PS2020 model (Ploeckinger+20 tables)])
      with_cooling_name="PS2020 (Ploeckinger+20 tables)"
   ;;
   COLIBRE)
      AC_MSG_ERROR([This cooling model changed name. Please use 'PS2020'.])
   ;;
   *)
      AC_MSG_ERROR([Unknown cooling function: $with_cooling])
   ;;
esac

if test "$with_cooling" = "EAGLE" || test "$with_cooling" = "PS2020"; then
   if test "$with_chemistry" = "none"; then
      AC_MSG_ERROR([Cannot run with EAGLE or PS2020 cooling without chemistry. Please pick a chemistry model])
   fi
fi

#  Particle tracers
AC_ARG_WITH([tracers],
   [AS_HELP_STRING([--with-tracers=<function>],
      [chemistry function @<:@none, EAGLE default: none@:>@]
   )],
   [with_tracers="$withval"],
   [with_tracers="none"]
)

if test "$with_subgrid" != "none"; then
   if test "$with_tracers" != "none"; then
      AC_MSG_ERROR([Cannot provide with-subgrid and with-tracers together])
   else
      with_tracers="$with_subgrid_tracers"
   fi
fi

case "$with_tracers" in
   none)
      AC_DEFINE([TRACERS_NONE], [1], [No tracers function])
   ;;
   EAGLE)
      AC_DEFINE([TRACERS_EAGLE], [1], [Tracers taken from the EAGLE model])
   ;;
   *)
      AC_MSG_ERROR([Unknown tracers choice: $with_tracers])
   ;;
esac

#  Extra fields added to snapshots at i/o time
AC_ARG_WITH([extra_io],
   [AS_HELP_STRING([--with-extra-io=<function>],
      [Extra i/o field: @<:@none, EAGLE default: none@:>@]
   )],
   [with_extra_io="$withval"],
   [with_extra_io="none"]
)

if test "$with_subgrid" != "none"; then
   if test "$with_extra_io" != "none"; then
      AC_MSG_ERROR([Cannot provide with-subgrid and with-extra_io together])
   else
      with_extra_io="$with_subgrid_extra_io"
   fi
fi

case "$with_extra_io" in
   none)
      AC_DEFINE([EXTRA_IO_NONE], [1], [No extra_io function])
   ;;
   EAGLE)
      AC_DEFINE([EXTRA_IO_EAGLE], [1], [Extra i/o fields taken from the EAGLE model])
   ;;
   *)
      AC_MSG_ERROR([Unknown extra-io choice: $with_extra_io])
   ;;
esac

# Stellar model.
AC_ARG_WITH([stars],
   [AS_HELP_STRING([--with-stars=<model>],
      [Stellar model to use @<:@none, basic, EAGLE, GEAR, SIMBA, default: basic@:>@]
   )],
   [with_stars="$withval"],
   [with_stars="basic"]
)

if test "$with_subgrid" != "none"; then
   if test "$with_stars" != "basic"; then
      AC_MSG_ERROR([Cannot provide with-subgrid and with-stars together])
   else
      with_stars="$with_subgrid_stars"
   fi
fi

case "$with_stars" in
   EAGLE)
      AC_DEFINE([STARS_EAGLE], [1], [EAGLE stellar model])
   ;;
   GEAR)
      AC_DEFINE([STARS_GEAR], [1], [GEAR stellar model])
   ;;  
   SIMBA)
      AC_DEFINE([STARS_SIMBA], [1], [SIMBA stellar model])
   ;;
   basic)
      AC_DEFINE([STARS_BASIC], [1], [Basic stellar model])
   ;;
   none)
      AC_DEFINE([STARS_NONE], [1], [No stellar model])
   ;;
   *)
      AC_MSG_ERROR([Unknown stellar model: $with_stars])
   ;;
esac

# Feedback model
AC_ARG_WITH([feedback],
   [AS_HELP_STRING([--with-feedback=<model>],
      [Feedback model to use @<:@none, EAGLE, EAGLE-thermal, EAGLE-kinetic, GEAR, SIMBA, KIARA, AGORA default: none@:>@]
   )],
   [with_feedback="$withval"],
   [with_feedback="none"]
)

if test "$with_subgrid" != "none"; then
   if test "$with_feedback" != "none"; then
      AC_MSG_ERROR([Cannot provide with-subgrid and with-feedback together])
   else
      with_feedback="$with_subgrid_feedback"
   fi
fi

with_feedback_name="none"
case "$with_feedback" in
   EAGLE-kinetic)
      AC_DEFINE([FEEDBACK_EAGLE_KINETIC], [1], [EAGLE kinetic stellar feedback and evolution model])
      with_feedback_name="EAGLE kinetic stellar feedback and evolution model"
   ;;
   EAGLE-thermal)
      AC_DEFINE([FEEDBACK_EAGLE_THERMAL], [1], [EAGLE thermal stellar feedback and evolution model])
      with_feedback_name="EAGLE thermal stellar feedback and evolution model"
   ;;
   EAGLE)
      AC_DEFINE([FEEDBACK_EAGLE_THERMAL], [1], [EAGLE thermal stellar feedback and evolution model])
      with_feedback_name="EAGLE thermal stellar feedback and evolution model"
   ;;
   GEAR)
      AC_DEFINE([FEEDBACK_GEAR], [1], [GEAR stellar feedback and evolution model])
      with_feedback_name="GEAR"
   ;;
   SIMBA)
      AC_DEFINE([FEEDBACK_SIMBA], [1], [SIMBA stellar feedback and evolution model])
      with_feedback_name="SIMBA decoupled winds feedback"
   ;;
   KIARA)
      AC_DEFINE([FEEDBACK_KIARA], [1], [KIARA stellar feedback and evolution model])
      with_feedback_name="KIARA decoupled winds feedback and Chem5 enrichment"
   ;;
   AGORA)
      AC_DEFINE([FEEDBACK_AGORA], [1], [AGORA stellar feedback and evolution model])
      with_feedback_name="AGORA"
   ;;
   none)
      AC_DEFINE([FEEDBACK_NONE], [1], [No feedback])
   ;;

   *)
      AC_MSG_ERROR([Unknown feedback model: $with_feedback])
   ;;
esac

# For models using ray-based feedback, let the users set different numbers of rays
AC_ARG_WITH([number-of-SNII-rays],
	    [AS_HELP_STRING([--with-number-of-SNII-rays], [Number of rays to use for the SNII feedback (default: 1)])],
	    [with_number_of_SNII_rays="$withval"],
	    [with_number_of_SNII_rays="1"])
AC_DEFINE_UNQUOTED([FEEDBACK_NR_RAYS_SNII], [$with_number_of_SNII_rays], [Number of rays to use for the SNII feedback])

AC_ARG_WITH([number-of-SNIa-rays],
	    [AS_HELP_STRING([--with-number-of-SNIa-rays], [Number of rays to use for the SNIa feedback (default: 1)])],
	    [with_number_of_SNIa_rays="$withval"],
	    [with_number_of_SNIa_rays="1"])
AC_DEFINE_UNQUOTED([FEEDBACK_NR_RAYS_SNIa], [$with_number_of_SNIa_rays], [Number of rays to use for the SNIa feedback])

AC_ARG_WITH([number-of-AGN-rays],
	    [AS_HELP_STRING([--with-number-of-AGN-rays], [Number of rays to use for the AGN feedback (default: 50)])],
	    [with_number_of_AGN_rays="$withval"],
	    [with_number_of_AGN_rays="50"])
AC_DEFINE_UNQUOTED([FEEDBACK_NR_RAYS_AGN], [$with_number_of_AGN_rays], [Number of rays to use for the AGN feedback])


# Black hole model.
AC_ARG_WITH([black-holes],
   [AS_HELP_STRING([--with-black-holes=<model>],
      [Black holes model to use @<:@none, EAGLE, SPIN_JET default: none@:>@]
   )],
   [with_black_holes="$withval"],
   [with_black_holes="none"]
)

if test "$with_subgrid" != "none"; then
   if test "$with_black_holes" != "none"; then
      AC_MSG_ERROR([Cannot provide with-subgrid and with-black-holes together])
   else
      with_black_holes="$with_subgrid_black_holes"
   fi
fi

case "$with_black_holes" in
   none)
      AC_DEFINE([BLACK_HOLES_NONE], [1], [No black hole model])
   ;;
   EAGLE)
      AC_DEFINE([BLACK_HOLES_EAGLE], [1], [EAGLE black hole model])
   ;;
   SIMBA)
      AC_DEFINE([BLACK_HOLES_SIMBA], [1], [SIMBA black hole model])
   ;;
   Obsidian)
      AC_DEFINE([BLACK_HOLES_OBSIDIAN], [1], [Obsidian black hole model])
      with_black_holes="Three regime model (Rennehan+24)"
   ;;
   SPIN_JET)
      AC_DEFINE([BLACK_HOLES_SPIN_JET], [1], [Spin and jet black hole model])
      with_black_holes="SPIN_JETS (Husko+22)"
   ;;
   *)
      AC_MSG_ERROR([Unknown black-hole model: $with_black_holes])
   ;;
esac

# Sink model.
AC_ARG_WITH([sink],
   [AS_HELP_STRING([--with-sink=<model>],
      [Sink particle model to use @<:@none, GEAR, default: none@:>@]
   )],
   [with_sink="$withval"],
   [with_sink="none"]
)

if test "$with_subgrid" != "none"; then
   if test "$with_sink" != "none"; then
      AC_MSG_ERROR([Cannot provide with-subgrid and with-sink together])
   else
      with_sink="$with_subgrid_sink"
   fi
fi

case "$with_sink" in
   none)
      AC_DEFINE([SINK_NONE], [1], [No sink particle model])
   ;;
   GEAR)
    AC_DEFINE([SINK_GEAR], [1], [GEAR sink particle model])
    ;;
    *)
      AC_MSG_ERROR([Unknown sink particle model model: $with_sink])
   ;;
esac

# Forcing terms
AC_ARG_WITH([forcing],
   [AS_HELP_STRING([--with-forcing=<term>],
      [Hydrodynamics forcing terms @<:@none, roberts-flow, roberts-flow-acceleration , abc-flowdefault: none@:>@]
   )],
   [with_forcing="$withval"],
   [with_forcing="none"]
)
case "$with_forcing" in
   none)
      AC_DEFINE([FORCING_NONE], [1], [No external forcing terms])
   ;;
   roberts-flow)
      AC_DEFINE([FORCING_ROBERTS_FLOW], [1], [Roberts' flow external forcing terms])
   ;;
   roberts-flow-acceleration)
      AC_DEFINE([FORCING_ROBERTS_FLOW_ACCELERATION], [1], [Roberts' flow external forcing terms entering the equations as an acceleration term])
   ;;
   abc-flow)
      AC_DEFINE([FORCING_ABC_FLOW], [1], [ABC flow external forcing terms])
   ;;
   *)
      AC_MSG_ERROR([Unknown external forcing term: $with_forcing])
   ;;
esac


#  External potential
AC_ARG_WITH([ext-potential],
   [AS_HELP_STRING([--with-ext-potential=<pot>],
      [external potential @<:@none, point-mass, point-mass-softened, isothermal, nfw, nfw-mn, hernquist, hernquist-sdmh05, disc-patch, sine-wave, MWPotential2014, constant, default: none@:>@]
   )],
   [with_potential="$withval"],
   [with_potential="none"]
)
case "$with_potential" in
   none)
      AC_DEFINE([EXTERNAL_POTENTIAL_NONE], [1], [No external potential])
   ;;
   point-mass)
      AC_DEFINE([EXTERNAL_POTENTIAL_POINTMASS], [1], [Point-mass external potential])
   ;;
   isothermal)
      AC_DEFINE([EXTERNAL_POTENTIAL_ISOTHERMAL], [1], [Isothermal external potential])
   ;;
   hernquist)
      AC_DEFINE([EXTERNAL_POTENTIAL_HERNQUIST], [1], [Hernquist external potential])
   ;;
   hernquist-sdmh05)
      AC_DEFINE([EXTERNAL_POTENTIAL_HERNQUIST_SDMH05], [1], [Hernquist external potential following Springel, Di Matteo & Hernquist 2005])
   ;;
   nfw)
      AC_DEFINE([EXTERNAL_POTENTIAL_NFW], [1], [Navarro-Frenk-White external potential])
   ;;
   nfw-mn)
      AC_DEFINE([EXTERNAL_POTENTIAL_NFW_MN], [1], [Navarro-Frenk-White + Miyamoto-Nagai disk external potential])
   ;;
   disc-patch)
      AC_DEFINE([EXTERNAL_POTENTIAL_DISC_PATCH], [1], [Disc-patch external potential])
   ;;
   sine-wave)
      AC_DEFINE([EXTERNAL_POTENTIAL_SINE_WAVE], [1], [Sine wave external potential in 1D])
   ;;
   point-mass-softened)
      AC_DEFINE([EXTERNAL_POTENTIAL_POINTMASS_SOFT], [1], [Softened point-mass potential with form 1/(r^2 + softening^2).])
   ;;
   MWPotential2014)
      AC_DEFINE([EXTERNAL_POTENTIAL_MWPotential2014], [1], [Milky-Way like potential composed of a Navarro-Frenk-White + Miyamoto-Nagai disk + Power spherical cuttoff external potential.])
   ;;
   constant)
      AC_DEFINE([EXTERNAL_POTENTIAL_CONSTANT], [1], [Constant gravitational acceleration.])
   ;;
   *)
      AC_MSG_ERROR([Unknown external potential: $with_potential])
   ;;
esac

#  Entropy floor
AC_ARG_WITH([entropy-floor],
    [AS_HELP_STRING([--with-entropy-floor=<floor>],
       [entropy floor @<:@none, QLA, EAGLE, SIMBA, default: none@:>@] 
    )],
    [with_entropy_floor="$withval"],
    [with_entropy_floor="none"]
)
if test "$with_subgrid" != "none"; then
   if test "$with_entropy_floor" != "none"; then
      AC_MSG_ERROR([Cannot provide with-subgrid and with-entropy-floor together])
   else
      with_entropy_floor="$with_subgrid_entropy_floor"
   fi
fi

case "$with_entropy_floor" in
   none)
      AC_DEFINE([ENTROPY_FLOOR_NONE], [1], [No entropy floor])
   ;;
   QLA)
      AC_DEFINE([ENTROPY_FLOOR_QLA], [1], [Quick Lyman-alpha entropy floor])
   ;;
   EAGLE)
      AC_DEFINE([ENTROPY_FLOOR_EAGLE], [1], [EAGLE entropy floor])
   ;;
   SIMBA)
      AC_DEFINE([ENTROPY_FLOOR_SIMBA], [1], [SIMBA entropy floor])
   ;;
   *)
      AC_MSG_ERROR([Unknown entropy floor model])
   ;;
esac

#  Pressure floor
AC_ARG_WITH([pressure-floor],
    [AS_HELP_STRING([--with-pressure-floor=<floor>],
       [pressure floor @<:@none, GEAR, default: none@:>@
       The hydro model needs to be compatible.]
    )],
    [with_pressure_floor="$withval"],
    [with_pressure_floor="none"]
)
if test "$with_subgrid" != "none"; then
   if test "$with_pressure_floor" != "none"; then
      AC_MSG_ERROR([Cannot provide with-subgrid and with-pressure-floor together])
   else
      with_pressure_floor="$with_subgrid_pressure_floor"
   fi
fi

case "$with_pressure_floor" in
   none)
      AC_DEFINE([PRESSURE_FLOOR_NONE], [1], [No pressure floor])
   ;;
   GEAR)
      AC_DEFINE([PRESSURE_FLOOR_GEAR], [1], [GEAR pressure floor])
   ;;
   *)
      AC_MSG_ERROR([Unknown pressure floor model])
   ;;
esac

#  Star formation
AC_ARG_WITH([star-formation],
    [AS_HELP_STRING([--with-star-formation=<sfm>],
       [star formation @<:@none, QLA, EAGLE, GEAR, SIMBA, KIARA, default: none@:>@] 
    )],
    [with_star_formation="$withval"],
    [with_star_formation="none"]
)
if test "$with_subgrid" != "none"; then
   if test "$with_star_formation" != "none"; then
      AC_MSG_ERROR([Cannot provide with-subgrid and with-star-formation together])
   else
      with_star_formation="$with_subgrid_star_formation"
   fi
fi

case "$with_star_formation" in
   none)
      AC_DEFINE([STAR_FORMATION_NONE], [1], [No star formation])
   ;;
   QLA)
      AC_DEFINE([STAR_FORMATION_QLA], [1], [Quick Lyman-alpha star formation model])
   ;;
   EAGLE)
      AC_DEFINE([STAR_FORMATION_EAGLE], [1], [EAGLE star formation model (Schaye and Dalla Vecchia (2008))])
   ;;
   GEAR)
      AC_DEFINE([STAR_FORMATION_GEAR], [1], [GEAR star formation model (Revaz and Jablonka (2018))])
   ;;
   SIMBA)
      AC_DEFINE([STAR_FORMATION_SIMBA], [1], [SIMBA star formation model])
   ;;
   KIARA)
      AC_DEFINE([STAR_FORMATION_KIARA], [1], [KIARA star formation model])
   ;;
   *)
      AC_MSG_ERROR([Unknown star formation model])
   ;;
esac

AC_ARG_WITH([gadget2-physical-constants],
    [AS_HELP_STRING([--with-gadget2-physical-constants],
       [Use the same physical constants (G, Msun, Mpc) as the Gadget-2 code rather than more up-to-date values.]
    )],
    [with_gadget2_physical_constants="$withval"],
    [with_gadget2_physical_constants="no"]
)
if test "$with_gadget2_physical_constants" = "yes"; then
   AC_DEFINE([SWIFT_USE_GADGET2_PHYSICAL_CONSTANTS],1,[Use the same physical constants as Gadget-2])
fi

#  Gravity multipole order
AC_ARG_WITH([multipole-order],
   [AS_HELP_STRING([--with-multipole-order=<order>],
      [order of the multipole and gravitational field expansion @<:@ default: 4@:>@]
   )],
   [with_multipole_order="$withval"],
   [with_multipole_order="4"]
)
AC_DEFINE_UNQUOTED([SELF_GRAVITY_MULTIPOLE_ORDER], [$with_multipole_order], [Multipole order])

#  Radiative transfer scheme
AC_ARG_WITH([rt],
   [AS_HELP_STRING([--with-rt=<scheme>],
      [Radiative transfer scheme to use @<:@none, GEAR_*, SPHM1RT_*, debug default: none@:>@.
      For GEAR and SPHM1RT, the number of photon groups (e.g. GEAR_4) needs to be provided.]
   )],
   [with_rt="$withval"],
   [with_rt="none"]
)

# For GEAR-RT scheme: Select a RT Riemann solver
AC_ARG_WITH([rt-riemann-solver],
   [AS_HELP_STRING([--with-rt-riemann-solver=<scheme>],
      [Riemann solver for the moments of the ratiadiative transfer equation with the M1 closure to use @<:@none, HLL, GLF, default: none@:>@.
      For the GEAR RT scheme, you need to select one Riemann solver.]
   )],
   [with_rt_riemann_solver="$withval"],
   [with_rt_riemann_solver="none"]
)

case "$with_rt_riemann_solver" in
    none)
        AC_DEFINE([RT_RIEMANN_SOLVER_NONE], [1], [No RT riemann solver])
        ;;
    HLL)
        AC_DEFINE([RT_RIEMANN_SOLVER_HLL], [1], [HLL RT riemann solver])
        ;;
    GLF)
        AC_DEFINE([RT_RIEMANN_SOLVER_GLF], [1], [GLF RT riemann solver])
        ;;
    *)
        AC_MSG_ERROR("Unknown RT Riemann solver: $with_rt_riemann_solver")
        ;;
esac

case "$with_rt" in
   none)
      AC_DEFINE([RT_NONE], [1], [No radiative transfer scheme])
   ;;
   GEAR_*)
      AC_DEFINE([RT_GEAR], [1], [GEAR M1 closure scheme])
      number_group=${with_rt#*_}
      AC_DEFINE_UNQUOTED([RT_NGROUPS], [$number_group], [Number of photon groups to follow])
      AC_DEFINE([MPI_SYMMETRIC_FORCE_INTERACTION_RT], [1], [Do symmetric MPI interactions])

      if test "$number_group" = "0"; then
          AC_MSG_ERROR([GEAR-RT: Cannot work with zero photon groups])
      fi
      if ! test $number_group -eq $number_group; then
          # abuse -eq to check whether $number_group is an integer. -eq
          # only works with those.
          AC_MSG_ERROR([GEAR-RT: Cannot work with non-integer photon groups])
      fi

      if test "$enable_debugging_checks" = "yes"; then
          AC_DEFINE([SWIFT_RT_DEBUG_CHECKS], [1], [additional debugging checks for RT])
      fi

      case "$with_hydro" in
          "gizmo-mfv" | "sphenix")
          # allowed.
        ;;
        *)
          AC_MSG_ERROR([GEAR-RT: Cannot work without gizmo-mfv or sphenix hydro. Compile using --with-hydro=gizmo-mfv or --with-hydro=sphenix])
        ;;
      esac

      if test "$with_rt_riemann_solver" = "none"; then
          AC_MSG_ERROR([GEAR-RT: You need to select an RT Riemann solver (--with-rt-riemann-solver=...)])
      fi

      if test "$have_grackle" != "yes"; then
        AC_MSG_ERROR([GEAR-RT: You need the grackle library for GEAR-RT. (--with-grackle=PATH)])
      fi

      if test "$with_cooling" = "none"; then
          AC_MSG_ERROR([GEAR-RT: You need to select a cooling module (--with-cooling=grackle_1)])
      fi

   ;;
   debug)
      AC_DEFINE([RT_DEBUG], [1], [debugging scheme])
      AC_DEFINE([SWIFT_RT_DEBUG_CHECKS], [1], [additional debugging checks for RT])
   ;;
   SPHM1RT_*)
      AC_DEFINE([RT_SPHM1RT], [1], [SPHM1RT radiative transfer scheme (Chan+21: 2102.08404)])
      number_group=${with_rt#*_}
      AC_DEFINE_UNQUOTED([RT_NGROUPS], [$number_group], [Number of photon groups to follow])

      if test "$number_group" -eq "0"; then
          AC_MSG_ERROR([SPHM1RT: Cannot work with zero photon groups])
      fi
      if test $number_group -lt 4; then
          AC_MSG_ERROR([SPHM1RT: Cannot work with < four photon groups for now])
      fi
      if ! test $number_group -eq $number_group; then
          # abuse -eq to check whether $number_group is an integer. -eq
          # only works with those.
          AC_MSG_ERROR([SPHM1RT: Cannot work with non-integer photon groups])
      fi
      AC_MSG_CHECKING([for Sundials libraries])
      AC_MSG_RESULT($have_sundials)
      if test "$have_sundials" != "yes"; then
         AC_MSG_ERROR([The Sundials library is not present. Sundials is required for the SPHM1RT module.])
      fi
   ;;
   *)
      AC_MSG_ERROR([Unknown radiative transfer scheme: $with_rt])
   ;;
esac


# Check for git, needed for revision stamps.
AC_PATH_PROG([GIT_CMD], [git])
AC_SUBST([GIT_CMD])

# Make the documentation. Add conditional to handle disable option.
DX_DOXYGEN_FEATURE(OFF)
DX_INIT_DOXYGEN(SWIFT, doc/Doxyfile, doc/)
AM_CONDITIONAL([HAVE_DOXYGEN], [test "$ac_cv_path_ac_pt_DX_DOXYGEN" != ""])

# Check if using EAGLE extra I/O
AM_CONDITIONAL([HAVEEAGLEEXTRAIO], [test "${with_extra_io}" = "EAGLE"])

# Check if using QLA cooling
AM_CONDITIONAL([HAVEQLACOOLING], [test "$with_cooling" = "QLA"])
AM_CONDITIONAL([HAVEQLAEAGLECOOLING], [test "$with_cooling" = "QLA-EAGLE"])

# Check if using EAGLE cooling
AM_CONDITIONAL([HAVEEAGLECOOLING], [test "$with_cooling" = "EAGLE"])

# Check if using PS2020 cooling
AM_CONDITIONAL([HAVEPS2020COOLING], [test "$with_cooling" = "PS2020"])

# Check if using EAGLE feedback
AM_CONDITIONAL([HAVEEAGLETHERMALFEEDBACK], [test "${with_feedback%-thermal}" = "EAGLE"])
AM_CONDITIONAL([HAVEEAGLEKINETICFEEDBACK], [test "$with_feedback" = "EAGLE-kinetic"])

# check if using grackle cooling
AM_CONDITIONAL([HAVEGRACKLECOOLING], [test "$with_cooling" = "grackle"])

# check if using grackle cooling
AM_CONDITIONAL([HAVESIMBACOOLING], [test "$with_cooling" = "SIMBA"])

# check if using grackle cooling
AM_CONDITIONAL([HAVEKIARACOOLING], [test "$with_cooling" = "KIARA"])

# check if using EAGLE floor
AM_CONDITIONAL([HAVEEAGLEFLOOR], [test "$with_entropy_floor" = "EAGLE"])

# check if using gear feedback
AM_CONDITIONAL([HAVEGEARFEEDBACK], [test "$with_feedback" = "GEAR"])

# check if using SIMBA feedback
AM_CONDITIONAL([HAVESIMBAFEEDBACK], [test "$with_feedback" = "SIMBA"])

# check if using KIARA feedback
AM_CONDITIONAL([HAVEKIARAFEEDBACK], [test "$with_feedback" = "KIARA"])

# check if using gear feedback
AM_CONDITIONAL([HAVEAGORAFEEDBACK], [test "$with_feedback" = "AGORA"])

# check if using SPHENIX
AM_CONDITIONAL([HAVE_SPHENIX], [test "$with_hydro" = "sphenix"])

# check if using GADGET2 SPH
AM_CONDITIONAL([HAVE_GADGET2], [test "$with_hydro" = "gadget2"])

# check if using none chemistry
AM_CONDITIONAL([HAVE_CHEMISTRY_NONE], [test "$with_chemistry" = "none"])

# check if using GEAR chemistry
AM_CONDITIONAL([HAVE_CHEMISTRY_GEAR], [test "$with_chemistry" = "GEAR" || test "$with_chemistry" = "GEAR_DIFFUSION"])

# check if using AGORA chemistry
AM_CONDITIONAL([HAVE_CHEMISTRY_AGORA], [test "$with_chemistry" = "AGORA" || test "$with_chemistry" = "GEAR_DIFFUSION"])

# check if using SIMBA chemistry
AM_CONDITIONAL([HAVE_CHEMISTRY_SIMBA], [test "$with_chemistry" = "SIMBA"])

# check if using KIARA chemistry
AM_CONDITIONAL([HAVE_CHEMISTRY_KIARA], [test "$with_chemistry" = "KIARA"])

# check if using default stars
AM_CONDITIONAL([HAVE_STARS_BASIC], [test "$with_stars" = "basic"])

# check if using GEAR stars
AM_CONDITIONAL([HAVE_STARS_GEAR], [test "$with_stars" = "GEAR"])

# check if using GEAR stars
AM_CONDITIONAL([HAVE_STARS_SIMBA], [test "$with_stars" = "SIMBA"])

# check if using default star formation
AM_CONDITIONAL([HAVE_STAR_FORMATION_DEFAULT], [test "$with_star_formation" = "none"])

# check if using GEAR star formation
AM_CONDITIONAL([HAVE_STAR_FORMATION_GEAR], [test "$with_star_formation" = "GEAR"])

# check if using SIMBA star formation
AM_CONDITIONAL([HAVE_STAR_FORMATION_SIMBA], [test "$with_star_formation" = "SIMBA"])

# check if using KIARA star formation
AM_CONDITIONAL([HAVE_STAR_FORMATION_KIARA], [test "$with_star_formation" = "KIARA"])

# check if using multi softening gravity
AM_CONDITIONAL([HAVE_GRAVITY_MULTISOFTENING], [test "$with_gravity" = "with-multi-softening"])

# Check if using SPHM1RT radiative transfer
AM_CONDITIONAL([HAVESPHM1RTRT], [test "${with_rt:0:7}" = "SPHM1RT"])

# Check if using GEAR-RT radiative transfer
AM_CONDITIONAL([HAVEGEARRT], [test "${with_rt:0:4}" = "GEAR"])

# Check if using Moving mesh
AM_CONDITIONAL([HAVE_MOVING_MESH], [test "$enable_moving_mesh" = "yes"])




# Handle .in files.
AC_CONFIG_FILES([Makefile src/Makefile examples/Makefile examples/Cooling/CoolingRates/Makefile doc/Makefile doc/Doxyfile tests/Makefile])
AC_CONFIG_FILES([argparse/Makefile tools/Makefile])
AC_CONFIG_FILES([tests/testReading.sh], [chmod +x tests/testReading.sh])
AC_CONFIG_FILES([tests/testActivePair.sh], [chmod +x tests/testActivePair.sh])
AC_CONFIG_FILES([tests/test27cells.sh], [chmod +x tests/test27cells.sh])
AC_CONFIG_FILES([tests/test27cellsPerturbed.sh], [chmod +x tests/test27cellsPerturbed.sh])
AC_CONFIG_FILES([tests/test27cellsStars.sh], [chmod +x tests/test27cellsStars.sh])
AC_CONFIG_FILES([tests/test27cellsStarsPerturbed.sh], [chmod +x tests/test27cellsStarsPerturbed.sh])
AC_CONFIG_FILES([tests/test125cells.sh], [chmod +x tests/test125cells.sh])
AC_CONFIG_FILES([tests/test125cellsPerturbed.sh], [chmod +x tests/test125cellsPerturbed.sh])
AC_CONFIG_FILES([tests/testPeriodicBC.sh], [chmod +x tests/testPeriodicBC.sh])
AC_CONFIG_FILES([tests/testPeriodicBCPerturbed.sh], [chmod +x tests/testPeriodicBCPerturbed.sh])
AC_CONFIG_FILES([tests/testInteractions.sh], [chmod +x tests/testInteractions.sh])
AC_CONFIG_FILES([tests/testParser.sh], [chmod +x tests/testParser.sh])
AC_CONFIG_FILES([tests/testSelectOutput.sh], [chmod +x tests/testSelectOutput.sh])
AC_CONFIG_FILES([tests/testFormat.sh], [chmod +x tests/testFormat.sh])
AC_CONFIG_FILES([tests/testNeutrinoCosmology.sh], [chmod +x tests/testNeutrinoCosmology.sh])
AC_CONFIG_FILES([tests/output_list_params.yml])

# Save the compilation options
AC_DEFINE_UNQUOTED([SWIFT_CONFIG_FLAGS],["$swift_config_flags"],[Flags passed to configure])

# Make sure the latest git revision string gets included, when we are
# working in a checked out repository.
test -d ${srcdir}/.git && touch ${srcdir}/src/version.c

#  Need to define this, instead of using fifth argument of AC_INIT, until
#  2.64. Defer until now as this redefines PACKAGE_URL, which can emit a
#  compilation error when testing with -Werror.
AC_DEFINE([PACKAGE_URL],["www.swiftsim.com"], [Package web pages])

# Generate output.
AC_OUTPUT

# Report general configuration.
AC_MSG_RESULT([
 ------- Summary --------

   $PACKAGE_NAME v.$PACKAGE_VERSION

   Compiler             : $CC
    - vendor            : $ax_cv_c_compiler_vendor
    - version           : $ax_cv_c_compiler_version
    - flags             : $CFLAGS
   MPI enabled          : $enable_mpi
   HDF5 enabled         : $with_hdf5
    - parallel          : $have_parallel_hdf5
   METIS/ParMETIS       : $have_metis / $have_parmetis
   FFTW3 enabled        : $have_fftw
    - threaded/openmp   : $have_threaded_fftw / $have_openmp_fftw
    - MPI               : $have_mpi_fftw
    - ARM               : $have_arm_fftw
   GSL enabled          : $have_gsl
   GMP enabled          : $have_gmp
   HEALPix C enabled    : $have_chealpix
   libNUMA enabled      : $have_numa
   GRACKLE enabled      : $have_grackle
   Sundials enabled     : $have_sundials
   Special allocators   : $have_special_allocator
   CPU profiler         : $have_profiler
   Pthread barriers     : $have_pthread_barrier
   VELOCIraptor enabled : $have_velociraptor
   FoF activated:       : $enable_fof
   Lightcones enabled   : $enable_lightcone
   Moving-mesh enabled  : $enable_moving_mesh

   Hydro scheme       : $with_hydro
   Dimensionality     : $with_dimension
   Kernel function    : $with_kernel
   Equation of state  : $with_eos
   Adiabatic index    : $with_gamma
   Riemann solver     : $with_riemann
   SPMHD scheme       : $with_spmhd
   Adaptive softening : $with_adaptive_softening

   Gravity scheme      : $with_gravity
   Multipole order     : $with_multipole_order
   Compute potential   : $enable_gravitational_potential
   No gravity below ID : $no_gravity_below_id
   Make gravity glass  : $gravity_glass_making
   External potential  : $with_potential
   Forcing terms       : $with_forcing

   Pressure floor       : $with_pressure_floor
   Entropy floor        : $with_entropy_floor
   Cooling function     : $with_cooling_name
   Chemistry            : $with_chemistry_name
   Tracers              : $with_tracers
   Stellar model        : $with_stars
   Star formation model : $with_star_formation
   Star feedback model  : $with_feedback_name
   Sink particle model  : $with_sink
   Black holes model    : $with_black_holes
   Radiative transfer   : $with_rt
   Extra i/o            : $with_extra_io

   Atomic operations in tasks  : $enable_atomics_within_tasks
   Individual timers           : $enable_timers
   Task debugging              : $enable_task_debugging
   Threadpool debugging        : $enable_threadpool_debugging
   Debugging checks            : $enable_debugging_checks
   Interaction debugging       : $enable_debug_interactions
   Stars interaction debugging : $enable_debug_interactions_stars
   Naive interactions          : $enable_naive_interactions
   Naive stars interactions    : $enable_naive_interactions_stars
   Gravity checks              : $gravity_force_checks
   Custom icbrtf               : $enable_custom_icbrtf
   Boundary particles          : $boundary_particles
   Fixed boundary particles    : $fixed_boundary_particles
   Planetary fixed entropy     : $planetary_fixed_entropy
   Ghost statistics            : $ghost_stats

   Continuous Sim. Data Stream : $with_csds

 ------------------------]
)

#  Report any unrecognised options loudly.
if test "$ac_unrecognized_opts" != ""; then
AC_MSG_RESULT([
  *** WARNING: unrecognized options: $ac_unrecognized_opts ***
])
fi<|MERGE_RESOLUTION|>--- conflicted
+++ resolved
@@ -2014,12 +2014,7 @@
 # As an example for this, see the call to AC_ARG_WITH for cooling.
 AC_ARG_WITH([subgrid],
 	[AS_HELP_STRING([--with-subgrid=<subgrid>],
-<<<<<<< HEAD
-		[Master switch for subgrid methods. Inexperienced user should start here. Options are: @<:@none, GEAR, AGORA, QLA, QLA-EAGLE, EAGLE, EAGLE-XL, SPIN_JET_EAGLE, SIMBA, KIARA default: none@:>@]
-=======
-		[Master switch for subgrid methods. Inexperienced user should
-		start here. Options are: @<:@none, GEAR, GEAR-G3, AGORA, QLA, QLA-EAGLE, EAGLE, EAGLE-XL, SPIN_JET_EAGLE default: none@:>@]
->>>>>>> 3877cbe6
+		[Master switch for subgrid methods. Inexperienced user should start here. Options are: @<:@none, GEAR, GEAR-G3, AGORA, QLA, QLA-EAGLE, EAGLE, EAGLE-XL, SPIN_JET_EAGLE, SIMBA, KIARA default: none@:>@]
 	)],
 	[with_subgrid="$withval"],
 	[with_subgrid=none]
