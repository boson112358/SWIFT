# This file is part of SWIFT.
# Copyright (C) 2012 pedro.gonnet@durham.ac.uk.
#               2016 p.w.draper@durham.ac.uk.
#
# This program is free software: you can redistribute it and/or modify
# it under the terms of the GNU General Public License as published by
# the Free Software Foundation, either version 3 of the License, or
# (at your option) any later version.
#
# This program is distributed in the hope that it will be useful,
# but WITHOUT ANY WARRANTY; without even the implied warranty of
# MERCHANTABILITY or FITNESS FOR A PARTICULAR PURPOSE.  See the
# GNU General Public License for more details.
#
# You should have received a copy of the GNU General Public License
# along with this program.  If not, see <http://www.gnu.org/licenses/>.

# Init the project.
AC_INIT([SWIFT],[0.9.0],[https://gitlab.cosma.dur.ac.uk/swift/swiftsim])
swift_config_flags="$*"

AC_COPYRIGHT
AC_CONFIG_SRCDIR([src/space.c])
AC_CONFIG_AUX_DIR([.])
AM_INIT_AUTOMAKE([subdir-objects])

# Add local macro collection.
AC_CONFIG_MACRO_DIR([m4])

# Stop default CFLAGS from anyone except the environment.
: ${CFLAGS=""}

# Generate header file.
AM_CONFIG_HEADER(config.h)

# Find and test the compiler.
AX_CHECK_ENABLE_DEBUG
AC_PROG_CC
AM_PROG_CC_C_O
AC_OPENMP

# If debug is selected then we also define SWIFT_DEVELOP_MODE to control
# any developer code options.
if test "x$ax_enable_debug" != "xno"; then
   AC_DEFINE([SWIFT_DEVELOP_MODE],1,[Enable developer code options])
fi

# C++ in GCC 6 and above has an issue with undefined the min() and max()
# macros. This hack works around that.
AC_DEFINE([_GLIBCXX_INCLUDE_NEXT_C_HEADERS],1,[Hack for min() and max() using g++ 6+])

# Enable POSIX and platform extension preprocessor macros.
AC_USE_SYSTEM_EXTENSIONS

# Check for C compiler version and vendor.
AX_COMPILER_VENDOR
AX_COMPILER_VERSION

# Check whether we have a recent enough GCC
if test "$ax_cv_c_compiler_vendor" = "gnu"; then
   AX_COMPARE_VERSION([$ax_cv_c_compiler_version], [ge], [8.1.0],
		      [gcc_handles_avx512="yes"],
		      [gcc_handles_avx512="no"])
fi

#  Restrict support.
AC_C_RESTRICT

# CSDS
AC_ARG_ENABLE([csds],
	[AS_HELP_STRING([--enable-csds],
		[enable the Continuous Simulation Data Stream]
	)],
	[with_csds="${enableval}"],
	[with_csds="no"]
)

if test "$with_csds" = "yes"; then
   AC_DEFINE([WITH_CSDS], 1, [csds enabled])
   # Ensure that the submodule is initialized
   ${srcdir}/tools/update-modules csds
   # The csds requires that long long is a 64bit type, let's
   # check that.
   AC_CHECK_SIZEOF([long long int])
   if test "$ac_cv_sizeof_long_long_int" != "8"; then
      AC_MSG_ERROR([The CSDS requires that 'long long int' has size 8 bytes])
   fi

   AC_CONFIG_SUBDIRS([csds])

fi
AM_CONDITIONAL([HAVECSDS],[test $with_csds = "yes"])



# Interprocedural optimization support. Needs special handling for linking and
# archiving as well as compilation with Intels, needs to be done before
# libtool is configured (to use correct LD).
AC_ARG_ENABLE([ipo],
   [AS_HELP_STRING([--enable-ipo],
     [Enable interprocedural optimization @<:@no/yes@:>@]
   )],
   [enable_ipo="$enableval"],
   [enable_ipo="no"]
)

if test "$enable_ipo" = "yes"; then
   if test "$ax_cv_c_compiler_vendor" = "intel"; then
      CFLAGS="$CFLAGS -ip -ipo"
      LDFLAGS="$LDFLAGS -ipo"
      : ${AR="xiar"}
      : ${LD="xild"}
      AC_MSG_RESULT([added Intel interprocedural optimization support])
   elif test "$ax_cv_c_compiler_vendor" = "gnu"; then
      CFLAGS="$CFLAGS -flto"
      LDFLAGS="$LDFLAGS -flto"
      AX_COMPARE_VERSION($ax_cv_c_compiler_version, [ge], [5.0.0],
                          [
      : ${AR="gcc-ar"}
      : ${RANLIB="gcc-ranlib"}
                          ], [:] )
      AC_MSG_RESULT([added GCC interprocedural optimization support])
   elif test "$ax_cv_c_compiler_vendor" = "clang"; then
      CFLAGS="$CFLAGS -flto=thin"
      LDFLAGS="$LDFLAGS -flto=thin"
      : ${RANLIB="llvm-ranlib"}
      AC_MSG_RESULT([added LLVM interprocedural optimization support])
   else
      AC_MSG_WARN([Compiler does not support interprocedural optimization])
   fi
fi

# Check for MPI. Need to do this before characterising the compiler (C99 mode),
# as this changes the compiler.
# We should consider using AX_PROG_CC_MPI to replace AC_PROG_CC when compiling
# whole applications. There are issues with mixing compilers when using this
# macro. See
# http://lists.gnu.org/archive/html/autoconf-archive-maintainers/2011-05/msg00004.html.
AC_ARG_ENABLE([mpi],
    [AS_HELP_STRING([--enable-mpi],
      [Compile with functionality for distributed-memory parallelism using MPI @<:@yes/no@:>@]
    )],
    [enable_mpi="$enableval"],
    [enable_mpi="yes"]
)
good_mpi="yes"
if test "$enable_mpi" = "yes"; then
    AX_MPI([CC="$MPICC" AC_DEFINE(HAVE_MPI, 1, [Define if you have the MPI library.]) ])
    MPI_LIBRARY="Unknown MPI"

    # Various MPI implementations require additional libraries when also using
    # threads. Use mpirun (on PATH) as that seems to be only command with
    # version flag, allow MPIRUN to override for systems that insist on
    # a non-standard name (PRACE).
    : ${MPIRUN='mpirun'}
    if test "$MPIRUN" = "mpirun"; then
       AC_PATH_PROG([MPIRUN],[mpirun],[notfound])
    fi
    if test "$MPIRUN" = "notfound"; then
       # This may not be fatal (some systems do not allow mpirun on
       # development nodes)., so push on.
       AC_MSG_WARN([Cannot find mpirun command on PATH, thread support may not be correct])
    else
       # Special options we know about.
       # Intel: -mt_mpi
       # PLATFORM: -lmtmpi
       # OpenMPI: nothing, but library should be built correctly.
       # Set MPI_THREAD_LIBS and add to linker commands as necessary.
       AC_MSG_CHECKING([MPI threads options])
       version=`$MPIRUN -version 2>&1`
       case "$version" in
         *Intel*MPI*)
            MPI_THREAD_LIBS="-mt_mpi"
            MPI_LIBRARY="Intel MPI"
            AC_MSG_RESULT([Intel MPI])
         ;;
         *Platform*)
            MPI_THREAD_LIBS="-lmtmpi"
            MPI_LIBRARY="PLATFORM MPI"
            AC_MSG_RESULT([PLATFORM MPI])
         ;;
         *"Open MPI"*)
            MPI_THREAD_LIBS=""
            MPI_LIBRARY="Open MPI"
            AC_MSG_RESULT([Open MPI])
            #  OpenMPI should be 1.8.6 or later, if not complain.
            #  Version is last word on first line of -version output.
            revision=`mpirun -version 2>&1 | grep "Open MPI" | awk '{print $NF}'`
            AX_COMPARE_VERSION( $revision, [ge], [1.8.6],,[good_mpi="no"] )
            if test "$good_mpi" = "no"; then
                AC_MSG_WARN([
    Open MPI version should be at least 1.8.6 (is $revision)])
                enable_mpi="yes (but with warning)"
            fi
         ;;
         *)
            MPI_THREAD_LIBS=""
            AC_MSG_RESULT([unknown])
         ;;
       esac
       AC_SUBST([MPI_THREAD_LIBS])
    fi
    AC_DEFINE_UNQUOTED([SWIFT_MPI_LIBRARY], ["$MPI_LIBRARY"], [The MPI library name, if known.])
fi
AM_CONDITIONAL([HAVEMPI],[test $enable_mpi = "yes"])

# Indicate that MPIRUN can be modified by an environment variable
AC_ARG_VAR(MPIRUN, Path to the mpirun command if non-standard)

# Add libtool support (now that CC is defined).
LT_INIT

# Need C99 and inline support.
AC_PROG_CC_C99
AC_C_INLINE

# If debugging try to show inlined functions.
if test "x$enable_debug" = "xyes"; then
   #  Show inlined functions.
   if test "$ax_cv_c_compiler_vendor" = "gnu"; then
      # Would like to use -gdwarf and let the compiler pick a good version
      # but that doesn't always work.
      AX_CHECK_COMPILE_FLAG([-gdwarf -fvar-tracking-assignments],
        [inline_EXTRA_FLAGS="-gdwarf -fvar-tracking-assignments"],
        [inline_EXTRA_FLAGS="-gdwarf-2 -fvar-tracking-assignments"])
      CFLAGS="$CFLAGS $inline_EXTRA_FLAGS"
   elif test "$ax_cv_c_compiler_vendor" = "intel"; then
      CFLAGS="$CFLAGS -debug inline-debug-info"
   fi
fi

# Are we using the regular tasks (with atomics and no task conflicts) or
# are we using the atomic-free task-conflicting (slower) version?
AC_ARG_ENABLE([atomics-within-tasks],
   [AS_HELP_STRING([--disable-atomics-within-tasks],
     [Disable the use of atomic operations within tasks. This creates more task conflicts
      but allows for atomic-free and lock-free code within the tasks. This likely slows down
      the code @<:@yes/no@:>@]
   )],
   [enable_atomics_within_tasks="$enableval"],
   [enable_atomics_within_tasks="yes"]
)
AS_IF([test "x$enable_atomics_within_tasks" != "xno"],
   , # Note: atomics are allowed by default, we define the macro if we don't want them.
   [AC_DEFINE([SWIFT_TASKS_WITHOUT_ATOMICS],1,[Makes SWIFT use atomic-free and lock-free tasks.])
])


# Check if task debugging is on.
AC_ARG_ENABLE([task-debugging],
   [AS_HELP_STRING([--enable-task-debugging],
     [Store extra information for generating task dump files @<:@yes/no@:>@]
   )],
   [enable_task_debugging="$enableval"],
   [enable_task_debugging="no"]
)
if test "$enable_task_debugging" = "yes"; then
   AC_DEFINE([SWIFT_DEBUG_TASKS],1,[Enable task debugging])
fi

# Check if threadpool debugging is on.
AC_ARG_ENABLE([threadpool-debugging],
   [AS_HELP_STRING([--enable-threadpool-debugging],
     [Store threadpool mapper timing information and generate threadpool dump files @<:@yes/no@:>@]
   )],
   [enable_threadpool_debugging="$enableval"],
   [enable_threadpool_debugging="no"]
)
if test "$enable_threadpool_debugging" = "yes"; then
   AC_DEFINE([SWIFT_DEBUG_THREADPOOL],1,[Enable threadpool debugging])
   LDFLAGS="$LDFLAGS -rdynamic -ldl"
fi

# Check if the general timers are switched on.
AC_ARG_ENABLE([timers],
   [AS_HELP_STRING([--enable-timers],
     [Activate the basic timers @<:@yes/no@:>@]
   )],
   [enable_timers="$enableval"],
   [enable_timers="no"]
)
if test "$enable_timers" = "yes"; then
   AC_DEFINE([SWIFT_USE_TIMERS],1,[Enable individual timers])
fi

# Check if expensive debugging is on.
AC_ARG_ENABLE([debugging-checks],
   [AS_HELP_STRING([--enable-debugging-checks],
     [Activate expensive consistency checks @<:@yes/no@:>@]
   )],
   [enable_debugging_checks="$enableval"],
   [enable_debugging_checks="no"]
)
if test "$enable_debugging_checks" = "yes"; then
   AC_DEFINE([SWIFT_DEBUG_CHECKS],1,[Enable expensive debugging])
fi

# Check if cell graph is on.
AC_ARG_ENABLE([cell-graph],
   [AS_HELP_STRING([--enable-cell-graph],
     [Activate the cell graph @<:@yes/no@:>@]
   )],
   [enable_cell_graph="$enableval"],
   [enable_cell_graph="no"]
)
if test "$enable_cell_graph" = "yes"; then
   AC_DEFINE([SWIFT_CELL_GRAPH],1,[Enable cell graph])
fi

# Check if using our custom icbrtf is enalbled.
AC_ARG_ENABLE([custom-icbrtf],
   [AS_HELP_STRING([--enable-custom-icbrtf],
     [Use SWIFT's custom icbrtf function instead of the system cbrtf @<:@yes/no@:>@]
   )],
   [enable_custom_icbrtf="$enableval"],
   [enable_custom_icbrtf="no"]
)
if test "$enable_custom_icbrtf" = "yes"; then
   AC_DEFINE([WITH_ICBRTF],1,[Enable custom icbrtf])
fi

# Check whether we want to default to naive cell interactions
AC_ARG_ENABLE([naive-interactions],
   [AS_HELP_STRING([--enable-naive-interactions],
     [Activate use of naive cell interaction functions @<:@yes/no@:>@]
   )],
   [enable_naive_interactions="$enableval"],
   [enable_naive_interactions="no"]
)
if test "$enable_naive_interactions" = "yes"; then
   AC_DEFINE([SWIFT_USE_NAIVE_INTERACTIONS],1,[Enable use of naive cell interaction functions])
fi

# Check whether we want to default to naive cell interactions (stars)
AC_ARG_ENABLE([naive-interactions-stars],
   [AS_HELP_STRING([--enable-naive-interactions-stars],
     [Activate use of naive cell interaction functions for stars @<:@yes/no@:>@]
   )],
   [enable_naive_interactions_stars="$enableval"],
   [enable_naive_interactions_stars="no"]
)
if test "$enable_naive_interactions_stars" = "yes"; then
   AC_DEFINE([SWIFT_USE_NAIVE_INTERACTIONS_STARS],1,[Enable use of naive cell interaction functions for stars])
fi

# Check whether we want to default to naive cell interactions (stars)
AC_ARG_ENABLE([naive-interactions-rt],
   [AS_HELP_STRING([--enable-naive-interactions-rt],
     [Activate use of naive cell interaction functions for stars in RT tasks@<:@yes/no@:>@]
   )],
   [enable_naive_interactions_rt="$enableval"],
   [enable_naive_interactions_rt="no"]
)
if test "$enable_naive_interactions_rt" = "yes"; then
   AC_DEFINE([SWIFT_USE_NAIVE_INTERACTIONS_RT],1,[Enable use of naive cell interaction functions for stars in RT tasks])
fi

# Check if gravity force checks are on for some particles.
AC_ARG_ENABLE([gravity-force-checks],
   [AS_HELP_STRING([--enable-gravity-force-checks=<N>],
     [Activate expensive brute-force gravity checks for a fraction 1/N of all particles @<:@N@:>@]
   )],
   [gravity_force_checks="$enableval"],
   [gravity_force_checks="no"]
)
if test "$gravity_force_checks" = "yes"; then
   AC_MSG_ERROR(Need to specify the fraction of particles to check when using --enable-gravity-force-checks!)
elif test "$gravity_force_checks" != "no"; then
   AC_DEFINE_UNQUOTED([SWIFT_GRAVITY_FORCE_CHECKS], [$enableval] ,[Enable gravity brute-force checks])
fi

# Check if hydro density checks are on for some particles.
AC_ARG_ENABLE([hydro-density-checks],
   [AS_HELP_STRING([--enable-hydro-density-checks],
     [Activate expensive brute-force hydro density checks for a fraction 1/N of all particles @<:@N@:>@]
   )],
   [hydro_density_checks="$enableval"],
   [hydro_density_checks="no"]
)
if test "$hydro_density_checks" = "yes"; then
   AC_MSG_ERROR(Need to specify the fraction of particles to check when using --enable-hydro-density-checks!)
elif test "$hydro_density_checks" != "no"; then
   AC_DEFINE_UNQUOTED([SWIFT_HYDRO_DENSITY_CHECKS], [$enableval] ,[Enable hydro density brute-force checks])
fi

# Check if stars density checks are on for some particles.
AC_ARG_ENABLE([stars-density-checks],
   [AS_HELP_STRING([--enable-stars-density-checks],
     [Activate expensive brute-force stars density checks for a fraction 1/N of all particles @<:@N@:>@]
   )],
   [stars_density_checks="$enableval"],
   [stars_density_checks="no"]
)
if test "$stars_density_checks" = "yes"; then
   AC_MSG_ERROR(Need to specify the fraction of particles to check when using --enable-stars-density-checks!)
elif test "$stars_density_checks" != "no"; then
   AC_DEFINE_UNQUOTED([SWIFT_STARS_DENSITY_CHECKS], [$enableval] ,[Enable stars density brute-force checks])
fi

# Check whether we want to switch on glass making
AC_ARG_ENABLE([glass-making],
   [AS_HELP_STRING([--enable-glass-making],
     [Activate the glass-making procedure by reversing the sign of gravity @<:@yes/no@:>@]
   )],
   [gravity_glass_making="$enableval"],
   [gravity_glass_making="no"]
)
if test "$gravity_glass_making" = "yes"; then
   AC_DEFINE([SWIFT_MAKE_GRAVITY_GLASS], 1, [Make the code run in a way to produce a glass file for gravity/cosmology])
fi

# Check if we want to zero the gravity forces for all particles below some ID.
AC_ARG_ENABLE([no-gravity-below-id],
   [AS_HELP_STRING([--enable-no-gravity-below-id=<N>],
     [Zeros the gravitational acceleration of all particles with an ID smaller than @<:@N@:>@]
   )],
   [no_gravity_below_id="$enableval"],
   [no_gravity_below_id="no"]
)
if test "$no_gravity_below_id" = "yes"; then
   AC_MSG_ERROR(Need to specify the ID below which particles get zero forces when using --enable-no-gravity-below-id!)
elif test "$no_gravity_below_id" != "no"; then
   AC_DEFINE_UNQUOTED([SWIFT_NO_GRAVITY_BELOW_ID], [$enableval] ,[Particles with smaller ID than this will have zero gravity forces])
fi

# Check if we want to use boundary particles.
AC_ARG_ENABLE([boundary-particles],
   [AS_HELP_STRING([--enable-boundary-particles=<N>],
     [Set all particles with an ID smaller than @<:@N@:>@ as boundary particles (i.e. receive zero gravity + hydro forces).]
   )],
   [boundary_particles="$enableval"],
   [boundary_particles="no"]
)
if test "$boundary_particles" = "yes"; then
   AC_MSG_ERROR(Need to specify the ID below which particles get zero forces when using --enable-boundary-particles!)
elif test "$boundary_particles" != "no"; then
   AC_DEFINE_UNQUOTED([SWIFT_NO_GRAVITY_BELOW_ID], [$enableval] ,[Particles with smaller ID than this will have zero gravity forces])
   AC_DEFINE_UNQUOTED([SWIFT_BOUNDARY_PARTICLES], [$enableval] ,[Particles with smaller ID than this will be considered as boundaries.])
fi

# Check if we want to use fixed boundary particles.
AC_ARG_ENABLE([fixed-boundary-particles],
   [AS_HELP_STRING([--enable-fixed-boundary-particles=<N>],
     [Set all particles with an ID smaller than @<:@N@:>@ as fixed boundary particles (i.e. receive zero gravity + hydro forces + zero velocity), this mode enables also --enable-boundary-particles and --enable-no-gravity-below-id.]
   )],
   [fixed_boundary_particles="$enableval"],
   [fixed_boundary_particles="no"]
)
if test "$fixed_boundary_particles" = "yes"; then
   AC_MSG_ERROR(Need to specify the ID below which particles get zero forces when using --enable-boundary-particles!)
elif test "$fixed_boundary_particles" != "no"; then
   AC_DEFINE_UNQUOTED([SWIFT_NO_GRAVITY_BELOW_ID], [$enableval] ,[Particles with smaller ID than this will have zero gravity forces])
   AC_DEFINE_UNQUOTED([SWIFT_BOUNDARY_PARTICLES], [$enableval] ,[Particles with smaller ID than this will be considered as boundaries.])
   AC_DEFINE_UNQUOTED([SWIFT_FIXED_BOUNDARY_PARTICLES], [$enableval] ,[Particles with smaller ID than this will be considered as boundaries.])
fi

# Check if fixed entropy is on for settling planetary initial conditions
AC_ARG_ENABLE([planetary-fixed-entropy],
   [AS_HELP_STRING([--enable-planetary-fixed-entropy],
     [Force entropies to stay fixed for settling planetary initial conditions @<:@yes/no@:>@]
   )],
   [planetary_fixed_entropy="$enableval"],
   [planetary_fixed_entropy="no"]
)
if test "$planetary_fixed_entropy" = "yes"; then
   AC_DEFINE([PLANETARY_FIXED_ENTROPY],1,[Enable planetary fixed entropy])
fi

# Check whether we have any of the ARM v8.1 tick timers
AX_ASM_ARM_PMCCNTR
AX_ASM_ARM_CNTVCT

# See if we want memuse reporting.
AC_ARG_ENABLE([memuse-reports],
   [AS_HELP_STRING([--enable-memuse-reports],
     [Output reports about significant memory allocations@<:@yes/no@:>@]
   )],
   [enable_memuse_reports="$enableval"],
   [enable_memuse_reports="no"]
)
if test "$enable_memuse_reports" = "yes"; then
   AC_DEFINE([SWIFT_MEMUSE_REPORTS],1,[Enable memory usage reports])
fi

# The system memory report depends on the presence of /proc/self/statm, i.e.
# a linux OS, check for that.
if test -f "/proc/self/statm"; then
   AC_DEFINE([SWIFT_MEMUSE_STATM],1,[Have /proc/self/statm capability])
fi

# Check if we want to make the dumper thread active.
AC_ARG_ENABLE([dumper],
   [AS_HELP_STRING([--enable-dumper],
     [Dump active tasks and memory use (if configured)@<:@yes/no@:>@]
   )],
   [enable_dumper="$enableval"],
   [enable_dumper="no"]
)
if test "$enable_dumper" = "yes"; then
   AC_DEFINE([SWIFT_DUMPER_THREAD],1,[Enable dumper thread])
fi

# See if we want mpi reporting.
AC_ARG_ENABLE([mpiuse-reports],
   [AS_HELP_STRING([--enable-mpiuse-reports],
     [Output reports about MPI tasks requests@<:@yes/no@:>@]
   )],
   [enable_mpiuse_reports="$enableval"],
   [enable_mpiuse_reports="no"]
)
if test "$enable_mpiuse_reports" = "yes"; then
   AC_DEFINE([SWIFT_MPIUSE_REPORTS],1,[Enable MPI task reports])
fi


# Define HAVE_POSIX_MEMALIGN if it works.
AX_FUNC_POSIX_MEMALIGN

# Only optimize if allowed, otherwise assume user will set CFLAGS as
# appropriate.
AC_ARG_ENABLE([optimization],
   [AS_HELP_STRING([--enable-optimization],
     [Enable compile time optimization flags for host @<:@yes/no@:>@]
   )],
   [enable_opt="$enableval"],
   [enable_opt="yes"]
)

#  Disable vectorisation for known compilers. This switches off optimizations
#  that could be enabled above, so in general should be appended. Slightly odd
#  implementation as want to describe as --disable-vec, but macro is enable
#  (there is no enable action).
AC_ARG_ENABLE([vec],
   [AS_HELP_STRING([--disable-vec],
     [Disable vectorization]
   )],
   [enable_vec="$enableval"],
   [enable_vec="yes"]
)

#  Disable hand written vectorisation. Slightly odd implementation as want
# to describe as --disable-hand-vec, but macro is enable (there is no enable action).
AC_ARG_ENABLE([hand-vec],
   [AS_HELP_STRING([--disable-hand-vec],
     [Disable intrinsic vectorization]
   )],
   [enable_hand_vec="$enableval"],
   [enable_hand_vec="yes"]
)

HAVEVECTORIZATION=0

if test "$enable_opt" = "yes" ; then

   # Choose the best flags for this compiler and architecture
   ac_test_CFLAGS="no"
   AX_CC_MAXOPT
   ac_test_CFLAGS="yes"

   # Choose the best flags for the gravity sub-library on this compiler and architecture
   if test "$ax_cv_c_compiler_vendor" = "intel"; then
      case "$icc_flags" in
      	 *CORE-AVX512*)
            GRAVITY_CFLAGS="$GRAVITY_CFLAGS -qopt-zmm-usage=high"
	    ;;
	 *)
	    AC_MSG_WARN([No additional flags needed for gravity on this platform])
	    ;;
      esac
   elif test "$ax_cv_c_compiler_vendor" = "gnu"; then
      if test "$gcc_handles_avx512" = "yes"; then
         case "$ax_gcc_arch" in
	    *skylake-avx512*)
               GRAVITY_CFLAGS="$GRAVITY_CFLAGS -mprefer-vector-width=512"
	       ;;
	    *)
	       AC_MSG_WARN([No additional flags needed for gravity on this platform])
	       ;;
         esac
      else
         AC_MSG_WARN([No additional flags needed for gravity on this platform])
      fi
   else
      AC_MSG_WARN([Do not know what best gravity vectorization flags to choose for this compiler])
   fi
   AC_ARG_VAR([GRAVITY_CFLAGS], [C compiler flags added to the basic CFLAGS to compile
   				 the gravity-related files.])

   # Check SSE & AVX support (some overlap with AX_CC_MAXOPT).
   # Don't use the SIMD_FLAGS result with Intel compilers. The -x<code>
   # value from AX_CC_MAXOPT should be sufficient.
   AX_EXT
   if test "$SIMD_FLAGS" != ""; then
       if test "$ax_cv_c_compiler_vendor" != "intel"; then
           CFLAGS="$CFLAGS $SIMD_FLAGS"
       fi
   fi

   if test "$enable_vec" = "no"; then
      if test "$ax_cv_c_compiler_vendor" = "intel"; then
      	 CFLAGS="$CFLAGS -no-vec -no-simd"
      	 AC_MSG_RESULT([disabled Intel vectorization])
      elif test "$ax_cv_c_compiler_vendor" = "gnu"; then
      	 CFLAGS="$CFLAGS -fno-tree-vectorize"
      	 AC_MSG_RESULT([disabled GCC vectorization])
      elif test "$ax_cv_c_compiler_vendor" = "clang"; then
         CFLAGS="$CFLAGS -fno-vectorize -fno-slp-vectorize"
         AC_MSG_RESULT([disabled clang vectorization])
      else
         AC_MSG_WARN([Do not know how to disable vectorization for this compiler])
      fi
   elif test "$enable_hand_vec" = "yes"; then
      AC_DEFINE([WITH_VECTORIZATION],1,[Enable hand-written vectorization])
      HAVEVECTORIZATION=1
   fi
fi
AM_CONDITIONAL([HAVEVECTORIZATION],[test -n "$HAVEVECTORIZATION"])


# Add address sanitizer options to flags, if requested. Only useful for GCC
# version 4.8 and later and clang.
AC_ARG_ENABLE([sanitizer],
   [AS_HELP_STRING([--enable-sanitizer],
     [Enable memory error detection using address sanitizer @<:@no/yes@:>@]
   )],
   [enable_san="$enableval"],
   [enable_san="no"]
)

if test "$enable_san" = "yes"; then
   if test "$ax_cv_c_compiler_vendor" = "gnu"; then
      AX_COMPARE_VERSION( $ax_cv_c_compiler_version, [ge], [4.8.0],
                          [enable_san="yes"], [enable_san="no"] )
   elif test "$ax_cv_c_compiler_vendor" = "clang"; then
      AX_COMPARE_VERSION( $ax_cv_c_compiler_version, [ge], [3.2.0],
                          [enable_san="yes"], [enable_san="no"] )
   fi
   if test "$enable_san" = "yes"; then
      CFLAGS="$CFLAGS -fsanitize=address -fno-omit-frame-pointer"
      AC_MSG_RESULT([added address sanitizer support])
   else
      AC_MSG_WARN([Compiler does not support address sanitizer option])
   fi
fi

# Add the undefined sanitizer option to flags. Only useful for GCC
# version 4.9 and later and clang to detected undefined code behaviour
# such as integer overflow and memory alignment issues.
AC_ARG_ENABLE([undefined-sanitizer],
   [AS_HELP_STRING([--enable-undefined-sanitizer],
     [Enable detection of code that causes undefined behaviour @<:@no/yes@:>@]
   )],
   [enable_ubsan="$enableval"],
   [enable_ubsan="no"]
)

if test "$enable_ubsan" = "yes"; then
   if test "$ax_cv_c_compiler_vendor" = "gnu"; then
      AX_COMPARE_VERSION( $ax_cv_c_compiler_version, [ge], [4.9.0],
                          [enable_ubsan="yes"], [enable_ubsan="no"] )
   elif test "$ax_cv_c_compiler_vendor" = "clang"; then
      AX_COMPARE_VERSION( $ax_cv_c_compiler_version, [ge], [3.7.0],
                          [enable_ubsan="yes"], [enable_ubsan="no"] )
   fi
   if test "$enable_ubsan" = "yes"; then
      CFLAGS="$CFLAGS -fsanitize=undefined"
      AC_MSG_RESULT([added undefined sanitizer support])
   else
      AC_MSG_WARN([Compiler does not support undefined sanitizer option])
   fi
fi


# MPI mesh gravity
AC_ARG_ENABLE([mpi-mesh-gravity],
	[AS_HELP_STRING([--enable-mpi-mesh-gravity],
		[enable parallel mesh gravity (requires FFTW MPI library) @<:@no/yes@:>@]
	)],
	[with_mpi_mesh_gravity="${enableval}"],
	[with_mpi_mesh_gravity="no"]
)
# Autoconf stuff.
AC_PROG_INSTALL
AC_PROG_MAKE_SET
AC_HEADER_STDC

# Check for the libraries we will need.
AC_CHECK_LIB(m,sqrt,,AC_MSG_ERROR(something is wrong with the math library!))

# Check for GSL. We test for this in the standard directories by default,
# and only disable if using --with-gsl=no or --without-gsl. When a value
# is given GSL must be found.
have_gsl="no"
AC_ARG_WITH([gsl],
    [AS_HELP_STRING([--with-gsl=PATH],
       [root directory where GSL is installed @<:@yes/no@:>@]
    )],
    [with_gsl="$withval"],
    [with_gsl="test"]
)
if test "x$with_gsl" != "xno"; then
   if test "x$with_gsl" != "xyes" -a "x$with_gsl" != "xtest" -a "x$with_gsl" != "x"; then
      GSL_LIBS="-L$with_gsl/lib -lgsl -lgslcblas"
      GSL_INCS="-I$with_gsl/include"
   else
      GSL_LIBS="-lgsl -lgslcblas"
      GSL_INCS=""
   fi
   #  GSL is not specified, so just check if we have it.
   if test "x$with_gsl" = "xtest"; then
      AC_CHECK_LIB([gslcblas],[cblas_dgemm],[have_gsl="yes"],[have_gsl="no"],$GSL_LIBS)
      if test "x$have_gsl" != "xno"; then
         AC_DEFINE([HAVE_LIBGSLCBLAS],1,[The GSL CBLAS library appears to be present.])
         AC_CHECK_LIB([gsl],[gsl_integration_qag],
            AC_DEFINE([HAVE_LIBGSL],1,[The GSL library appears to be present.]),
            [have_gsl="no"],$GSL_LIBS)
      fi
   else
      AC_CHECK_LIB([gslcblas],[cblas_dgemm],
         AC_DEFINE([HAVE_LIBGSLCBLAS],1,[The GSL CBLAS library appears to be present.]),
         AC_MSG_ERROR(something is wrong with the GSL CBLAS library!), $GSL_LIBS)
      AC_CHECK_LIB([gsl],[gsl_integration_qag],
         AC_DEFINE([HAVE_LIBGSL],1,[The GSL library appears to be present.]),
         AC_MSG_ERROR(something is wrong with the GSL library!), $GSL_LIBS)
      have_gsl="yes"
   fi
   if test "$have_gsl" = "no"; then
      GSL_LIBS=""
      GSL_INCS=""
   fi
fi
AC_SUBST([GSL_LIBS])
AC_SUBST([GSL_INCS])
AM_CONDITIONAL([HAVEGSL],[test -n "$GSL_LIBS"])

# Check for pthreads.
AX_PTHREAD([LIBS="$PTHREAD_LIBS $LIBS" CFLAGS="$CFLAGS $PTHREAD_CFLAGS"
    CC="$PTHREAD_CC" LDFLAGS="$LDFLAGS $PTHREAD_LIBS $LIBS"],
    AC_MSG_ERROR([Could not find a working version of
    the pthread library. Make sure you have the library and header files installed
    or use CPPFLAGS and LDFLAGS if the library is installed in a
    non-standard location.]))

# Check whether POSIX thread barriers are implemented (e.g. OSX does not have them)
have_pthread_barrier="no"
AC_CHECK_LIB(pthread, pthread_barrier_init,
	     have_pthread_barrier="yes",
	     AC_MSG_WARN(POSIX implementation does not have barriers. SWIFT will use home-made ones.))
if test "x$have_pthread_barrier" = "xyes"; then
  AC_DEFINE([HAVE_PTHREAD_BARRIERS], [1], [The posix library implements barriers])
fi

# Check whether POSIX file allocation functions exist (e.g. OSX does not have them)
AC_CHECK_LIB(pthread, posix_fallocate,
	     AC_DEFINE([HAVE_POSIX_FALLOCATE], [1], [The posix library implements file allocation functions.]),
	     AC_MSG_WARN(POSIX implementation does not have file allocation functions.))

# Check for METIS.
have_metis="no"
AC_ARG_WITH([metis],
    [AS_HELP_STRING([--with-metis=PATH],
       [root directory where METIS is installed @<:@yes/no@:>@]
    )],
    [with_metis="$withval"],
    [with_metis="no"]
)

METIS_LIBS=""
if test "x$with_metis" != "xno"; then

# Check if we have METIS.
   if test "x$with_metis" != "xyes" -a "x$with_metis" != "x"; then
      METIS_LIBS="-L$with_metis/lib -lmetis"
      METIS_INCS="-I$with_metis/include"
   else
      METIS_LIBS="-lmetis"
      METIS_INCS=""
   fi
   AC_CHECK_LIB([metis],[METIS_PartGraphKway], [have_metis="yes"],
                [have_metis="no"], $METIS_LIBS)
   if test "$have_metis" = "yes"; then
      AC_DEFINE([HAVE_METIS],1,[The METIS library is present.])
   else
      AC_MSG_ERROR("Failed to find a METIS library")
   fi
fi

AC_SUBST([METIS_LIBS])
AC_SUBST([METIS_INCS])
AM_CONDITIONAL([HAVEMETIS],[test -n "$METIS_LIBS"])

# Check for ParMETIS note we can have both as ParMETIS uses METIS.
have_parmetis="no"
AC_ARG_WITH([parmetis],
    [AS_HELP_STRING([--with-parmetis=PATH],
       [root directory where ParMETIS is installed @<:@yes/no@:>@]
    )],
    [with_parmetis="$withval"],
    [with_parmetis="no"]
)

if test "x$with_parmetis" != "xno"; then

# Check if we have ParMETIS.
   if test "x$with_parmetis" != "xyes" -a "x$with_parmetis" != "x"; then
      PARMETIS_LIBS="-L$with_parmetis/lib -lparmetis"
      PARMETIS_INCS="-I$with_parmetis/include"
   else
      PARMETIS_LIBS="-lparmetis"
      PARMETIS_INCS=""
   fi
   AC_CHECK_LIB([parmetis],[ParMETIS_V3_RefineKway], [have_parmetis="yes"],
                [have_parmetis="no"], $PARMETIS_LIBS)
   if test "$have_parmetis" = "no"; then

# A build may use an external METIS library, check for that.

      if test "x$with_parmetis" != "xyes" -a "x$with_parmetis" != "x"; then
         PARMETIS_LIBS="-L$with_parmetis/lib -lparmetis -lmetis"
         PARMETIS_INCS="-I$with_parmetis/include"
      else
         PARMETIS_LIBS="-lparmetis -lmetis"
         PARMETIS_INCS=""
      fi
      # Note use different function to avoid caching of first check.
      AC_CHECK_LIB([parmetis],[ParMETIS_V3_PartKway], [have_parmetis="yes"],
                   [have_parmetis="no"], [$METIS_LIBS $PARMETIS_LIBS])

   fi
   if test "$have_parmetis" = "yes"; then
      AC_DEFINE([HAVE_PARMETIS],1,[The ParMETIS library is present.])
   else
      AC_MSG_ERROR("Failed to find a ParMETIS library")
   fi
fi

AC_SUBST([PARMETIS_LIBS])
AC_SUBST([PARMETIS_INCS])
AM_CONDITIONAL([HAVEPARMETIS],[test -n "$PARMETIS_LIBS"])

# METIS fixed width integer printing can require this, so define. Only needed
# for some non C99 compilers, i.e. C++ pre C++11.
AH_VERBATIM([__STDC_FORMAT_MACROS],
            [/* Needed to get PRIxxx macros from stdint.h when not using C99 */
#ifndef __STDC_FORMAT_MACROS
#define __STDC_FORMAT_MACROS 1
#endif])

# Check for FFTW. We test for this in the standard directories by default,
# and only disable if using --with-fftw=no or --without-fftw. When a value
# is given FFTW must be found.
# If FFTW is found, we check whether this is the threaded version.
have_fftw="no"
have_mpi_fftw="no"
have_threaded_fftw="no"
AC_ARG_WITH([fftw],
    [AS_HELP_STRING([--with-fftw=PATH],
       [root directory where fftw is installed @<:@yes/no@:>@]
    )],
    [with_fftw="$withval"],
    [with_fftw="test"]
)
if test "x$with_fftw" != "xno"; then

   # Was FFTW's location specifically given?
   if test "x$with_fftw" != "xyes" -a "x$with_fftw" != "xtest" -a "x$with_fftw" != "x"; then
      FFTW_LIBS="-L$with_fftw/lib -lfftw3"
      FFTW_INCS="-I$with_fftw/include"
   else
      FFTW_LIBS="-lfftw3"
      FFTW_INCS=""
   fi

   #  FFTW is not specified, so just check if we have it.
   if test "x$with_fftw" = "xtest"; then
      AC_CHECK_LIB([fftw3],[fftw_malloc],[have_fftw="yes"],[have_fftw="no"],$FFTW_LIBS)
      if test "x$have_fftw" != "xno"; then
      	 AC_DEFINE([HAVE_FFTW],1,[The FFTW library appears to be present.])
      fi
   # FFTW was specified, check that it was a valid location.
   else
      AC_CHECK_LIB([fftw3],[fftw_malloc],
         AC_DEFINE([HAVE_FFTW],1,[The FFTW library appears to be present.]),
         AC_MSG_ERROR(something is wrong with the FFTW library!), $FFTW_LIBS)
      have_fftw="yes"
   fi

   # FFTW was requested not to be used.
   if test "$have_fftw" = "no"; then
      FFTW_LIBS=""
      FFTW_INCS=""
   fi

   # Now, check whether we have the threaded version of FFTW
   if test "x$have_fftw" = "xyes"; then

      # Was FFTW's location specifically given?
      if test "x$with_fftw" != "xyes" -a "x$with_fftw" != "xtest" -a "x$with_fftw" != "x"; then
        FFTW_THREADED_LIBS="-L$with_fftw/lib -lfftw3_threads -lfftw3"
        FFTW_THREADED_INCS="-I$with_fftw/include"
      else
        FFTW_THREADED_LIBS="-lfftw3_threads -lfftw3"
        FFTW_THREADED_INCS=""
      fi

      # Verify that the library is threaded
      AC_CHECK_LIB([fftw3],[fftw_init_threads],[have_threaded_fftw="yes"],
		   [have_threaded_fftw="no"], $FFTW_THREADED_LIBS)

      # If found, update things
      if test "x$have_threaded_fftw" = "xyes"; then
         AC_DEFINE([HAVE_THREADED_FFTW],1,[The threaded FFTW library appears to be present.])
         FFTW_LIBS=$FFTW_THREADED_LIBS
         FFTW_INCS=$FFTW_THREADED_INCS

      fi
   fi

   # If MPI mesh gravity is not disabled, check whether we have the MPI version of FFTW
   if test "x$enable_mpi" = "xyes" -a "x$with_mpi_mesh_gravity" != "xno"; then
      # Was FFTW's location specifically given?
      if test "x$with_fftw" != "xyes" -a "x$with_fftw" != "xtest" -a "x$with_fftw" != "x"; then
         FFTW_MPI_LIBS="-L$with_fftw/lib -lfftw3_mpi -lfftw3"
         FFTW_MPI_INCS="-I$with_fftw/include"
      else
         FFTW_MPI_LIBS="-lfftw3_mpi -lfftw3"
         FFTW_MPI_INCS=""
      fi

      # Verify that the library has MPI support
      AC_CHECK_LIB([fftw3],[fftw_mpi_init],[have_mpi_fftw="yes"],
                   [have_mpi_fftw="no"], $FFTW_MPI_LIBS)

      # If found, update things. Don't add MPI flags to FFTW_*_LIBS etc because
      # we don't want to link the MPI library into the non-MPI swift executable.
      if test "x$have_mpi_fftw" = "xyes"; then
         AC_DEFINE([HAVE_MPI_FFTW],1,[The MPI FFTW library appears to be present.])
      else
         if test "x$with_mpi_mesh_gravity" = "xyes" ; then
            AC_MSG_ERROR("Unable to find FFTW MPI library for MPI mesh gravity")
         fi
      fi
   fi
fi

AC_ARG_WITH([arm-fftw],
    [AS_HELP_STRING([--with-arm-fftw=PATH],
      [root directory where arm fft library is installed @<:@yes/no@:>@]
    )],
    [with_arm_fftw="$withval"],
    [with_arm_fftw=no]
)
have_arm_fftw="no"
if test "x$with_arm_fftw" != "xno"; then

   # Was FFTW's location specifically given?
   if test "x$with_arm_fftw" != "xyes" -a "x$with_arm_fftw" != "xtest" -a "x$with_arm_fftw" != "x"; then
      FFTW_LIBS="-L$with_arm_fftw/lib -larmpl_lp64"
      FFTW_INCS="-I$with_arm_fftw/include"
   else
      FFTW_LIBS="-larmpl_lp64"
      FFTW_INCS=""
   fi

   #  FFTW is not specified, so just check if we have it.
   if test "x$with_arm_fftw" = "xtest"; then
      AC_CHECK_LIB([armpl_lp64],[fftw_malloc],[have_fftw="yes"],[have_fftw="no"],$FFTW_LIBS)
      if test "x$have_arm_fftw" != "xno"; then
      	 AC_DEFINE([HAVE_FFTW],1,[The FFTW library appears to be present.])
      fi
   # FFTW was specified, check that it was a valid location.
   else
      AC_CHECK_LIB([armpl_lp64],[fftw_malloc],
         AC_DEFINE([HAVE_FFTW],1,[The FFTW library appears to be present.]),
         AC_MSG_ERROR(something is wrong with the FFTW library!), $FFTW_LIBS)
   fi

   # FFTW was requested not to be used.
   if test "$have_arm_fftw" = "no"; then
      FFTW_LIBS=""
      FFTW_INCS=""
   fi

   # Now, check whether we have the threaded version of FFTW
   if test "x$have_arm_fftw" = "xyes"; then

      # Was FFTW's location specifically given?
      if test "x$with_arm_fftw" != "xyes" -a "x$with_arm_fftw" != "xtest" -a "x$with_arm_fftw" != "x"; then
        FFTW_THREADED_LIBS="-L$with_arm_fftw/lib -larmpl_lp64_threads -larmpl_lp64"
        FFTW_THREADED_INCS="-I$with_arm_fftw/include"
      else
        FFTW_THREADED_LIBS="-larmpl_lp64_threads -larmpl_lp64"
        FFTW_THREADED_INCS=""
      fi

      # Verify that the library is threaded
      AC_CHECK_LIB([armpl_lp64],[fftw_init_threads],[have_threaded_fftw="yes"],
                  [have_threaded_fftw="no"], $FFTW_THREADED_LIBS)

      # If found, update things
      if test "x$have_threaded_fftw" = "xyes"; then
         AC_DEFINE([HAVE_THREADED_FFTW],1,[The threaded FFTW library appears to be present.])
         FFTW_LIBS=$FFTW_THREADED_LIBS
         FFTW_INCS=$FFTW_THREADED_INCS
         have_fftw="yes - ARM - threaded"
      fi
   fi
fi
AC_SUBST([FFTW_LIBS])
AC_SUBST([FFTW_INCS])
AM_CONDITIONAL([HAVEFFTW],[test -n "$FFTW_LIBS"])

AC_SUBST([FFTW_MPI_LIBS])
AC_SUBST([FFTW_MPI_INCS])
AM_CONDITIONAL([HAVEMPIFFTW],[test -n "$FFTW_MPI_LIBS"])

#  Check for -lprofiler usually part of the gperftools along with tcmalloc.
have_profiler="no"
AC_ARG_WITH([profiler],
   [AS_HELP_STRING([--with-profiler=PATH],
      [use cpu profiler library or specify the directory with lib @<:@yes/no@:>@]
   )],
   [with_profiler="$withval"],
   [with_profiler="no"]
)
if test "x$with_profiler" != "xno"; then
   if test "x$with_profiler" != "xyes" -a "x$with_profiler" != "x"; then
      proflibs="-L$with_profiler -lprofiler"
   else
      proflibs="-lprofiler"
   fi
   AC_CHECK_LIB([profiler],[ProfilerFlush],
    [have_profiler="yes"
      AC_DEFINE([WITH_PROFILER],1,[Link against the gperftools profiling library.])],
    [have_profiler="no"], $proflibs)

   if test "$have_profiler" = "yes"; then
      PROFILER_LIBS="$proflibs"
   else
      PROFILER_LIBS=""
   fi
fi
AC_SUBST([PROFILER_LIBS])
AM_CONDITIONAL([HAVEPROFILER],[test -n "$PROFILER_LIBS"])

# Check for special allocators
have_special_allocator="no"

#  Check for tcmalloc a fast malloc that is part of the gperftools.
have_tcmalloc="no"
AC_ARG_WITH([tcmalloc],
   [AS_HELP_STRING([--with-tcmalloc=PATH],
      [use tcmalloc library or specify the directory with lib @<:@yes/no@:>@]
   )],
   [with_tcmalloc="$withval"],
   [with_tcmalloc="no"]
)
if test "x$with_tcmalloc" != "xno" -a "x$have_special_allocator" != "xno"; then
   AC_MSG_ERROR("Cannot activate more than one alternative malloc library")
fi

if test "x$with_tcmalloc" != "xno"; then
   if test "x$with_tcmalloc" != "xyes" -a "x$with_tcmalloc" != "x"; then
      tclibs="-L$with_tcmalloc -ltcmalloc"
   else
      tclibs="-ltcmalloc"
   fi
   AC_CHECK_LIB([tcmalloc],[tc_cfree],[have_tcmalloc="yes"],[have_tcmalloc="no"],
                $tclibs)

   #  Could just have the minimal version.
   if test "$have_tcmalloc" = "no"; then
      if test "x$with_tcmalloc" != "xyes" -a "x$with_tcmalloc" != "x"; then
         tclibs="-L$with_tcmalloc -ltcmalloc_minimal"
      else
         tclibs="-ltcmalloc_minimal"
      fi
      AC_CHECK_LIB([tcmalloc],[tc_cfree],[have_tcmalloc="yes"],[have_tcmalloc="no"],
                   $tclibs)
   fi

   if test "$have_tcmalloc" = "yes"; then
      TCMALLOC_LIBS="$tclibs"

      AC_DEFINE([HAVE_TCMALLOC],1,[The tcmalloc library appears to be present.])

      have_special_allocator="tcmalloc"

      # Prevent compilers that replace the calls with built-ins (GNU 99) from doing so.
      case "$ax_cv_c_compiler_vendor" in
        intel | gnu | clang)
             CFLAGS="$CFLAGS -fno-builtin-malloc -fno-builtin-calloc -fno-builtin-realloc -fno-builtin-free"
          ;;
      esac

   else
      TCMALLOC_LIBS=""
   fi
fi
AC_SUBST([TCMALLOC_LIBS])
AM_CONDITIONAL([HAVETCMALLOC],[test -n "$TCMALLOC_LIBS"])

#  Check for jemalloc another fast malloc that is good with contention.
have_jemalloc="no"
AC_ARG_WITH([jemalloc],
   [AS_HELP_STRING([--with-jemalloc=PATH],
      [use jemalloc library or specify the directory with lib @<:@yes/no@:>@]
   )],
   [with_jemalloc="$withval"],
   [with_jemalloc="no"]
)
if test "x$with_jemalloc" != "xno" -a "x$have_special_allocator" != "xno"; then
   AC_MSG_ERROR("Cannot activate more than one alternative malloc library")
fi

if test "x$with_jemalloc" != "xno"; then
   if test "x$with_jemalloc" != "xyes" -a "x$with_jemalloc" != "x"; then
      jelibs="-L$with_jemalloc -ljemalloc"
   else
      jelibs="-ljemalloc"
   fi
   AC_CHECK_LIB([jemalloc],[malloc_usable_size],[have_jemalloc="yes"],[have_jemalloc="no"],
                $jelibs)

   if test "$have_jemalloc" = "yes"; then
      JEMALLOC_LIBS="$jelibs"

      AC_DEFINE([HAVE_JEMALLOC],1,[The jemalloc library appears to be present.])

      have_special_allocator="jemalloc"

      # Prevent compilers that replace the regular calls with built-ins (GNU 99) from doing so.
      case "$ax_cv_c_compiler_vendor" in
        intel | gnu | clang)
             CFLAGS="$CFLAGS -fno-builtin-malloc -fno-builtin-calloc -fno-builtin-realloc -fno-builtin-free"
          ;;
      esac

   else
      JEMALLOC_LIBS=""
   fi
fi
AC_SUBST([JEMALLOC_LIBS])
AM_CONDITIONAL([HAVEJEMALLOC],[test -n "$JEMALLOC_LIBS"])

#  Check for tbbmalloc, Intel's fast and parallel allocator
have_tbbmalloc="no"
AC_ARG_WITH([tbbmalloc],
   [AS_HELP_STRING([--with-tbbmalloc=PATH],
      [use tbbmalloc library or specify the directory with lib @<:@yes/no@:>@]
   )],
   [with_tbbmalloc="$withval"],
   [with_tbbmalloc="no"]
)
if test "x$with_tbbmalloc" != "xno" -a "x$have_special_allocator" != "xno"; then
   AC_MSG_ERROR("Cannot activate more than one alternative malloc library")
fi

if test "x$with_tbbmalloc" != "xno"; then
   if test "x$with_tbbmalloc" != "xyes" -a "x$with_tbbmalloc" != "x"; then
      tbblibs="-L$with_tbbmalloc -ltbbmalloc_proxy -ltbbmalloc"
   else
      tbblibs="-ltbbmalloc_proxy -ltbbmalloc"
   fi
   AC_CHECK_LIB([tbbmalloc],[scalable_malloc],[have_tbbmalloc="yes"],[have_tbbmalloc="no"],
                $tbblibs)

   if test "$have_tbbmalloc" = "yes"; then
      TBBMALLOC_LIBS="$tbblibs"

      AC_DEFINE([HAVE_TBBMALLOC],1,[The TBBmalloc library appears to be present.])

      have_special_allocator="TBBmalloc"

      # Prevent compilers that replace the calls with built-ins (GNU 99) from doing so.
      case "$ax_cv_c_compiler_vendor" in
        intel | gnu | clang)
             CFLAGS="$CFLAGS -fno-builtin-malloc -fno-builtin-calloc -fno-builtin-realloc -fno-builtin-free"
          ;;
      esac

   else
      TBBMALLOC_LIBS=""
   fi
fi
AC_SUBST([TBBMALLOC_LIBS])
AM_CONDITIONAL([HAVETBBMALLOC],[test -n "$TBBMALLOC_LIBS"])

# check for a random seed
AC_ARG_WITH([random-seed],
    [AS_HELP_STRING([--with-random-seed=SHORT INT],
       [Set the random seed.]
    )],
    [with_random_seed="$withval"],
    [with_random_seed="0"]
)
AC_DEFINE_UNQUOTED([SWIFT_RANDOM_SEED_XOR], [$with_random_seed],[Value of the random seed.])


# Check for HDF5. This is required.
AX_LIB_HDF5
if test "$with_hdf5" != "yes"; then
    AC_MSG_ERROR([Could not find a working HDF5 library])
fi

# We want to know if this HDF5 supports MPI and whether we should use it.
# The default is to use MPI support if it is available, i.e. this is
# a parallel HDF5.
have_parallel_hdf5="no"
if test "$with_hdf5" = "yes"; then
    AC_ARG_ENABLE([parallel-hdf5],
       [AS_HELP_STRING([--enable-parallel-hdf5],
         [Enable parallel HDF5 library MPI functions if available. @<:@yes/no@:>@]
       )],
       [enable_parallel_hdf5="$enableval"],
       [enable_parallel_hdf5="yes"]
    )

    if test "$enable_parallel_hdf5" = "yes"; then
        AC_MSG_CHECKING([for HDF5 parallel support])

	# Check if the library is capable, the header should define H5_HAVE_PARALLEL.
        old_CPPFLAGS="$CPPFLAGS"
        CPPFLAGS="$CPPFLAGS $HDF5_CPPFLAGS"
        AC_COMPILE_IFELSE([AC_LANG_SOURCE([[
        #include "hdf5.h"
        #ifndef H5_HAVE_PARALLEL
        # error macro not defined
        #endif
        ]])], [parallel="yes"], [parallel="no"])
        if test "$parallel" = "yes"; then
            have_parallel_hdf5="yes"
            AC_DEFINE([HAVE_PARALLEL_HDF5],1,[HDF5 library supports parallel access])
        fi
        AC_MSG_RESULT($parallel)
        CPPFLAGS="$old_CPPFLAGS"
    fi
fi
AM_CONDITIONAL([HAVEPARALLELHDF5],[test "$have_parallel_hdf5" = "yes"])

# Check for grackle.
have_grackle="no"
AC_ARG_WITH([grackle],
    [AS_HELP_STRING([--with-grackle=PATH],
       [root directory where grackle is installed @<:@yes/no@:>@]
    )],
    [with_grackle="$withval"],
    [with_grackle="no"]
)
if test "x$with_grackle" != "xno"; then
   AC_PROG_FC
   AC_FC_LIBRARY_LDFLAGS
   if test "x$with_grackle" != "xyes" -a "x$with_grackle" != "x"; then
      GRACKLE_LIBS="-L$with_grackle/lib -lgrackle"
      GRACKLE_INCS="-I$with_grackle/include"
   else
      GRACKLE_LIBS="-lgrackle"
      GRACKLE_INCS=""
   fi

   have_grackle="yes"

   echo $GRACKLE_LIBS
   AS_VAR_APPEND([GRACKLE_LIBS], ["$FCLIBS"])

   AC_CHECK_LIB(
      [grackle],
      [initialize_chemistry_data],
      [AC_DEFINE([HAVE_GRACKLE],1,[The GRACKLE library appears to be present.])
        AC_DEFINE([CONFIG_BFLOAT_8],1,[Use doubles in grackle])
      ],
      [AC_MSG_ERROR(Cannot find grackle library! You need to have a version >= 3.1.1)],
      [$GRACKLE_LIBS])
fi
AC_SUBST([GRACKLE_LIBS])
AC_SUBST([GRACKLE_INCS])
AM_CONDITIONAL([HAVEGRACKLE],[test -n "$GRACKLE_LIBS"])

# Check for VELOCIraptor, non-MPI.
have_velociraptor="no"
AC_ARG_WITH([velociraptor],
    [AS_HELP_STRING([--with-velociraptor=PATH],
       [Directory where velociraptor library exists @<:@yes/no@:>@]
    )],
    [with_velociraptor="$withval"],
    [with_velociraptor="no"]
)
if test "x$with_velociraptor" != "xno"; then
   if test "x$with_velociraptor" != "xyes" -a "x$with_velociraptor" != "x"; then
      VELOCIRAPTOR_LIBS="-L$with_velociraptor -lvelociraptor -lstdc++ -lhdf5"
      CFLAGS="$CFLAGS -fopenmp"
   else
      VELOCIRAPTOR_LIBS=""
   fi

   have_velociraptor="yes"
   AS_VAR_APPEND([VELOCIRAPTOR_LIBS], ["$FCLIBS"])

   AC_CHECK_LIB(
      [velociraptor],
      [InitVelociraptor],
      [AC_DEFINE([HAVE_VELOCIRAPTOR],1,[The non-MPI VELOCIraptor library appears to be present.])],
      [AC_MSG_ERROR(Cannot find non-MPI VELOCIraptor library at $with_velociraptor or incompatible HDF5 library loaded.)],
      [$VELOCIRAPTOR_LIBS $HDF5_LDFLAGS $HDF5_LIBS $GSL_LIBS]
   )
fi
AC_SUBST([VELOCIRAPTOR_LIBS])
AM_CONDITIONAL([HAVEVELOCIRAPTOR],[test -n "$VELOCIRAPTOR_LIBS"])

# Now that we found VELOCIraptor, let's check how it was compiled.
if test "$have_velociraptor" = "yes"; then
    AC_CHECK_LIB(
       [velociraptor],
       [VR_NOMASS],
       [AC_DEFINE([HAVE_VELOCIRAPTOR_WITH_NOMASS],1,[The VELOCIraptor library has been compiled with the NOMASS option. Only useful if running a uniform box.])],
       [AC_MSG_RESULT(VELOCIraptor not compiled to so as to *not* store masses per particle.)],
       [$VELOCIRAPTOR_LIBS $HDF5_LDFLAGS $HDF5_LIBS $GSL_LIBS]
    )
fi

#  Check for MPI VELOCIraptor, same as above.
have_mpi_velociraptor="no"
AC_ARG_WITH([velociraptor-mpi],
    [AS_HELP_STRING([--with-velociraptor-mpi=PATH],
       [Directory where MPI version of velociraptor library exists @<:@yes/no@:>@]
    )],
    [with_mpi_velociraptor="$withval"],
    [with_mpi_velociraptor="no"]
)
if test "x$with_mpi_velociraptor" != "xno"; then
   if test "x$with_mpi_velociraptor" != "xyes" -a "x$with_mpi_velociraptor" != "x"; then
      VELOCIRAPTOR_MPI_LIBS="-L$with_mpi_velociraptor -lvelociraptor -lmpi -lstdc++ -lhdf5"
      CFLAGS="$CFLAGS -fopenmp"
   else
      VELOCIRAPTOR_MPI_LIBS=""
   fi

   have_mpi_velociraptor="yes"
   AS_VAR_APPEND([VELOCIRAPTOR_MPI_LIBS], ["$FCLIBS"])

   AC_CHECK_LIB(
      [velociraptor],
      [InitVelociraptor],
      [AC_DEFINE([HAVE_MPI_VELOCIRAPTOR],1,[The MPI VELOCIraptor library appears to be present.])],
      [AC_MSG_ERROR(Cannot find MPI VELOCIraptor library at $with_mpi_velociraptor or incompatible HDF5 library loaded.)],
      [$VELOCIRAPTOR_MPI_LIBS $HDF5_LDFLAGS $HDF5_LIBS $GSL_LIBS]
   )
fi
AC_SUBST([VELOCIRAPTOR_MPI_LIBS])
AM_CONDITIONAL([HAVEVELOCIRAPTOR],[test -n "$VELOCIRAPTOR_MPI_LIBS"])

# Let's check how this one was compiled.
if test "$have_mpi_velociraptor" = "yes"; then
    AC_CHECK_LIB(
       [velociraptor],
       [VR_NOMASS],
       [AC_DEFINE([HAVE_VELOCIRAPTOR_WITH_NOMASS],1,[The MPI VELOCIraptor library has been compiled with the NOMASS option. Only useful if running a uniform box.])],
       [AC_MSG_RESULT(VELOCIraptor not compiled to so as to *not* store masses per particle.)],
       [$VELOCIRAPTOR_MPI_LIBS $HDF5_LDFLAGS $HDF5_LIBS $GSL_LIBS]
    )
fi

# If we have one library, but not the other then use that for both.
if test "$have_mpi_velociraptor" = "yes" -a "$have_velociraptor" != "yes"; then
   VELOCIRAPTOR_LIBS="$VELOCIRAPTOR_MPI_LIBS"
   AC_SUBST([VELOCIRAPTOR_LIBS])
elif test "$have_velociraptor" = "yes" -a "$have_mpi_velociraptor" != "yes"; then
   VELOCIRAPTOR_MPI_LIBS="$VELOCIRAPTOR_LIBS"
   AC_SUBST([VELOCIRAPTOR_MPI_LIBS])
fi

# Check for dummy VELOCIraptor.
AC_ARG_ENABLE([dummy-velociraptor],
    [AS_HELP_STRING([--enable-dummy-velociraptor],
       [Enable dummy velociraptor compilation @<:@yes/no@:>@]
    )],
    [enable_dummy_velociraptor="$enableval"],
    [enable_dummy_velociraptor="no"]
)

if test "$enable_dummy_velociraptor" = "yes"; then
  have_velociraptor="yes"

  AC_DEFINE(HAVE_VELOCIRAPTOR,1,[The VELOCIraptor library appears to be present.])
  AC_DEFINE(HAVE_DUMMY_VELOCIRAPTOR,1,[The dummy VELOCIraptor library is present.])
fi

# Check if we should be writing out most bound "orphan" particles from Velociraptor
AC_ARG_ENABLE([velociraptor-orphans],
    [AS_HELP_STRING([--enable-velociraptor-orphans],
       [Enable output of orphan particles @<:@yes/no@:>@]
    )],
    [enable_velociraptor_orphans="$enableval"],
    [enable_velociraptor_orphans="no"]
)
if test "$enable_velociraptor_orphans" = "yes"; then
   AC_DEFINE([HAVE_VELOCIRAPTOR_ORPHANS], 1, [Orphan particles should be written out])
fi

# Check if lightcone output is on.
AC_ARG_ENABLE([lightcone],
   [AS_HELP_STRING([--enable-lightcone],
     [Activate lightcone outputs.],
   )],
   [enable_lightcone="$enableval"],
   [enable_lightcone="no"]
)
if test "$enable_lightcone" = "yes"; then
   # Check for healpix for lightcone maps. May require cfitsio
   # This sets CHEALPIX_LIBS and CHEALPIX_CFLAGS and #defines HAVE_CHEALPIX.
   # It also adds a --with-cfitsio flag in case cfitsio is installed in a
   # different location from healpix.
   GV_FIND_LIBRARY([cfitsio], [CFITSIO], [cfitsio], [cfitsio], [ffclos])
   TMP_LIBS=${LIBS}
   LIBS="${CFITSIO_LIBS} ${LIBS}"
   GV_FIND_LIBRARY([chealpix], [CHEALPIX], [chealpix], [chealpix], [ang2vec])
   LIBS=${TMP_LIBS}
   have_chealpix=${USE_CHEALPIX}
   CHEALPIX_LIBS="${CHEALPIX_LIBS} ${CFITSIO_LIBS}"
   AC_DEFINE([WITH_LIGHTCONE], 1, [Enable lightcone outputs])
   if test "$have_chealpix" != "yes"; then
      AC_MSG_ERROR([Lightcone output requires the HEALPix C API. Please configure with --with-chealpix.])
   fi
   # Also need to make sure we have GSL if we're making lightcones
   if test "$have_gsl" != "yes"; then
      AC_MSG_ERROR([Lightcone output requires GSL. Please configure with --with-gsl.])
   fi   
else
   have_chealpix="no"
fi

# Check for floating-point execeptions
AC_CHECK_FUNC(feenableexcept, AC_DEFINE([HAVE_FE_ENABLE_EXCEPT],[1],
    [Defined if the floating-point exception can be enabled using non-standard GNU functions.]))

# Check for setaffinity.
AC_CHECK_FUNC(pthread_setaffinity_np, AC_DEFINE([HAVE_SETAFFINITY],[1],
    [Defined if pthread_setaffinity_np exists.]) )
AM_CONDITIONAL(HAVESETAFFINITY,
    [test "$ac_cv_func_pthread_setaffinity_np" = "yes"])

# If available check for NUMA as well. There is a problem with the headers of
# this library, mainly that they do not pass the strict prototypes check when
# installed outside of the system directories. So we actually do this check
# in two phases. The basic ones first (before strict-prototypes is added to CFLAGS).
have_numa="no"
AC_ARG_WITH([numa],
    [AS_HELP_STRING([--with-numa=PATH],
       [Directory where the NUMA library exists @<:@yes/no@:>@]
    )],
    [with_numa="$withval"],
    [with_numa="yes"]
)
if test "$ac_cv_func_pthread_setaffinity_np" = "yes" -a "x$with_numa" != "xno"; then

    if test "x$with_numa" != "xyes" -a "x$with_numa" != "x"; then
        NUMA_LIBS="-L$with_numa/lib -lnuma"
        NUMA_INCS="-I$with_numa/include"
    else
        NUMA_LIBS="-lnuma"
        NUMA_INCS=""
    fi

    #  Test for header file.
    old_CPPFLAGS="$CPPFLAGS"
    CPPFLAGS="$CPPFLAGS $NUMA_INCS"
    AC_CHECK_HEADER([numa.h])
    CPPFLAGS="$old_CPPFLAGS"
    if test "$ac_cv_header_numa_h" = "yes"; then

        #  If NUMA location is specified check if we have it.
        if test "x$with_numa" != "xyes" -a "x$with_numa" != "x"; then
            AC_CHECK_LIB([numa],[numa_available],
                AC_DEFINE([HAVE_LIBNUMA],1,[The NUMA library appears to be present.]),
                AC_MSG_ERROR(something is wrong with the NUMA library!), $NUMA_LIBS)
            have_numa="yes"
        else
            AC_CHECK_LIB([numa],[numa_available],[have_numa="yes"],[have_numa="no"],$NUMA_LIBS)
            if test "x$have_numa" != "xno"; then
                AC_DEFINE([HAVE_LIBNUMA],1,[The NUMA library appears to be present.])
            fi
        fi
    fi

    #  We can live without this.
    if test "$have_numa" = "no"; then
       NUMA_LIBS=""
    fi
fi
AC_SUBST([NUMA_LIBS])

# Check for Intel and PowerPC intrinsics header optionally used by vector.h.
AC_CHECK_HEADERS([immintrin.h], [], [],
[#ifdef HAVE_IMMINTRIN_H
# include <immintrin.h>
#endif
])
AC_CHECK_HEADERS([altivec.h], [], [],
[#ifdef HAVE_ALTIVEC_H
# include <altivec.h>
#endif
])

# Check for timing functions needed by cycle.h.
AC_HEADER_TIME
AC_CHECK_HEADERS([sys/time.h c_asm.h intrinsics.h mach/mach_time.h])
AC_CHECK_TYPE([hrtime_t],[AC_DEFINE(HAVE_HRTIME_T, 1, [Define to 1 if hrtime_t
is defined in <sys/time.h>])],,
[#if HAVE_SYS_TIME_H
#include <sys/time.h>
#endif])
AC_CHECK_FUNCS([gethrtime read_real_time time_base_to_time clock_gettime mach_absolute_time])
AC_MSG_CHECKING([for _rtc intrinsic])
rtc_ok=yes
AC_LINK_IFELSE([AC_LANG_PROGRAM(
[[#ifdef HAVE_INTRINSICS_H
#include <intrinsics.h>
#endif]],
[[_rtc()]])],
[AC_DEFINE(HAVE__RTC,1,[Define if you have the UNICOS _rtc() intrinsic.])],[rtc_ok=no])
AC_MSG_RESULT($rtc_ok)

# Special timers for the ARM v7 platforms (taken from FFTW-3 to match their cycle.h)
AC_ARG_ENABLE(armv7a-cntvct, [AC_HELP_STRING([--enable-armv7a-cntvct],[enable the cycle counter on Armv7a via the CNTVCT register])], have_armv7acntvct=$enableval)
if test "$have_armv7acntvct"x = "yes"x; then
	AC_DEFINE(HAVE_ARMV7A_CNTVCT,1,[Define if you have enabled the CNTVCT cycle counter on ARMv7a])
fi

AC_ARG_ENABLE(armv7a-pmccntr, [AC_HELP_STRING([--enable-armv7a-pmccntr],[enable the cycle counter on Armv7a via the PMCCNTR register])], have_armv7apmccntr=$enableval)
if test "$have_armv7apmccntr"x = "yes"x; then
	AC_DEFINE(HAVE_ARMV7A_PMCCNTR,1,[Define if you have enabled the PMCCNTR cycle counter on ARMv7a])
fi

# Check if we have native exp10 and exp10f functions. If not failback to our
# implementations. On Apple/CLANG we have __exp10, so also check for that
# if the compiler is clang.
AC_CHECK_LIB([m],[exp10], [AC_DEFINE([HAVE_EXP10],1,[The exp10 function is present.])])
AC_CHECK_LIB([m],[exp10f], [AC_DEFINE([HAVE_EXP10F],1,[The exp10f function is present.])])
if test "$ax_cv_c_compiler_vendor" = "clang"; then
      AC_CHECK_LIB([m],[__exp10], [AC_DEFINE([HAVE___EXP10],1,[The __exp10 function is present.])])
      AC_CHECK_LIB([m],[__exp10f], [AC_DEFINE([HAVE___EXP10F],1,[The __exp10f function is present.])])
fi

# Check if we have native sincos and sincosf functions. If not failback to our
# implementations. On Apple/CLANG we have __sincos, so also check for that
# if the compiler is clang.
AC_CHECK_LIB([m],[sincos], [AC_DEFINE([HAVE_SINCOS],1,[The sincos function is present.])])
AC_CHECK_LIB([m],[sincosf], [AC_DEFINE([HAVE_SINCOSF],1,[The sincosf function is present.])])
if test "$ax_cv_c_compiler_vendor" = "clang"; then
      AC_CHECK_LIB([m],[__sincos], [AC_DEFINE([HAVE___SINCOS],1,[The __sincos function is present.])])
      AC_CHECK_LIB([m],[__sincosf], [AC_DEFINE([HAVE___SINCOSF],1,[The __sincosf function is present.])])
fi


# Add warning flags by default, if these can be used. Option =error adds
# -Werror to GCC, clang and Intel.  Note do this last as compiler tests may
# become errors, if that's an issue don't use CFLAGS for these, use an AC_SUBST().
AC_ARG_ENABLE([compiler-warnings],
   [AS_HELP_STRING([--enable-compiler-warnings],
     [Enable compile time warning flags, if compiler is known @<:@error/no/yes)@:>@]
   )],
   [enable_warn="$enableval"],
   [enable_warn="error"]
)
if test "$enable_warn" != "no"; then

    # AX_CFLAGS_WARN_ALL does not give good warning flags for the Intel compiler
    # We will do this by hand instead and only default to the macro for unknown compilers
    case "$ax_cv_c_compiler_vendor" in
          gnu | clang)
             CFLAGS="$CFLAGS -Wall -Wextra -Wno-unused-parameter -Wshadow"
          ;;
	  intel)
             CFLAGS="$CFLAGS -w2 -Wunused-variable -Wshadow"
          ;;
	  *)
	     AX_CFLAGS_WARN_ALL
	  ;;
    esac

    # Add a "choke on warning" flag if it exists
    if test "$enable_warn" = "error"; then
       case "$ax_cv_c_compiler_vendor" in
          intel | gnu | clang)
             CFLAGS="$CFLAGS -Werror"
          ;;
       esac
    fi

    # We want strict-prototypes, but this must still work even if warnings
    # are an error.
    AX_CHECK_COMPILE_FLAG([-Wstrict-prototypes],[CFLAGS="$CFLAGS -Wstrict-prototypes"],
                          [CFLAGS="$CFLAGS"],[$CFLAGS],[AC_LANG_SOURCE([int main(void){return 0;}])])
fi

# Second part of the NUMA library checks. We now decide if we need to use
# -isystem to get around the strict-prototypes problem. Assumes isystem
# is available when strict-prototypes is.
if test "$have_numa" != "no"; then
    if test "x$with_numa" != "xyes" -a "x$with_numa" != "x"; then
        case "$CFLAGS" in
            *strict-prototypes*)
                NUMA_INCS="-isystem$with_numa/include"
                # This may still fail if CPATH is used, so we check if the
                # headers are usable.
                AS_UNSET(ac_cv_header_numa_h)
                old_CPPFLAGS="$CPPFLAGS"
                CPPFLAGS="$CPPFLAGS $NUMA_INCS"
                numa_failed="no"
                AC_CHECK_HEADER([numa.h],[numa_failed="no"],
                                [numa_failed="yes"])
                if test "$numa_failed" = "yes"; then
                    AC_MSG_ERROR([Failed to compile the numa.h header file: you may need to set --enable-compiler-warnings to yes or no])
                fi
                CPPFLAGS="$old_CPPFLAGS"
            ;;
            *)
                NUMA_INCS="-I$with_numa/include"
            ;;
        esac
   fi
fi
AC_SUBST([NUMA_INCS])

# Various package configuration options.

# Master subgrid options
# If you add a restriction (e.g. no cooling, chemistry or hydro)
# you will need to check for overwrite after reading the additional options.
# As an example for this, see the call to AC_ARG_WITH for cooling.
AC_ARG_WITH([subgrid],
	[AS_HELP_STRING([--with-subgrid=<subgrid>],
		[Master switch for subgrid methods. Inexperienced user should start here. Options are: @<:@none, GEAR, QLA, QLA-EAGLE, EAGLE, EAGLE-XL default: none@:>@]
	)],
	[with_subgrid="$withval"],
	[with_subgrid=none]
)

# Default values
with_subgrid_cooling=none
with_subgrid_chemistry=none
with_subgrid_tracers=none
with_subgrid_entropy_floor=none
with_subgrid_pressure_floor=none
with_subgrid_stars=none
with_subgrid_star_formation=none
with_subgrid_feedback=none
with_subgrid_sink=none
with_subgrid_extra_io=none

case "$with_subgrid" in
   yes)
      AC_MSG_ERROR([Invalid option. A subgrid model must be chosen.])
   ;;
   none)
   ;;
   GEAR)
	with_subgrid_cooling=grackle_0
	with_subgrid_chemistry=GEAR_10
	with_subgrid_pressure_floor=GEAR
	with_subgrid_stars=GEAR
	with_subgrid_star_formation=GEAR
	with_subgrid_feedback=GEAR
	with_subgrid_black_holes=none
	with_subgrid_sink=none
	with_subgrid_extra_io=none
	enable_fof=no
   ;;
   QLA)
	with_subgrid_cooling=QLA
	with_subgrid_chemistry=QLA
	with_subgrid_tracers=none
	with_subgrid_entropy_floor=QLA
	with_subgrid_stars=basic
	with_subgrid_star_formation=QLA
	with_subgrid_feedback=none
	with_subgrid_black_holes=none
	with_subgrid_sink=none
	with_subgrid_extra_io=none
	enable_fof=no
   ;;
   QLA-EAGLE)
	with_subgrid_cooling=QLA-EAGLE
	with_subgrid_chemistry=QLA
	with_subgrid_tracers=none
	with_subgrid_entropy_floor=QLA
	with_subgrid_stars=basic
	with_subgrid_star_formation=QLA
	with_subgrid_feedback=none
	with_subgrid_black_holes=none
	with_subgrid_sink=none
	enable_fof=no
   ;;
   EAGLE)
	with_subgrid_cooling=EAGLE
	with_subgrid_chemistry=EAGLE
	with_subgrid_tracers=EAGLE
	with_subgrid_entropy_floor=EAGLE
	with_subgrid_stars=EAGLE
	with_subgrid_star_formation=EAGLE
	with_subgrid_feedback=EAGLE
	with_subgrid_black_holes=EAGLE
	with_subgrid_sink=none
	with_subgrid_extra_io=none
	enable_fof=yes
   ;;
   EAGLE-XL)
	with_subgrid_cooling=COLIBRE
	with_subgrid_chemistry=EAGLE
	with_subgrid_tracers=EAGLE
	with_subgrid_entropy_floor=EAGLE
	with_subgrid_stars=EAGLE
	with_subgrid_star_formation=EAGLE
	with_subgrid_feedback=EAGLE
	with_subgrid_black_holes=EAGLE
	with_subgrid_sink=none
	with_subgrid_extra_io=none
	enable_fof=yes
   ;;
   *)
      AC_MSG_ERROR([Unknown subgrid choice: $with_subgrid])
   ;;
esac

# Check if FoF is on.
AC_ARG_ENABLE([fof],
   [AS_HELP_STRING([--enable-fof],
     [Activate the friends-of-friends (FoF) code.],
   )],
   [enable_fof="$enableval"],
   [enable_fof="no"]
)
if test "$enable_fof" = "yes"; then
   AC_DEFINE([WITH_FOF], 1, [Enable FoF])
fi

# Check if stand-alone FoF is on.
AC_ARG_ENABLE([stand-alone-fof],
   [AS_HELP_STRING([--enable-stand-alone-fof],
     [Activate the compilation of the stand-alone friends-of-friends (FoF) post-processing tool.],
   )],
   [enable_standalone_fof="$enableval"],
   [enable_standalone_fof="no"]
)
if test "$enable_standalone_fof" = "yes"; then
   enable_fof="yes + stand-alone tool"
   AC_DEFINE([WITH_FOF], 1, [Enable FoF])
   AC_DEFINE([WITH_STAND_ALONE_FOF], 1, [Enable stand-alone FoF])
fi
AM_CONDITIONAL([HAVESTANDALONEFOF],[test $enable_standalone_fof = "yes"])

# Gravity scheme.
AC_ARG_WITH([gravity],
   [AS_HELP_STRING([--with-gravity=<scheme>],
      [Gravity scheme to use @<:@basic, with-multi-softening default: with-multi-softening@:>@]
   )],
   [with_gravity="$withval"],
   [with_gravity="with-multi-softening"]
)

case "$with_gravity" in
   with-potential)
      AC_MSG_ERROR([The gravity 'with-potential' scheme does not exist anymore. Please use the basic scheme which now contains potentials.])
   ;;
   with-multi-softening)
      AC_DEFINE([MULTI_SOFTENING_GRAVITY], [1], [Gravity scheme with per-particle type softening value and background particles])
   ;;
   basic)
      AC_DEFINE([DEFAULT_GRAVITY], [1], [Basic gravity scheme])
   ;;
   *)
      AC_MSG_ERROR([Unknown gravity scheme: $with_gravity])
   ;;
esac

AC_ARG_ENABLE([gravitational-potential],
   [AS_HELP_STRING([--disable-gravitational-potential],
     [Disable calculation of the gravitational potential.]
   )],
   [enable_gravitational_potential="$enableval"],
   [enable_gravitational_potential="yes"]
)
if test "$enable_gravitational_potential" = "no"; then
   AC_DEFINE([SWIFT_GRAVITY_NO_POTENTIAL],1,[Disable calculation of the gravitational potential])
fi

# Hydro scheme.
AC_ARG_WITH([hydro],
   [AS_HELP_STRING([--with-hydro=<scheme>],
      [Hydro dynamics to use @<:@gadget2, minimal, pressure-entropy, pressure-energy, pressure-energy-monaghan, phantom, gizmo-mfv, gizmo-mfm, shadowfax, planetary, sphenix, gasoline, anarchy-pu default: sphenix@:>@]
   )],
   [with_hydro="$withval"],
   [with_hydro="sphenix"]
)

case "$with_hydro" in
   none)
      AC_DEFINE([NONE_SPH], [1], [No hydro])
   ;;
   gadget2)
      AC_DEFINE([GADGET2_SPH], [1], [Gadget-2 SPH])
   ;;
   minimal)
      AC_DEFINE([MINIMAL_SPH], [1], [Minimal SPH])
   ;;
   pressure-entropy)
      AC_DEFINE([HOPKINS_PE_SPH], [1], [Pressure-Entropy SPH])
   ;;
   pressure-energy)
      AC_DEFINE([HOPKINS_PU_SPH], [1], [Pressure-Energy SPH])
   ;;
   pressure-energy-monaghan)
      AC_DEFINE([HOPKINS_PU_SPH_MONAGHAN], [1], [Pressure-Energy SPH with M&M Variable A.V.])
   ;;
   phantom)
      AC_DEFINE([PHANTOM_SPH], [1], [Phantom SPH])
   ;;
   gizmo-mfv)
      AC_DEFINE([GIZMO_MFV_SPH], [1], [GIZMO MFV SPH])
      need_riemann_solver=yes
   ;;
   gizmo-mfm)
      AC_DEFINE([GIZMO_MFM_SPH], [1], [GIZMO MFM SPH])
      need_riemann_solver=yes
   ;;
   shadowfax)
      AC_DEFINE([SHADOWFAX_SPH], [1], [Shadowfax SPH])
      need_riemann_solver=yes
   ;;
   planetary)
      AC_DEFINE([PLANETARY_SPH], [1], [Planetary SPH])
   ;;
   sphenix)
      AC_DEFINE([SPHENIX_SPH], [1], [SPHENIX SPH])
   ;;
   gasoline)
      AC_DEFINE([GASOLINE_SPH], [1], [Gasoline SPH])
   ;;
   anarchy-du)
      AC_DEFINE([SPHENIX_SPH], [1], [SPHENIX SPH])
   ;;
   anarchy-pu)
      AC_DEFINE([ANARCHY_PU_SPH], [1], [ANARCHY (PU) SPH])
   ;;

   *)
      AC_MSG_ERROR([Unknown hydrodynamics scheme: $with_hydro])
   ;;
esac

# SPMHD scheme.
AC_ARG_WITH([spmhd],
   [AS_HELP_STRING([--with-spmhd=<scheme>],
      [Magneto Hydro Dynamics SPH scheme to use @<:@none, direct-induction, DInduction, VPotential default:none@:>@]
   )],
   [with_spmhd="$withval"],
   [with_spmhd="none"]
)

case "$with_spmhd" in
   none)
      AC_DEFINE([NONE_MHD], [1], [No mhd])
   ;;
   direct-induction)
      AC_DEFINE([DIRECT_INDUCTION_MHD], [1], [MHD using a direct induction method])
   ;;
   direct-induction-fede)
      AC_DEFINE([DINDUCTION_MHD], [1], [MHD using yet another direct induction method (To dissapear)])
   ;;
   vector-potential)
      AC_DEFINE([VECTOR_POTENTIAL_MHD], [1], [MHD using Vector Potentials])
   ;;
   *)
      AC_MSG_ERROR([Unknown magneto-hydrodynamics scheme: $with_spmhd])
   ;;
esac

<<<<<<< HEAD
if test "$with_hydro" = "gizmo-mfm" -a "$with_spmhd" != "none"; then
  AC_MSG_ERROR([Cannot use an SPMHD scheme alongside a gizmo hydro solver!"])
fi
if test "$with_hydro" = "gizmo-mfv" -a "$with_spmhd" != "none"; then
  AC_MSG_ERROR([Cannot use an SPMHD scheme alongside a gizmo hydro solver!"])
fi
if test "$with_hydro" = "shadowfax" -a "$with_spmhd" != "none"; then
  AC_MSG_ERROR([Cannot use an SPMHD scheme alongside a gizmo hydro solver!"])
fi

=======
#  Vacuum permeability
AC_ARG_WITH([mu0],
   [AS_HELP_STRING([--with-mu0=<mu0>],
      [mu0 @<:@1, 4pi, default: 4pi@:>@]
   )],
   [with_mu0="$withval"],
   [with_mu0="4pi"]
)
case "$with_mu0" in
   1)
      AC_DEFINE([MHD_MU0_1], [1.], [Mu_0 is 1])
   ;;
   4pi)
      AC_DEFINE([MHD_MU0_4PI], [4.0*3.14], [Mu_0 is 4 PI])
   ;;
   *)
      AC_MSG_ERROR([Unknown Mu0: $with_mu0])
   ;;
esac
>>>>>>> fa3cbbf7

# Check if debugging interactions stars is switched on.
AC_ARG_ENABLE([debug-interactions-stars],
   [AS_HELP_STRING([--enable-debug-interactions-stars],
     [Activate interaction debugging for stars, logging a maximum of @<:@N@:>@ neighbours. Defaults to 256 if no value set.]
   )],
   [enable_debug_interactions_stars="$enableval"],
   [enable_debug_interactions_stars="no"]
)
if test "$enable_debug_interactions_stars" != "no"; then
    AC_DEFINE([DEBUG_INTERACTIONS_STARS],1,[Enable interaction debugging for stars])
    if test "$enable_debug_interactions_stars" = "yes"; then
      AC_DEFINE([MAX_NUM_OF_NEIGHBOURS_STARS],256,[The maximum number of particle neighbours to be logged for stars])
      [enable_debug_interactions_stars="yes (Logging up to 256 neighbours)"]
    else
      AC_DEFINE_UNQUOTED([MAX_NUM_OF_NEIGHBOURS_STARS], [$enableval] ,[The maximum number of particle neighbours to be logged for stars])
      [enable_debug_interactions_stars="yes (Logging up to $enableval neighbours)"]
    fi
fi

# Check if debugging interactions is switched on.
AC_ARG_ENABLE([debug-interactions],
   [AS_HELP_STRING([--enable-debug-interactions],
     [Activate interaction debugging, logging a maximum of @<:@N@:>@ neighbours. Defaults to 256 if no value set.]
   )],
   [enable_debug_interactions="$enableval"],
   [enable_debug_interactions="no"]
)
if test "$enable_debug_interactions" != "no"; then
  if test "$with_hydro" = "gadget2"; then
      AC_DEFINE([DEBUG_INTERACTIONS_SPH],1,[Enable interaction debugging])
    if test "$enable_debug_interactions" = "yes"; then
      AC_DEFINE([MAX_NUM_OF_NEIGHBOURS],256,[The maximum number of particle neighbours to be logged])
      [enable_debug_interactions="yes (Logging up to 256 neighbours)"]
    else
      AC_DEFINE_UNQUOTED([MAX_NUM_OF_NEIGHBOURS], [$enableval] ,[The maximum number of particle neighbours to be logged])
      [enable_debug_interactions="yes (Logging up to $enableval neighbours)"]
    fi
  else
    [enable_debug_interactions="no (only available for gadget2 hydro scheme)"]
  fi
fi

# Check if debugging interactions sinks is switched on.
AC_ARG_ENABLE([debug-interactions-sinks],
   [AS_HELP_STRING([--enable-debug-interactions-sinks],
     [Activate interaction debugging for sinks, logging a maximum of @<:@N@:>@ neighbours. Defaults to 256 if no value set.]
   )],
   [enable_debug_interactions_sinks="$enableval"],
   [enable_debug_interactions_sinks="no"]
)
if test "$enable_debug_interactions_sinks" != "no"; then
    AC_DEFINE([DEBUG_INTERACTIONS_SINKS],1,[Enable interaction debugging for sinks])
    if test "$enable_debug_interactions_sinks" = "yes"; then
      AC_DEFINE([MAX_NUM_OF_NEIGHBOURS_SINKS],256,[The maximum number of particle neighbours to be logged for sinks])
      [enable_debug_interactions_sinks="yes (Logging up to 256 neighbours)"]
    else
      AC_DEFINE_UNQUOTED([MAX_NUM_OF_NEIGHBOURS_SINKS], [$enableval] ,[The maximum number of particle neighbours to be logged for sinks])
      [enable_debug_interactions_sinks="yes (Logging up to $enableval neighbours)"]
    fi
fi

# SPH Kernel function
AC_ARG_WITH([kernel],
   [AS_HELP_STRING([--with-kernel=<kernel>],
      [Kernel function to use @<:@cubic-spline, quartic-spline, quintic-spline, wendland-C2, wendland-C4, wendland-C6 default: cubic-spline@:>@]
   )],
   [with_kernel="$withval"],
   [with_kernel="cubic-spline"]
)
case "$with_kernel" in
   cubic-spline)
      AC_DEFINE([CUBIC_SPLINE_KERNEL], [1], [Cubic spline kernel])
   ;;
   quartic-spline)
      AC_DEFINE([QUARTIC_SPLINE_KERNEL], [1], [Quartic spline kernel])
   ;;
   quintic-spline)
      AC_DEFINE([QUINTIC_SPLINE_KERNEL], [1], [Quintic spline kernel])
   ;;
   wendland-C2)
      AC_DEFINE([WENDLAND_C2_KERNEL], [1], [Wendland-C2 kernel])
   ;;
   wendland-C4)
      AC_DEFINE([WENDLAND_C4_KERNEL], [1], [Wendland-C4 kernel])
   ;;
   wendland-C6)
      AC_DEFINE([WENDLAND_C6_KERNEL], [1], [Wendland-C6 kernel])
   ;;
   *)
      AC_MSG_ERROR([Unknown kernel function: $with_kernel])
   ;;
esac

#  Dimensionality of the hydro scheme.
AC_ARG_WITH([hydro-dimension],
   [AS_HELP_STRING([--with-hydro-dimension=<dim>],
      [dimensionality of problem @<:@3/2/1 default: 3@:>@]
   )],
   [with_dimension="$withval"],
   [with_dimension="3"]
)
case "$with_dimension" in
   1)
      AC_DEFINE([HYDRO_DIMENSION_1D], [1], [1D solver])
   ;;
   2)
      AC_DEFINE([HYDRO_DIMENSION_2D], [2], [2D solver])
   ;;
   3)
      AC_DEFINE([HYDRO_DIMENSION_3D], [3], [3D solver])
   ;;
   *)
      AC_MSG_ERROR([Dimensionality must be 1, 2 or 3])
   ;;
esac

#  Equation of state
AC_ARG_WITH([equation-of-state],
   [AS_HELP_STRING([--with-equation-of-state=<EoS>],
      [equation of state @<:@ideal-gas, isothermal-gas, planetary default: ideal-gas@:>@]
   )],
   [with_eos="$withval"],
   [with_eos="ideal-gas"]
)
case "$with_eos" in
   ideal-gas)
      AC_DEFINE([EOS_IDEAL_GAS], [1], [Ideal gas equation of state])
   ;;
   isothermal-gas)
      AC_DEFINE([EOS_ISOTHERMAL_GAS], [1], [Isothermal gas equation of state])
   ;;
   planetary)
      AC_DEFINE([EOS_PLANETARY], [1], [All planetary equations of state])
   ;;
   *)
      AC_MSG_ERROR([Unknown equation of state: $with_eos])
   ;;
esac

#  Adiabatic index
AC_ARG_WITH([adiabatic-index],
   [AS_HELP_STRING([--with-adiabatic-index=<gamma>],
      [adiabatic index @<:@5/3, 7/5, 4/3, 2 default: 5/3@:>@]
   )],
   [with_gamma="$withval"],
   [with_gamma="5/3"]
)
case "$with_gamma" in
   5/3)
      AC_DEFINE([HYDRO_GAMMA_5_3], [5./3.], [Adiabatic index is 5/3])
   ;;
   7/5)
      AC_DEFINE([HYDRO_GAMMA_7_5], [7./5.], [Adiabatic index is 7/5])
   ;;
   4/3)
      AC_DEFINE([HYDRO_GAMMA_4_3], [4./3.], [Adiabatic index is 4/3])
   ;;
   2)
      AC_DEFINE([HYDRO_GAMMA_2_1], [2.], [Adiabatic index is 2])
   ;;
   *)
      AC_MSG_ERROR([Unknown adiabatic index: $with_gamma])
   ;;
esac

#  Riemann solver
AC_ARG_WITH([riemann-solver],
   [AS_HELP_STRING([--with-riemann-solver=<solver>],
      [riemann solver (gizmo-sph only) @<:@none, exact, trrs, hllc, default: none@:>@]
   )],
   [with_riemann="$withval"],
   [with_riemann="none"]
)
case "$with_riemann" in
   none)
      AC_DEFINE([RIEMANN_SOLVER_NONE], [1], [No Riemann solver])
   ;;
   exact)
      AC_DEFINE([RIEMANN_SOLVER_EXACT], [1], [Exact Riemann solver])
   ;;
   trrs)
      AC_DEFINE([RIEMANN_SOLVER_TRRS], [1], [Two Rarefaction Riemann Solver])
   ;;
   hllc)
      AC_DEFINE([RIEMANN_SOLVER_HLLC], [1], [Harten-Lax-van Leer-Contact Riemann solver])
   ;;
   *)
      AC_MSG_ERROR([Unknown Riemann solver: $with_riemann])
   ;;
esac

if test "x$need_riemann_solver" = "xyes" -a "$with_riemann" = "none"; then
  AC_MSG_ERROR([Hydro scheme $with_hydro requires selection of a Riemann solver!])
fi

#  chemistry function
AC_ARG_WITH([chemistry],
   [AS_HELP_STRING([--with-chemistry=<function>],
      [chemistry function @<:@none, GEAR_*, GEAR_DIFFUSION_*, QLA, EAGLE default: none@:>@
      For GEAR, you need to provide the number of elements (e.g. GEAR_10)]
   )],
   [with_chemistry="$withval"],
   [with_chemistry="none"]
)

if test "$with_subgrid" != "none"; then
   if test "$with_chemistry" != "none"; then
      AC_MSG_ERROR([Cannot provide with-subgrid and with-chemistry together])
   else
      with_chemistry="$with_subgrid_chemistry"
   fi
fi

with_chemistry_name="none"
case "$with_chemistry" in
   none)
      AC_DEFINE([CHEMISTRY_NONE], [1], [No chemistry function])
   ;;
   GEAR_DIFFUSION_*)
      AC_DEFINE([CHEMISTRY_GEAR_DIFFUSION], [1], [Chemistry taken from the GEAR model including the metal diffusion])
      number_element=${with_chemistry##*_}
      AC_DEFINE_UNQUOTED([GEAR_CHEMISTRY_ELEMENT_COUNT], [$number_element], [Number of element to follow])
      with_chemistry_name="GEAR (with $number_element elements and diffusion)"
      with_chemistry="GEAR_DIFFUSION"
   ;;
   GEAR_*)
      AC_DEFINE([CHEMISTRY_GEAR], [1], [Chemistry taken from the GEAR model])
      number_element=${with_chemistry#*_}
      AC_DEFINE_UNQUOTED([GEAR_CHEMISTRY_ELEMENT_COUNT], [$number_element], [Number of element to follow])
      with_chemistry_name="GEAR (with $number_element elements)"
      with_chemistry="GEAR"
   ;;
   QLA)
      AC_DEFINE([CHEMISTRY_QLA], [1], [Chemistry taken from the Quick-Lyman-alpha model])
      with_chemistry_name="QLA"
   ;;
   EAGLE)
      AC_DEFINE([CHEMISTRY_EAGLE], [1], [Chemistry taken from the EAGLE model])
      with_chemistry_name="EAGLE (9 elements + smoothing)"
   ;;
   *)
      AC_MSG_ERROR([Unknown chemistry function: $with_chemistry])
   ;;
esac

if test "$with_chemistry" != "none"; then
   if test "$enable_hand_vec" = "yes"; then
      if test "$enable_vec" = "yes"; then
         if test "$with_hydro" = "gadget2"; then
            AC_MSG_ERROR([Cannot run with hand vectorisation and chemistry yet. Please use --disable-hand-vec])
         fi
      fi
   fi
fi

#  Cooling function
AC_ARG_WITH([cooling],
   [AS_HELP_STRING([--with-cooling=<model>],
      [cooling function @<:@none, const-du, const-lambda, QLA, EAGLE, COLIBRE, Wiersma, Ploeckinger, grackle_* default: none@:>@.
      For Grackle, you need to provide the primordial chemistry parameter (e.g. grackle_0)]
   )],
   [with_cooling="$withval"],
   [with_cooling="none"]
)

if test "$with_subgrid" != "none"; then
   if test "$with_cooling" != "none"; then
      AC_MSG_ERROR([Cannot provide with-subgrid and with-cooling together])
   else
      with_cooling="$with_subgrid_cooling"
   fi
fi

with_cooling_name="none"
case "$with_cooling" in
   none)
      AC_DEFINE([COOLING_NONE], [1], [No cooling function])
   ;;
   const-du)
      AC_DEFINE([COOLING_CONST_DU], [1], [Const du/dt cooling function])
      with_cooling_name=$with_cooling
   ;;
   const-lambda)
      AC_DEFINE([COOLING_CONST_LAMBDA], [1], [Const Lambda cooling function])
      with_cooling_name=$with_cooling
   ;;
   grackle_*)
      AC_DEFINE([COOLING_GRACKLE], [1], [Cooling via the grackle library])
      primordial_chemistry=${with_cooling#*_}
      AC_DEFINE_UNQUOTED([COOLING_GRACKLE_MODE], [$primordial_chemistry], [Grackle chemistry network])
      with_cooling_name="Grackle $primordial_chemistry"
      with_cooling="grackle"
   ;;
   QLA)
      AC_DEFINE([COOLING_QLA], [1], [Cooling following the Quick-Lyman-alpha model])
      with_cooling_name="QLA (Ploeckinger+20 tables) with constant primordial Z"
   ;;
   QLA-EAGLE)
      AC_DEFINE([COOLING_QLA_EAGLE], [1], [Cooling following the Quick-Lyman-alpha model])
      with_cooling_name="QLA (Wiersma+09 tables) with constant primordial Z"
   ;;
   EAGLE)
      AC_DEFINE([COOLING_EAGLE], [1], [Cooling following the EAGLE model (Wiersma+09 tables)])
      with_cooling_name="EAGLE (Wiersma+09 tables)"
   ;;
   Wiersma)
      AC_DEFINE([COOLING_EAGLE], [1], [Cooling following the EAGLE model (Wiersma+09 tables)])
      with_cooling_name="EAGLE (Wiersma+09 tables)"
   ;;
   COLIBRE)
      AC_DEFINE([COOLING_COLIBRE], [1], [Cooling following the COLIBRE model (Ploeckinger+20 tables)])
      with_cooling_name="COLIBRE (Ploeckinger+20 tables)"
   ;;
   Ploeckinger)
      AC_DEFINE([COOLING_COLIBRE], [1], [Cooling following the COLIBRE model (Ploeckinger+20 tables)])
      with_cooling_name="COLIBRE (Ploeckinger+20 tables)"
   ;;
   *)
      AC_MSG_ERROR([Unknown cooling function: $with_cooling])
   ;;
esac

if test "$with_cooling" = "EAGLE" || test "$with_cooling" = "COLIBRE"; then
   if test "$with_chemistry" = "none"; then
      AC_MSG_ERROR([Cannot run with EAGLE or COLIBRE cooling without chemistry. Please pick a chemistry model])
   fi
fi

#  Particle tracers
AC_ARG_WITH([tracers],
   [AS_HELP_STRING([--with-tracers=<function>],
      [chemistry function @<:@none, EAGLE default: none@:>@]
   )],
   [with_tracers="$withval"],
   [with_tracers="none"]
)

if test "$with_subgrid" != "none"; then
   if test "$with_tracers" != "none"; then
      AC_MSG_ERROR([Cannot provide with-subgrid and with-tracers together])
   else
      with_tracers="$with_subgrid_tracers"
   fi
fi

case "$with_tracers" in
   none)
      AC_DEFINE([TRACERS_NONE], [1], [No tracers function])
   ;;
   EAGLE)
      AC_DEFINE([TRACERS_EAGLE], [1], [Tracers taken from the EAGLE model])
   ;;
   *)
      AC_MSG_ERROR([Unknown tracers choice: $with_tracers])
   ;;
esac

#  Extra fields added to snapshots at i/o time
AC_ARG_WITH([extra_io],
   [AS_HELP_STRING([--with-extra-io=<function>],
      [chemistry function @<:@none, EAGLE default: none@:>@]
   )],
   [with_extra_io="$withval"],
   [with_extra_io="none"]
)

if test "$with_subgrid" != "none"; then
   if test "$with_extra_io" != "none"; then
      AC_MSG_ERROR([Cannot provide with-subgrid and with-extra_io together])
   else
      with_extra_io="$with_subgrid_extra_io"
   fi
fi

case "$with_extra_io" in
   none)
      AC_DEFINE([EXTRA_IO_NONE], [1], [No extra_io function])
   ;;
   EAGLE)
      AC_DEFINE([EXTRA_IO_EAGLE], [1], [Extra i/o fields taken from the EAGLE model])
   ;;
   *)
      AC_MSG_ERROR([Unknown extra-io choice: $with_extra_io])
   ;;
esac

# Stellar model.
AC_ARG_WITH([stars],
   [AS_HELP_STRING([--with-stars=<model>],
      [Stellar model to use @<:@none, basic, EAGLE, GEAR, default: basic@:>@]
   )],
   [with_stars="$withval"],
   [with_stars="basic"]
)

if test "$with_subgrid" != "none"; then
   if test "$with_stars" != "basic"; then
      AC_MSG_ERROR([Cannot provide with-subgrid and with-stars together])
   else
      with_stars="$with_subgrid_stars"
   fi
fi

case "$with_stars" in
   EAGLE)
      AC_DEFINE([STARS_EAGLE], [1], [EAGLE stellar model])
   ;;
   GEAR)
      AC_DEFINE([STARS_GEAR], [1], [GEAR stellar model])
   ;;
   basic)
      AC_DEFINE([STARS_BASIC], [1], [Basic stellar model])
   ;;
   none)
      AC_DEFINE([STARS_NONE], [1], [No stellar model])
   ;;
   *)
      AC_MSG_ERROR([Unknown stellar model: $with_stars])
   ;;
esac

# Feedback model
AC_ARG_WITH([feedback],
   [AS_HELP_STRING([--with-feedback=<model>],
      [Feedback model to use @<:@none, EAGLE, EAGLE-thermal, EAGLE-kinetic, GEAR default: none@:>@]
   )],
   [with_feedback="$withval"],
   [with_feedback="none"]
)

if test "$with_subgrid" != "none"; then
   if test "$with_feedback" != "none"; then
      AC_MSG_ERROR([Cannot provide with-subgrid and with-feedback together])
   else
      with_feedback="$with_subgrid_feedback"
   fi
fi

with_feedback_name="none"
case "$with_feedback" in
   EAGLE-kinetic)
      AC_DEFINE([FEEDBACK_EAGLE_KINETIC], [1], [EAGLE kinetic stellar feedback and evolution model])
      with_feedback_name="EAGLE kinetic stellar feedback and evolution model"
   ;;
   EAGLE-thermal)
      AC_DEFINE([FEEDBACK_EAGLE_THERMAL], [1], [EAGLE thermal stellar feedback and evolution model])
      with_feedback_name="EAGLE thermal stellar feedback and evolution model"
   ;;
   EAGLE)
      AC_DEFINE([FEEDBACK_EAGLE_THERMAL], [1], [EAGLE thermal stellar feedback and evolution model])
      with_feedback_name="EAGLE thermal stellar feedback and evolution model"
   ;;
   GEAR)
      AC_DEFINE([FEEDBACK_GEAR], [1], [GEAR stellar feedback and evolution model])
      with_feedback_name="GEAR"
   ;;
   none)
      AC_DEFINE([FEEDBACK_NONE], [1], [No feedback])
   ;;

   *)
      AC_MSG_ERROR([Unknown feedback model: $with_feedback])
   ;;
esac

# For models using ray-based feedback, let the users set different numbers of rays
AC_ARG_WITH([number-of-SNII-rays],
	    [AS_HELP_STRING([--with-number-of-SNII-rays], [Number of rays to use for the SNII feedback (default: 1)])],
	    [with_number_of_SNII_rays="$withval"],
	    [with_number_of_SNII_rays="1"])
AC_DEFINE_UNQUOTED([FEEDBACK_NR_RAYS_SNII], [$with_number_of_SNII_rays], [Number of rays to use for the SNII feedback])

AC_ARG_WITH([number-of-SNIa-rays],
	    [AS_HELP_STRING([--with-number-of-SNIa-rays], [Number of rays to use for the SNIa feedback (default: 1)])],
	    [with_number_of_SNIa_rays="$withval"],
	    [with_number_of_SNIa_rays="1"])
AC_DEFINE_UNQUOTED([FEEDBACK_NR_RAYS_SNIa], [$with_number_of_SNIa_rays], [Number of rays to use for the SNIa feedback])

AC_ARG_WITH([number-of-AGN-rays],
	    [AS_HELP_STRING([--with-number-of-AGN-rays], [Number of rays to use for the AGN feedback (default: 50)])],
	    [with_number_of_AGN_rays="$withval"],
	    [with_number_of_AGN_rays="50"])
AC_DEFINE_UNQUOTED([FEEDBACK_NR_RAYS_AGN], [$with_number_of_AGN_rays], [Number of rays to use for the AGN feedback])


# Black hole model.
AC_ARG_WITH([black-holes],
   [AS_HELP_STRING([--with-black-holes=<model>],
      [Black holes model to use @<:@none, EAGLE default: none@:>@]
   )],
   [with_black_holes="$withval"],
   [with_black_holes="none"]
)

if test "$with_subgrid" != "none"; then
   if test "$with_black_holes" != "none"; then
      AC_MSG_ERROR([Cannot provide with-subgrid and with-black-holes together])
   else
      with_black_holes="$with_subgrid_black_holes"
   fi
fi

case "$with_black_holes" in
   none)
      AC_DEFINE([BLACK_HOLES_NONE], [1], [No black hole model])
   ;;
   EAGLE)
      AC_DEFINE([BLACK_HOLES_EAGLE], [1], [EAGLE black hole model])
   ;;
   *)
      AC_MSG_ERROR([Unknown black-hole model: $with_black_holes])
   ;;
esac

# Sink model.
AC_ARG_WITH([sink],
   [AS_HELP_STRING([--with-sink=<model>],
      [Sink particle model to use @<:@none, GEAR, default: none@:>@]
   )],
   [with_sink="$withval"],
   [with_sink="none"]
)

if test "$with_subgrid" != "none"; then
   if test "$with_sink" != "none"; then
      AC_MSG_ERROR([Cannot provide with-subgrid and with-sink together])
   else
      with_sink="$with_subgrid_sink"
   fi
fi

case "$with_sink" in
   none)
      AC_DEFINE([SINK_NONE], [1], [No sink particle model])
   ;;
   GEAR)
    AC_DEFINE([SINK_GEAR], [1], [GEAR sink particle model])
    ;;
    *)
      AC_MSG_ERROR([Unknown sink particle model model: $with_sink])
   ;;
esac

#  External potential
AC_ARG_WITH([ext-potential],
   [AS_HELP_STRING([--with-ext-potential=<pot>],
      [external potential @<:@none, point-mass, point-mass-softened, isothermal, nfw, nfw-mn, hernquist, hernquist-sdmh05, disc-patch, sine-wave, constant, default: none@:>@]
   )],
   [with_potential="$withval"],
   [with_potential="none"]
)
case "$with_potential" in
   none)
      AC_DEFINE([EXTERNAL_POTENTIAL_NONE], [1], [No external potential])
   ;;
   point-mass)
      AC_DEFINE([EXTERNAL_POTENTIAL_POINTMASS], [1], [Point-mass external potential])
   ;;
   isothermal)
      AC_DEFINE([EXTERNAL_POTENTIAL_ISOTHERMAL], [1], [Isothermal external potential])
   ;;
   hernquist)
      AC_DEFINE([EXTERNAL_POTENTIAL_HERNQUIST], [1], [Hernquist external potential])
   ;;
   hernquist-sdmh05)
      AC_DEFINE([EXTERNAL_POTENTIAL_HERNQUIST_SDMH05], [1], [Hernquist external potential following Springel, Di Matteo & Hernquist 2005])
   ;;
   nfw)
      AC_DEFINE([EXTERNAL_POTENTIAL_NFW], [1], [Navarro-Frenk-White external potential])
   ;;
   nfw-mn)
      AC_DEFINE([EXTERNAL_POTENTIAL_NFW_MN], [1], [Navarro-Frenk-White + Miyamoto-Nagai disk external potential])
   ;;
   disc-patch)
      AC_DEFINE([EXTERNAL_POTENTIAL_DISC_PATCH], [1], [Disc-patch external potential])
   ;;
   sine-wave)
      AC_DEFINE([EXTERNAL_POTENTIAL_SINE_WAVE], [1], [Sine wave external potential in 1D])
   ;;
   point-mass-softened)
      AC_DEFINE([EXTERNAL_POTENTIAL_POINTMASS_SOFT], [1], [Softened point-mass potential with form 1/(r^2 + softening^2).])
   ;;
   constant)
      AC_DEFINE([EXTERNAL_POTENTIAL_CONSTANT], [1], [Constant gravitational acceleration.])
   ;;
   *)
      AC_MSG_ERROR([Unknown external potential: $with_potential])
   ;;
esac

#  Entropy floor
AC_ARG_WITH([entropy-floor], 
    [AS_HELP_STRING([--with-entropy-floor=<floor>],
       [entropy floor @<:@none, QLA, EAGLE, default: none@:>@] 
    )],
    [with_entropy_floor="$withval"],
    [with_entropy_floor="none"]
)
if test "$with_subgrid" != "none"; then
   if test "$with_entropy_floor" != "none"; then
      AC_MSG_ERROR([Cannot provide with-subgrid and with-entropy-floor together])
   else
      with_entropy_floor="$with_subgrid_entropy_floor"
   fi
fi

case "$with_entropy_floor" in
   none)
      AC_DEFINE([ENTROPY_FLOOR_NONE], [1], [No entropy floor])
   ;;
   QLA)
      AC_DEFINE([ENTROPY_FLOOR_QLA], [1], [Quick Lyman-alpha entropy floor])
   ;;
   EAGLE)
      AC_DEFINE([ENTROPY_FLOOR_EAGLE], [1], [EAGLE entropy floor])
   ;;
   *)
      AC_MSG_ERROR([Unknown entropy floor model])
   ;;
esac 

#  Pressure floor
AC_ARG_WITH([pressure-floor], 
    [AS_HELP_STRING([--with-pressure-floor=<floor>],
       [pressure floor @<:@none, GEAR, default: none@:>@
       The hydro model needs to be compatible.]
    )],
    [with_pressure_floor="$withval"],
    [with_pressure_floor="none"]
)
if test "$with_subgrid" != "none"; then
   if test "$with_pressure_floor" != "none"; then
      AC_MSG_ERROR([Cannot provide with-subgrid and with-pressure-floor together])
   else
      with_pressure_floor="$with_subgrid_pressure_floor"
   fi
fi

case "$with_pressure_floor" in
   none)
      AC_DEFINE([PRESSURE_FLOOR_NONE], [1], [No pressure floor])
   ;;
   GEAR)
      AC_DEFINE([PRESSURE_FLOOR_GEAR], [1], [GEAR pressure floor])
   ;;
   *)
      AC_MSG_ERROR([Unknown pressure floor model])
   ;;
esac 

#  Star formation
AC_ARG_WITH([star-formation], 
    [AS_HELP_STRING([--with-star-formation=<sfm>],
       [star formation @<:@none, QLA, EAGLE, GEAR, default: none@:>@] 
    )],
    [with_star_formation="$withval"],
    [with_star_formation="none"]
)
if test "$with_subgrid" != "none"; then
   if test "$with_star_formation" != "none"; then
      AC_MSG_ERROR([Cannot provide with-subgrid and with-star-formation together])
   else
      with_star_formation="$with_subgrid_star_formation"
   fi
fi

case "$with_star_formation" in
   none)
      AC_DEFINE([STAR_FORMATION_NONE], [1], [No star formation])
   ;;
   QLA)
      AC_DEFINE([STAR_FORMATION_QLA], [1], [Quick Lyman-alpha star formation model)])
   ;;
   EAGLE)
      AC_DEFINE([STAR_FORMATION_EAGLE], [1], [EAGLE star formation model (Schaye and Dalla Vecchia (2008))])
   ;;
   GEAR)
      AC_DEFINE([STAR_FORMATION_GEAR], [1], [GEAR star formation model (Revaz and Jablonka (2018))])
   ;;
   *)
      AC_MSG_ERROR([Unknown star formation model])
   ;;
esac 

AC_ARG_WITH([gadget2-physical-constants],
    [AS_HELP_STRING([--with-gadget2-physical-constants],
       [Use the same physical constants (G, Msun, Mpc) as the Gadget-2 code rather than more up-to-date values.]
    )],
    [with_gadget2_physical_constants="$withval"],
    [with_gadget2_physical_constants="no"]
)
if test "$with_gadget2_physical_constants" = "yes"; then
   AC_DEFINE([SWIFT_USE_GADGET2_PHYSICAL_CONSTANTS],1,[Use the same physical constants as Gadget-2])
fi

#  Gravity multipole order
AC_ARG_WITH([multipole-order],
   [AS_HELP_STRING([--with-multipole-order=<order>],
      [order of the multipole and gravitational field expansion @<:@ default: 4@:>@]
   )],
   [with_multipole_order="$withval"],
   [with_multipole_order="4"]
)
AC_DEFINE_UNQUOTED([SELF_GRAVITY_MULTIPOLE_ORDER], [$with_multipole_order], [Multipole order])

#  Radiative transfer scheme
AC_ARG_WITH([rt],
   [AS_HELP_STRING([--with-rt=<scheme>],
      [Radiative transfer scheme to use @<:@none, GEAR_*, SPHM1RT_*, debug default: none@:>@. 
      For GEAR and SPHM1RT, the number of photon groups (e.g. GEAR_4) needs to be provided.]
   )],
   [with_rt="$withval"],
   [with_rt="none"]
)

# For GEAR-RT scheme: Select a RT Riemann solver
AC_ARG_WITH([rt-riemann-solver],
   [AS_HELP_STRING([--with-rt-riemann-solver=<scheme>],
      [Riemann solver for the moments of the ratiadiative transfer equation with the M1 closure to use @<:@none, HLL, GLF, default: none@:>@. 
      For the GEAR RT scheme, you need to select one Riemann solver.]
   )],
   [with_rt_riemann_solver="$withval"],
   [with_rt_riemann_solver="none"]
)

case "$with_rt_riemann_solver" in
    none)
        AC_DEFINE([RT_RIEMANN_SOLVER_NONE], [1], [No RT riemann solver])
        ;;
    HLL)
        AC_DEFINE([RT_RIEMANN_SOLVER_HLL], [1], [HLL RT riemann solver])
        ;;
    GLF)
        AC_DEFINE([RT_RIEMANN_SOLVER_GLF], [1], [GLF RT riemann solver])
        ;;
    *)
        AC_MSG_ERROR("Unknown RT Riemann solver: $with_rt_riemann_solver")
        ;;
esac

case "$with_rt" in
   none)
      AC_DEFINE([RT_NONE], [1], [No radiative transfer scheme])
   ;;
   GEAR_*)
      AC_DEFINE([RT_GEAR], [1], [GEAR M1 closure scheme])
      number_group=${with_rt#*_}
      AC_DEFINE_UNQUOTED([RT_NGROUPS], [$number_group], [Number of photon groups to follow])

      if test "$number_group" = "0"; then
          AC_MSG_ERROR([GEAR-RT: Cannot work with zero photon groups])
      fi
      if ! test $number_group -eq $number_group; then
          # abuse -eq to check whether $number_group is an integer. -eq
          # only works with those.
          AC_MSG_ERROR([GEAR-RT: Cannot work with non-integer photon groups])
      fi

      if test "$enable_debugging_checks" = "yes"; then
          AC_DEFINE([SWIFT_RT_DEBUG_CHECKS], [1], [additional debugging checks for RT])
      fi

      if test "$with_hydro" != "gizmo-mfv"; then
          AC_MSG_ERROR([GEAR-RT: Cannot work without gizmo-mfv hydro. Compile using --with-hydro=gizmo-mfv])
      fi

      if test "$with_rt_riemann_solver" = "none"; then
          AC_MSG_ERROR([GEAR-RT: You need to select an RT Riemann solver (--with-rt-riemann-solver=...)])
      fi

      if test "$have_grackle" != "yes"; then
        AC_MSG_ERROR([GEAR-RT: You need the grackle library for GEAR-RT. (--with-grackle=PATH)])
      fi

   ;;
   debug)
      AC_DEFINE([RT_DEBUG], [1], [debugging scheme])
      AC_DEFINE([SWIFT_RT_DEBUG_CHECKS], [1], [additional debugging checks for RT])
   ;;
   SPHM1RT_*)
      AC_DEFINE([RT_SPHM1RT], [1], [SPHM1RT radiative transfer scheme (Chan+21: 2102.08404)])
      number_group=${with_rt#*_}
      AC_DEFINE_UNQUOTED([RT_NGROUPS], [$number_group], [Number of photon groups to follow])

      if test "$number_group" -eq "0"; then
          AC_MSG_ERROR([SPHM1RT: Cannot work with zero photon groups])
      fi
      if ! test $number_group -eq $number_group; then
          # abuse -eq to check whether $number_group is an integer. -eq
          # only works with those.
          AC_MSG_ERROR([SPHM1RT: Cannot work with non-integer photon groups])
      fi
   ;;
   *)
      AC_MSG_ERROR([Unknown radiative transfer scheme: $with_rt])
   ;;
esac


# Check for git, needed for revision stamps.
AC_PATH_PROG([GIT_CMD], [git])
AC_SUBST([GIT_CMD])

# Make the documentation. Add conditional to handle disable option.
DX_DOXYGEN_FEATURE(OFF)
DX_INIT_DOXYGEN(SWIFT, doc/Doxyfile, doc/)
AM_CONDITIONAL([HAVE_DOXYGEN], [test "$ac_cv_path_ac_pt_DX_DOXYGEN" != ""])

# Check if using EAGLE extra I/O
AM_CONDITIONAL([HAVEEAGLEEXTRAIO], [test "${with_extra_io}" = "EAGLE"])

# Check if using QLA cooling
AM_CONDITIONAL([HAVEQLACOOLING], [test "$with_cooling" = "QLA"])
AM_CONDITIONAL([HAVEQLAEAGLECOOLING], [test "$with_cooling" = "QLA-EAGLE"])

# Check if using EAGLE cooling
AM_CONDITIONAL([HAVEEAGLECOOLING], [test "$with_cooling" = "EAGLE"])

# Check if using COLIBRE cooling
AM_CONDITIONAL([HAVECOLIBRECOOLING], [test "$with_cooling" = "COLIBRE"])

# Check if using EAGLE feedback
AM_CONDITIONAL([HAVEEAGLETHERMALFEEDBACK], [test "${with_feedback%-thermal}" = "EAGLE"])
AM_CONDITIONAL([HAVEEAGLEKINETICFEEDBACK], [test "$with_feedback" = "EAGLE-kinetic"])

# check if using grackle cooling
AM_CONDITIONAL([HAVEGRACKLECOOLING], [test "$with_cooling" = "grackle"])

# check if using gear feedback
AM_CONDITIONAL([HAVEGEARFEEDBACK], [test "$with_feedback" = "GEAR"])

# check if using SPHENIX
AM_CONDITIONAL([HAVE_SPHENIX], [test "$with_hydro" = "sphenix"])

# check if using GADGET2 SPH
AM_CONDITIONAL([HAVE_GADGET2], [test "$with_hydro" = "gadget2"])

# check if using none chemistry
AM_CONDITIONAL([HAVE_CHEMISTRY_NONE], [test "$with_chemistry" = "none"])

# check if using GEAR chemistry
AM_CONDITIONAL([HAVE_CHEMISTRY_GEAR], [test "$with_chemistry" = "GEAR" || test "$with_chemistry" = "GEAR_DIFFUSION"])

# check if using default stars
AM_CONDITIONAL([HAVE_STARS_BASIC], [test "$with_stars" = "basic"])

# check if using GEAR stars
AM_CONDITIONAL([HAVE_STARS_GEAR], [test "$with_stars" = "GEAR"])

# check if using default star formation
AM_CONDITIONAL([HAVE_STAR_FORMATION_DEFAULT], [test "$with_star_formation" = "none"])

# check if using GEAR star formation
AM_CONDITIONAL([HAVE_STAR_FORMATION_GEAR], [test "$with_star_formation" = "GEAR"])

# check if using multi softening gravity
AM_CONDITIONAL([HAVE_GRAVITY_MULTISOFTENING], [test "$with_gravity" = "with-multi-softening"])

# Handle .in files.
AC_CONFIG_FILES([Makefile src/Makefile examples/Makefile examples/Cooling/CoolingRates/Makefile doc/Makefile doc/Doxyfile tests/Makefile])
AC_CONFIG_FILES([argparse/Makefile tools/Makefile])
AC_CONFIG_FILES([tests/testReading.sh], [chmod +x tests/testReading.sh])
AC_CONFIG_FILES([tests/testActivePair.sh], [chmod +x tests/testActivePair.sh])
AC_CONFIG_FILES([tests/test27cells.sh], [chmod +x tests/test27cells.sh])
AC_CONFIG_FILES([tests/test27cellsPerturbed.sh], [chmod +x tests/test27cellsPerturbed.sh])
AC_CONFIG_FILES([tests/test27cellsStars.sh], [chmod +x tests/test27cellsStars.sh])
AC_CONFIG_FILES([tests/test27cellsStarsPerturbed.sh], [chmod +x tests/test27cellsStarsPerturbed.sh])
AC_CONFIG_FILES([tests/test125cells.sh], [chmod +x tests/test125cells.sh])
AC_CONFIG_FILES([tests/test125cellsPerturbed.sh], [chmod +x tests/test125cellsPerturbed.sh])
AC_CONFIG_FILES([tests/testPeriodicBC.sh], [chmod +x tests/testPeriodicBC.sh])
AC_CONFIG_FILES([tests/testPeriodicBCPerturbed.sh], [chmod +x tests/testPeriodicBCPerturbed.sh])
AC_CONFIG_FILES([tests/testInteractions.sh], [chmod +x tests/testInteractions.sh])
AC_CONFIG_FILES([tests/testParser.sh], [chmod +x tests/testParser.sh])
AC_CONFIG_FILES([tests/testSelectOutput.sh], [chmod +x tests/testSelectOutput.sh])
AC_CONFIG_FILES([tests/testFormat.sh], [chmod +x tests/testFormat.sh])
AC_CONFIG_FILES([tests/testNeutrinoCosmology.sh], [chmod +x tests/testNeutrinoCosmology.sh])
AC_CONFIG_FILES([tests/output_list_params.yml])

# Save the compilation options
AC_DEFINE_UNQUOTED([SWIFT_CONFIG_FLAGS],["$swift_config_flags"],[Flags passed to configure])

# Make sure the latest git revision string gets included, when we are
# working in a checked out repository.
test -d ${srcdir}/.git && touch ${srcdir}/src/version.c

#  Need to define this, instead of using fifth argument of AC_INIT, until
#  2.64. Defer until now as this redefines PACKAGE_URL, which can emit a
#  compilation error when testing with -Werror.
AC_DEFINE([PACKAGE_URL],["www.swiftsim.com"], [Package web pages])

# Generate output.
AC_OUTPUT

# Report general configuration.
AC_MSG_RESULT([
 ------- Summary --------

   $PACKAGE_NAME v.$PACKAGE_VERSION

   Compiler             : $CC
    - vendor            : $ax_cv_c_compiler_vendor
    - version           : $ax_cv_c_compiler_version
    - flags             : $CFLAGS $OPENMP_CFLAGS
   MPI enabled          : $enable_mpi
   HDF5 enabled         : $with_hdf5
    - parallel          : $have_parallel_hdf5
   METIS/ParMETIS       : $have_metis / $have_parmetis
   FFTW3 enabled        : $have_fftw   
    - threaded          : $have_threaded_fftw
    - MPI               : $have_mpi_fftw
    - ARM               : $have_arm_fftw
   GSL enabled          : $have_gsl
   HEALPix C enabled    : $have_chealpix
   libNUMA enabled      : $have_numa
   GRACKLE enabled      : $have_grackle
   Special allocators   : $have_special_allocator
   CPU profiler         : $have_profiler
   Pthread barriers     : $have_pthread_barrier
   VELOCIraptor enabled : $have_velociraptor
   FoF activated:       : $enable_fof
   Lightcones enabled   : $enable_lightcone

   Hydro scheme       : $with_hydro
<<<<<<< HEAD
   SPMHD scheme       : $with_spmhd
=======
>>>>>>> fa3cbbf7
   Dimensionality     : $with_dimension
   Kernel function    : $with_kernel
   Equation of state  : $with_eos
   Adiabatic index    : $with_gamma
   Riemann solver     : $with_riemann
   
   MHD scheme         : $with_mhd
   MHD Mu0            : $with_mu0

   Gravity scheme      : $with_gravity
   Multipole order     : $with_multipole_order
   Compute potential   : $enable_gravitational_potential
   No gravity below ID : $no_gravity_below_id
   Make gravity glass  : $gravity_glass_making
   External potential  : $with_potential

   Pressure floor       : $with_pressure_floor
   Entropy floor        : $with_entropy_floor
   Cooling function     : $with_cooling_name
   Chemistry            : $with_chemistry_name
   Tracers              : $with_tracers
   Stellar model        : $with_stars
   Star formation model : $with_star_formation
   Star feedback model  : $with_feedback_name
   Sink particle model  : $with_sink
   Black holes model    : $with_black_holes
   Radiative transfer   : $with_rt$rt_extra_msg
   Extra i/o            : $with_extra_io
   
   Atomic operations in tasks  : $enable_atomics_within_tasks
   Individual timers           : $enable_timers
   Task debugging              : $enable_task_debugging
   Threadpool debugging        : $enable_threadpool_debugging
   Debugging checks            : $enable_debugging_checks
   Interaction debugging       : $enable_debug_interactions
   Stars interaction debugging : $enable_debug_interactions_stars
   Naive interactions          : $enable_naive_interactions
   Naive stars interactions    : $enable_naive_interactions_stars
   Gravity checks              : $gravity_force_checks
   Custom icbrtf               : $enable_custom_icbrtf
   Boundary particles          : $boundary_particles
   Fixed boundary particles    : $fixed_boundary_particles
   Planetary fixed entropy     : $planetary_fixed_entropy

   Continuous Sim. Data Stream : $with_csds

 ------------------------]
)

#  Report any unrecognised options loudly.
if test "$ac_unrecognized_opts" != ""; then
AC_MSG_RESULT([
  *** WARNING: unrecognized options: $ac_unrecognized_opts ***
])
fi<|MERGE_RESOLUTION|>--- conflicted
+++ resolved
@@ -1851,7 +1851,7 @@
 # SPMHD scheme.
 AC_ARG_WITH([spmhd],
    [AS_HELP_STRING([--with-spmhd=<scheme>],
-      [Magneto Hydro Dynamics SPH scheme to use @<:@none, direct-induction, DInduction, VPotential default:none@:>@]
+      [Magneto Hydro Dynamics SPH scheme to use @<:@none, direct-induction, direct-induction-fede, vector-potential default:none@:>@]
    )],
    [with_spmhd="$withval"],
    [with_spmhd="none"]
@@ -1875,7 +1875,6 @@
    ;;
 esac
 
-<<<<<<< HEAD
 if test "$with_hydro" = "gizmo-mfm" -a "$with_spmhd" != "none"; then
   AC_MSG_ERROR([Cannot use an SPMHD scheme alongside a gizmo hydro solver!"])
 fi
@@ -1886,7 +1885,6 @@
   AC_MSG_ERROR([Cannot use an SPMHD scheme alongside a gizmo hydro solver!"])
 fi
 
-=======
 #  Vacuum permeability
 AC_ARG_WITH([mu0],
    [AS_HELP_STRING([--with-mu0=<mu0>],
@@ -1906,7 +1904,6 @@
       AC_MSG_ERROR([Unknown Mu0: $with_mu0])
    ;;
 esac
->>>>>>> fa3cbbf7
 
 # Check if debugging interactions stars is switched on.
 AC_ARG_ENABLE([debug-interactions-stars],
@@ -2831,17 +2828,13 @@
    Lightcones enabled   : $enable_lightcone
 
    Hydro scheme       : $with_hydro
-<<<<<<< HEAD
-   SPMHD scheme       : $with_spmhd
-=======
->>>>>>> fa3cbbf7
    Dimensionality     : $with_dimension
    Kernel function    : $with_kernel
    Equation of state  : $with_eos
    Adiabatic index    : $with_gamma
    Riemann solver     : $with_riemann
    
-   MHD scheme         : $with_mhd
+   SPMHD scheme       : $with_spmhd
    MHD Mu0            : $with_mu0
 
    Gravity scheme      : $with_gravity
