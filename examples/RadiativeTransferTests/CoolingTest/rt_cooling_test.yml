--- conflicted
+++ resolved
@@ -350,11 +350,7 @@
   hot_wind_temperature_K:               1.e6         # converted to K from erg/g released by 1 SN per ~100Mo
   minimum_galaxy_stellar_mass_Msun:     5.8e8         # floor for M* to use in FIRE wind formula
   wind_decouple_time_factor:            0.01        # fraction of Hubble time at launch to decouple (max)
-<<<<<<< HEAD
-  recouple_ism_density_cgs:             1.673e-25   # ISM threshold density for purposes of recoupling (cgs)
-=======
   recouple_ism_density_nH_cgs:          0.075   # ISM threshold density for purposes of recoupling (number density H/cm^3)
->>>>>>> e65db1f1
   recouple_density_factor:              0.01       # Factor below ISM density at which to recouple
 
 # Simba AGN model
