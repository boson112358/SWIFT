--- conflicted
+++ resolved
@@ -439,10 +439,7 @@
   alpha:            1.8                    # Exponent of the power law of the bulge
   r_c_kpc:          1.9                    # Cut-off radius of the bulge (in kpc)
   potential_factors: [0.4367419745056084, 1.002641971008805, 0.022264787598364262] # Coefficients that adjust the strength of the halo (1st component), the disk (2nd component) and the bulge (3rd component)
-<<<<<<< HEAD
-=======
-
->>>>>>> 39ec2df3
+
 # Parameters related to forcing terms     ----------------------------------------------
 
 # Roberts' flow (Tilgner & Brandenburg, 2008, MNRAS, 391, 1477) where the velocity is imposed
