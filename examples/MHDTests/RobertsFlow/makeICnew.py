#############################
# This file is part of SWIFT
# Copyright
#############################

import h5py
import numpy as np
import matplotlib.pyplot as plt

# Parameters

rho = 1.0
cs2 = 3025.0
L = 1.0
k = 2 * np.pi / L

# magnetic diffusion

V0 = 0.375
Beq0 = np.sqrt(rho) * V0
B0 = 1e-8 * Beq0

gamma = 5.0 / 3.0
u0 = cs2 / (gamma * (gamma - 1))

fileOutputName = "RobertsFlow.hdf5"

###---------------------------###

<<<<<<< HEAD
glass = h5py.File("glassCube_32.hdf5", "r")
=======
glass = h5py.File("./GlassCube_64.hdf5", "r")
>>>>>>> b390b602

pos = glass["/PartType0/Coordinates"][:, :]
h = glass["/PartType0/SmoothingLength"][:]

N = len(h)
vol = L ** 3

###---------------------------###

v = np.zeros((N, 3))
B = np.zeros((N, 3))
A = np.zeros((N, 3))
ids = np.linspace(1, N, N)
m = np.ones(N) * rho * vol / N
u = np.ones(N) * u0


v[:, 0] = V0 * np.sin(k * pos[:, 1]) * np.cos(k * pos[:, 0])
v[:, 1] = -V0 * np.sin(k * pos[:, 0]) * np.cos(k * pos[:, 1])
v[:, 2] = V0 * np.cos(k * pos[:, 1]) * np.cos(k * pos[:, 0]) * np.sqrt(2)

#B[:, 0] = B0 * np.cos(k * pos[:, 2])
#B[:, 1] = B0 * np.sin(k * pos[:, 2])
#####//////
A0=B0/k
B[:, 0] = B0 * (np.sin(k * pos[:,2]) +  np.cos(k * pos[:,1]))
B[:, 1] = B0 * (np.sin(k * pos[:,0]) +  np.cos(k * pos[:,2]))
B[:, 2] = B0 * (np.sin(k * pos[:,1]) +  np.cos(k * pos[:,0]))
A[:, 0] = A0 * (np.sin(k * pos[:,2]) +  np.cos(k * pos[:,1]))
A[:, 1] = A0 * (np.sin(k * pos[:,0]) +  np.cos(k * pos[:,2]))
A[:, 2] = A0 * (np.sin(k * pos[:,1]) +  np.cos(k * pos[:,0]))
<<<<<<< HEAD
=======

>>>>>>> b390b602

###---------------------------###

# File
fileOutput = h5py.File(fileOutputName, "w")

# Header
grp = fileOutput.create_group("/Header")
grp.attrs["BoxSize"] = [L, L, L]  #####
grp.attrs["NumPart_Total"] = [N, 0, 0, 0, 0, 0]
grp.attrs["NumPart_Total_HighWord"] = [0, 0, 0, 0, 0, 0]
grp.attrs["NumPart_ThisFile"] = [N, 0, 0, 0, 0, 0]
grp.attrs["Time"] = 0.0
grp.attrs["NumFileOutputsPerSnapshot"] = 1
grp.attrs["MassTable"] = [0.0, 0.0, 0.0, 0.0, 0.0, 0.0]
grp.attrs["Flag_Entropy_ICs"] = [0, 0, 0, 0, 0, 0]
grp.attrs["Dimension"] = 3

# Units
grp = fileOutput.create_group("/Units")
grp.attrs["Unit length in cgs (U_L)"] = 1.0
grp.attrs["Unit mass in cgs (U_M)"] = 1.0
grp.attrs["Unit time in cgs (U_t)"] = 1.0
grp.attrs["Unit current in cgs (U_I)"] = 1.0
grp.attrs["Unit temperature in cgs (U_T)"] = 1.0

# Particle group
grp = fileOutput.create_group("/PartType0")
grp.create_dataset("Coordinates", data=pos, dtype="d")
grp.create_dataset("Velocities", data=v, dtype="f")
grp.create_dataset("Masses", data=m, dtype="f")
grp.create_dataset("SmoothingLength", data=h, dtype="f")
grp.create_dataset("InternalEnergy", data=u, dtype="f")
grp.create_dataset("ParticleIDs", data=ids, dtype="L")
grp.create_dataset("MagneticFluxDensity", data=B, dtype="f")
grp.create_dataset("MagneticVectorPotential", data=A, dtype="f")
<<<<<<< HEAD

=======
>>>>>>> b390b602

fileOutput.close()<|MERGE_RESOLUTION|>--- conflicted
+++ resolved
@@ -27,12 +27,7 @@
 
 ###---------------------------###
 
-<<<<<<< HEAD
 glass = h5py.File("glassCube_32.hdf5", "r")
-=======
-glass = h5py.File("./GlassCube_64.hdf5", "r")
->>>>>>> b390b602
-
 pos = glass["/PartType0/Coordinates"][:, :]
 h = glass["/PartType0/SmoothingLength"][:]
 
@@ -63,10 +58,7 @@
 A[:, 0] = A0 * (np.sin(k * pos[:,2]) +  np.cos(k * pos[:,1]))
 A[:, 1] = A0 * (np.sin(k * pos[:,0]) +  np.cos(k * pos[:,2]))
 A[:, 2] = A0 * (np.sin(k * pos[:,1]) +  np.cos(k * pos[:,0]))
-<<<<<<< HEAD
-=======
 
->>>>>>> b390b602
 
 ###---------------------------###
 
@@ -103,9 +95,6 @@
 grp.create_dataset("ParticleIDs", data=ids, dtype="L")
 grp.create_dataset("MagneticFluxDensity", data=B, dtype="f")
 grp.create_dataset("MagneticVectorPotential", data=A, dtype="f")
-<<<<<<< HEAD
 
-=======
->>>>>>> b390b602
 
 fileOutput.close()