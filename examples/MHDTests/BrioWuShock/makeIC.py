--- conflicted
+++ resolved
@@ -40,17 +40,10 @@
 # ---------------------------------------------------
 boxSide = x_max - x_min
 
-<<<<<<< HEAD
 #glass_L = h5py.File("glassCube_64.hdf5", "r")
 #glass_R = h5py.File("glassCube_32.hdf5", "r")
 glass_L = h5py.File("glassCube_64.hdf5", "r")
 glass_R = h5py.File("glassCube_32.hdf5", "r")
-=======
-# glass_L = h5py.File("glassCube_64.hdf5", "r")
-# glass_R = h5py.File("glassCube_32.hdf5", "r")
-glass_L = h5py.File("glassCube_32.hdf5", "r")
-glass_R = h5py.File("glassCube_16.hdf5", "r")
->>>>>>> d0505ca2
 
 pos_L = glass_L["/PartType0/Coordinates"][:, :]
 pos_R = glass_R["/PartType0/Coordinates"][:, :]
@@ -98,30 +91,6 @@
     if x < 0:  # left
         u[i] = P_L / (rho_L * (gamma - 1.0))
         m[i] = rho_L * vol_L / numPart_L
-<<<<<<< HEAD
-        v[i,0] = v_L
-        b[i,0] =  0.0 #0.75
-        b[i,1] =  0.0 #1.0 
-        b[i,2] =  0.0
-        epa[i] = pos[i,2]
-        epb[i] = -0.75*pos[i,1]+pos[i,0]
-        vp[i,0] = 0.0
-        vp[i,1] = - 0.75 * pos[i,2]
-        vp[i,2] = - pos[i,0] 
-    else:     #right
-        u[i] = P_R / (rho_R * (gamma - 1.))
-        m[i] = rho_R * vol_R / numPart_R
-        v[i,0] = v_R
-        b[i,0] =  0.0 #0.75
-        b[i,1] =  0.0 #-1.0 
-        b[i,2] =  0.0 
-        epa[i] = pos[i,2]
-        epb[i] = -0.75*pos[i,1]-pos[i,0]
-        vp[i,0] = 0.0
-        vp[i,1] = - 0.75 * pos[i,2]
-        vp[i,2] =  pos[i,0] 
-        
-=======
         v[i, 0] = v_L
         b[i, 0] = 0.75
         b[i, 1] = 1.0
@@ -144,7 +113,6 @@
         vp[i, 1] = -0.75 * pos[i, 2]
         vp[i, 2] = pos[i, 0]
 
->>>>>>> d0505ca2
 # Shift particles
 pos[:, 0] -= x_min
 # b[:,:]  *= sqrt(4.0*3.14159265)
