/*******************************************************************************
 * This file is part of SWIFT.
 * Copyright (c) 2012 Pedro Gonnet (pedro.gonnet@durham.ac.uk),
 *                    Matthieu Schaller (matthieu.schaller@durham.ac.uk)
 *               2015 Peter W. Draper (p.w.draper@durham.ac.uk)
 *                    Angus Lepper (angus.lepper@ed.ac.uk)
 *               2016 John A. Regan (john.a.regan@durham.ac.uk)
 *                    Tom Theuns (tom.theuns@durham.ac.uk)
 *
 * This program is free software: you can redistribute it and/or modify
 * it under the terms of the GNU Lesser General Public License as published
 * by the Free Software Foundation, either version 3 of the License, or
 * (at your option) any later version.
 *
 * This program is distributed in the hope that it will be useful,
 * but WITHOUT ANY WARRANTY; without even the implied warranty of
 * MERCHANTABILITY or FITNESS FOR A PARTICULAR PURPOSE.  See the
 * GNU General Public License for more details.
 *
 * You should have received a copy of the GNU Lesser General Public License
 * along with this program.  If not, see <http://www.gnu.org/licenses/>.
 *
 ******************************************************************************/

/* Config parameters. */
#include "../config.h"

/* Some standard headers. */
#include <errno.h>
#include <fenv.h>
#include <libgen.h>
#include <stdio.h>
#include <stdlib.h>
#include <string.h>
#include <sys/stat.h>
#include <unistd.h>

/* MPI headers. */
#ifdef WITH_MPI
#include <mpi.h>
#endif

/* Local headers. */
#include "argparse.h"
#include "swift.h"

/* Engine policy flags. */
#ifndef ENGINE_POLICY
#define ENGINE_POLICY engine_policy_none
#endif

/* Global profiler. */
struct profiler prof;

/*  Usage string. */
static const char *const fof_usage[] = {
    "fof [options] [[--] param-file]",
    "fof [options] param-file",
    "fof_mpi [options] [[--] param-file]",
    "fof_mpi [options] param-file",
    NULL,
};

/* Function to handle multiple -P arguments. */
struct cmdparams {
  const char *param[PARSER_MAX_NO_OF_PARAMS];
  int nparam;
};

static int handle_cmdparam(struct argparse *self,
                           const struct argparse_option *opt) {
  struct cmdparams *cmdps = (struct cmdparams *)opt->data;
  cmdps->param[cmdps->nparam] = *(char **)opt->value;
  cmdps->nparam++;
  return 1;
}

/**
 * @brief Main routine that loads a few particles and generates some output.
 *
 */
int main(int argc, char *argv[]) {

  struct clocks_time tic, toc;
  struct engine e;

  /* Structs used by the engine. Declare now to make sure these are always in
   * scope.  */
  struct cosmology cosmo;
  struct pm_mesh mesh;
  struct gpart *gparts = NULL;
  struct gravity_props gravity_properties;
  struct fof_props fof_properties;
  struct neutrino_props neutrino_properties;
  struct part *parts = NULL;
  struct phys_const prog_const;
  struct space s;
  struct spart *sparts = NULL;
  struct sink *sinks = NULL;
  struct bpart *bparts = NULL;
  struct unit_system us;
  struct ic_info ics_metadata;

  int nr_nodes = 1, myrank = 0;

#ifdef WITH_MPI
  /* Start by initializing MPI. */
  int res = 0, prov = 0;
  if ((res = MPI_Init_thread(&argc, &argv, MPI_THREAD_MULTIPLE, &prov)) !=
      MPI_SUCCESS)
    error("Call to MPI_Init failed with error %i.", res);
  if (prov != MPI_THREAD_MULTIPLE)
    error(
        "MPI does not provide the level of threading"
        " required (MPI_THREAD_MULTIPLE).");
  if ((res = MPI_Comm_size(MPI_COMM_WORLD, &nr_nodes)) != MPI_SUCCESS)
    error("MPI_Comm_size failed with error %i.", res);
  if ((res = MPI_Comm_rank(MPI_COMM_WORLD, &myrank)) != MPI_SUCCESS)
    error("Call to MPI_Comm_rank failed with error %i.", res);

  /* Make sure messages are stamped with the correct rank and step. */
  engine_rank = myrank;
  engine_current_step = 0;

  if ((res = MPI_Comm_set_errhandler(MPI_COMM_WORLD, MPI_ERRORS_RETURN)) !=
      MPI_SUCCESS)
    error("Call to MPI_Comm_set_errhandler failed with error %i.", res);
  if (myrank == 0)
    printf("[0000] [00000.0] main: MPI is up and running with %i node(s).\n\n",
           nr_nodes);
  if (nr_nodes == 1) {
    message("WARNING: you are running with one MPI rank.");
    message("WARNING: you should use the non-MPI version of this program.");
  }
  fflush(stdout);

#endif

  /* Welcome to SWIFT, you made the right choice */
  if (myrank == 0) greetings(/*fof=*/1);

  int with_aff = 0;
  int dump_tasks = 0;
  int dump_threadpool = 0;
  int with_fp_exceptions = 0;
  int with_cosmology = 0;
  int with_sinks = 0;
  int with_stars = 0;
  int with_black_holes = 0;
  int with_hydro = 0;
  int verbose = 0;
  int nr_threads = 1;
  char *output_parameters_filename = NULL;
  char *cpufreqarg = NULL;
  char *param_filename = NULL;
  unsigned long long cpufreq = 0;
  struct cmdparams cmdps;
  cmdps.nparam = 0;
  cmdps.param[0] = NULL;
  char *buffer = NULL;

  /* Parse the command-line parameters. */
  struct argparse_option options[] = {
      OPT_HELP(),

      OPT_GROUP("  Friends-of-Friends options:\n"),
      OPT_BOOLEAN('c', "cosmology", &with_cosmology,
                  "Run with cosmological information.", NULL, 0, 0),
      OPT_BOOLEAN(0, "hydro", &with_hydro, "Read gas particles from the ICs.",
                  NULL, 0, 0),
      OPT_BOOLEAN(0, "sinks", &with_sinks, "Read sinks from the ICs.", NULL, 0,
                  0),
      OPT_BOOLEAN(0, "stars", &with_stars, "Read stars from the ICs.", NULL, 0,
                  0),
      OPT_BOOLEAN(0, "black-holes", &with_black_holes,
                  "Read black holes from the ICs.", NULL, 0, 0),

      OPT_GROUP("  Control options:\n"),
      OPT_BOOLEAN('a', "pin", &with_aff,
                  "Pin runners using processor affinity.", NULL, 0, 0),
      OPT_BOOLEAN('e', "fpe", &with_fp_exceptions,
                  "Enable floating-point exceptions (debugging mode).", NULL, 0,
                  0),
      OPT_STRING('f', "cpu-frequency", &cpufreqarg,
                 "Overwrite the CPU "
                 "frequency (Hz) to be used for time measurements.",
                 NULL, 0, 0),
      OPT_STRING('P', "param", &buffer,
                 "Set parameter value, overiding the value read from the "
                 "parameter file. Can be used more than once {sec:par:value}.",
                 handle_cmdparam, (intptr_t)&cmdps, 0),
      OPT_INTEGER('t', "threads", &nr_threads,
                  "The number of threads to use on each MPI rank. Defaults to "
                  "1 if not specified.",
                  NULL, 0, 0),
      OPT_INTEGER('v', "verbose", &verbose,
                  "Run in verbose mode, in MPI mode 2 outputs from all ranks.",
                  NULL, 0, 0),
      OPT_INTEGER('y', "task-dumps", &dump_tasks,
                  "Time-step frequency at which task graphs are dumped.", NULL,
                  0, 0),
      OPT_INTEGER('Y', "threadpool-dumps", &dump_threadpool,
                  "Time-step frequency at which threadpool tasks are dumped.",
                  NULL, 0, 0),
      OPT_END(),
  };
  struct argparse argparse;
  argparse_init(&argparse, options, fof_usage, 0);
  argparse_describe(&argparse, "\nParameters:",
                    "\nSee the file examples/parameter_example.yml for an "
                    "example of parameter file.");
  int nargs = argparse_parse(&argparse, argc, (const char **)argv);

  /* Need a parameter file. */
  if (nargs != 1) {
    if (myrank == 0) argparse_usage(&argparse);
    printf("\nError: no parameter file was supplied.\n");
    return 1;
  }
  param_filename = argv[0];

  /* Checks of options. */
#if !defined(HAVE_SETAFFINITY) || !defined(HAVE_LIBNUMA)
  if (with_aff) {
    printf("Error: no NUMA support for thread affinity\n");
    return 1;
  }
#endif

#ifndef HAVE_FE_ENABLE_EXCEPT
  if (with_fp_exceptions) {
    printf("Error: no support for floating point exceptions\n");
    return 1;
  }
#endif

#ifndef SWIFT_DEBUG_TASKS
  if (dump_tasks) {
    if (myrank == 0) {
      message(
          "WARNING: complete task dumps are only created when "
          "configured with --enable-task-debugging.");
      message("         Basic task statistics will be output.");
    }
  }
#endif

#ifndef SWIFT_DEBUG_THREADPOOL
  if (dump_threadpool) {
    printf(
        "Error: threadpool dumping is only possible if SWIFT was "
        "configured with the --enable-threadpool-debugging option.\n");
    return 1;
  }
#endif

  /* The CPU frequency is a long long, so we need to parse that ourselves. */
  if (cpufreqarg != NULL) {
    if (sscanf(cpufreqarg, "%llu", &cpufreq) != 1) {
      if (myrank == 0)
        printf("Error parsing CPU frequency (%s).\n", cpufreqarg);
      return 1;
    }
  }

  /* Write output parameter file */
  if (myrank == 0 && output_parameters_filename != NULL) {
    io_write_output_field_parameter(output_parameters_filename, with_cosmology,
                                    /*with_fof=*/1, /*with_stf=*/0);
    printf("End of run.\n");
    return 0;
  }

/* Let's pin the main thread, now we know if affinity will be used. */
#if defined(HAVE_SETAFFINITY) && defined(HAVE_LIBNUMA) && defined(_GNU_SOURCE)
  if (with_aff &&
      ((ENGINE_POLICY)&engine_policy_setaffinity) == engine_policy_setaffinity)
    engine_pin();
#endif

  /* Genesis 1.1: And then, there was time ! */
  clocks_set_cpufreq(cpufreq);

  /* How vocal are we ? */
  const int talking = (verbose == 1 && myrank == 0) || (verbose == 2);

  /* Report CPU frequency.*/
  cpufreq = clocks_get_cpufreq();
  if (myrank == 0) {
    message("CPU frequency used for tick conversion: %llu Hz", cpufreq);
  }

/* Report host name(s). */
#ifdef WITH_MPI
  if (talking) {
    message("Rank %d running on: %s", myrank, hostname());
  }
#else
  message("Running on: %s", hostname());
#endif

/* Do we have debugging checks ? */
#ifdef SWIFT_DEBUG_CHECKS
  if (myrank == 0)
    message("WARNING: Debugging checks activated. Code will be slower !");
#endif

  /* Do we choke on FP-exceptions ? */
  if (with_fp_exceptions) {
#ifdef HAVE_FE_ENABLE_EXCEPT
    feenableexcept(FE_DIVBYZERO | FE_INVALID | FE_OVERFLOW);
#endif
    if (myrank == 0)
      message("WARNING: Floating point exceptions will be reported.");
  }

/* Do we have slow barriers? */
#ifndef HAVE_PTHREAD_BARRIERS
  if (myrank == 0)
    message("WARNING: Non-optimal thread barriers are being used.");
#endif

  /* How large are the parts? */
  if (myrank == 0) {
    message("sizeof(part)          is %4zi bytes.", sizeof(struct part));
    message("sizeof(xpart)         is %4zi bytes.", sizeof(struct xpart));
    message("sizeof(sink)          is %4zi bytes.", sizeof(struct sink));
    message("sizeof(spart)         is %4zi bytes.", sizeof(struct spart));
    message("sizeof(bpart)         is %4zi bytes.", sizeof(struct bpart));
    message("sizeof(gpart)         is %4zi bytes.", sizeof(struct gpart));
    message("sizeof(gpart_foreign) is %4zi bytes.",
            sizeof(struct gpart_foreign));
    message("sizeof(multipole)     is %4zi bytes.", sizeof(struct multipole));
    message("sizeof(grav_tensor)   is %4zi bytes.", sizeof(struct grav_tensor));
    message("sizeof(task)          is %4zi bytes.", sizeof(struct task));
    message("sizeof(cell)          is %4zi bytes.", sizeof(struct cell));
  }

  /* Read the parameter file */
  struct swift_params *params =
      (struct swift_params *)malloc(sizeof(struct swift_params));
  if (params == NULL) error("Error allocating memory for the parameter file.");
  if (myrank == 0) {
    message("Reading runtime parameters from file '%s'", param_filename);
    parser_read_file(param_filename, params);

    /* Handle any command-line overrides. */
    if (cmdps.nparam > 0) {
      message(
          "Overwriting values read from the YAML file with command-line "
          "values.");
      for (int k = 0; k < cmdps.nparam; k++)
        parser_set_param(params, cmdps.param[k]);
    }
  }
#ifdef WITH_MPI
  /* Broadcast the parameter file */
  MPI_Bcast(params, sizeof(struct swift_params), MPI_BYTE, 0, MPI_COMM_WORLD);
#endif

  /* "Read" the Select Output file - this should actually do nothing, but
   * we need to mock the struct up for passing to `engine_init` */

  struct output_options *output_options =
      (struct output_options *)malloc(sizeof(struct output_options));
  output_options_init(params, myrank, output_options);

  /* Check that we can write the snapshots by testing if the output
   * directory exists and is searchable and writable. */
  char basename[PARSER_MAX_LINE_SIZE];
  parser_get_param_string(params, "Snapshots:basename", basename);
  const char *dirp = dirname(basename);
  if (access(dirp, W_OK | X_OK) != 0) {
    error("Cannot write snapshots in directory %s (%s)", dirp, strerror(errno));
  }

  /* Prepare the domain decomposition scheme */
  struct repartition reparttype;
#ifdef WITH_MPI
  struct partition initial_partition;
  partition_init(&initial_partition, &reparttype, params, nr_nodes);

  /* Let's report what we did */
  if (myrank == 0) {
#if defined(HAVE_PARMETIS)
    if (reparttype.usemetis)
      message("Using METIS serial partitioning:");
    else
      message("Using ParMETIS partitioning:");
#elif defined(HAVE_METIS)
    message("Using METIS serial partitioning:");
#else
    message("Non-METIS partitioning:");
#endif
    message("  initial partitioning: %s",
            initial_partition_name[initial_partition.type]);
    if (initial_partition.type == INITPART_GRID)
      message("    grid set to [ %i %i %i ].", initial_partition.grid[0],
              initial_partition.grid[1], initial_partition.grid[2]);
    message("  repartitioning: %s", repartition_name[reparttype.type]);
  }
#endif

  /* Prepare and verify the selection of outputs */
  io_prepare_output_fields(output_options, with_cosmology, /*with_fof=*/1,
                           /*with_structure_finding=*/0, talking);

  /* Initialize unit system and constants */
  units_init_from_params(&us, params, "InternalUnitSystem");
  phys_const_init(&us, params, &prog_const);
  if (myrank == 0) {
    message("Internal unit system: U_M = %e g.", us.UnitMass_in_cgs);
    message("Internal unit system: U_L = %e cm.", us.UnitLength_in_cgs);
    message("Internal unit system: U_t = %e s.", us.UnitTime_in_cgs);
    message("Internal unit system: U_I = %e A.", us.UnitCurrent_in_cgs);
    message("Internal unit system: U_T = %e K.", us.UnitTemperature_in_cgs);
    phys_const_print(&prog_const);
  }

  /* Read particles and space information from ICs */
  char ICfileName[200] = "";
  parser_get_param_string(params, "InitialConditions:file_name", ICfileName);
  const int periodic =
      parser_get_param_int(params, "InitialConditions:periodic");
  const int replicate =
      parser_get_opt_param_int(params, "InitialConditions:replicate", 1);
  const int clean_smoothing_length_values = parser_get_opt_param_int(
      params, "InitialConditions:cleanup_smoothing_lengths", 0);
  const int cleanup_h = parser_get_opt_param_int(
      params, "InitialConditions:cleanup_h_factors", 0);
  const int cleanup_sqrt_a = parser_get_opt_param_int(
      params, "InitialConditions:cleanup_velocity_factors", 0);

  /* Initialise the cosmology */
  if (with_cosmology)
    cosmology_init(params, &us, &prog_const, &cosmo);
  else
    cosmology_init_no_cosmo(&cosmo);
  if (myrank == 0 && with_cosmology) cosmology_print(&cosmo);

  /* Initialise the equation of state */
  if (with_hydro)
    eos_init(&eos, &prog_const, &us, params);
  else
    bzero(&eos, sizeof(struct eos_parameters));

  /* Initialise the FOF properties */
  bzero(&fof_properties, sizeof(struct fof_props));
  fof_init(&fof_properties, params, &prog_const, &us, /*stand-alone=*/1);

  /* Be verbose about what happens next */
  if (myrank == 0) message("Reading ICs from file '%s'", ICfileName);
  if (myrank == 0 && cleanup_h)
    message("Cleaning up h-factors (h=%f)", cosmo.h);
  if (myrank == 0 && cleanup_sqrt_a)
    message("Cleaning up a-factors from velocity (a=%f)", cosmo.a);
  fflush(stdout);

  /* Get ready to read particles of all kinds */
  int flag_entropy_ICs = 0;
  size_t Ngas = 0, Ngpart = 0, Ngpart_background = 0, Nnupart = 0;
  size_t Nsink = 0, Nspart = 0, Nbpart = 0;
  double dim[3] = {0., 0., 0.};

  /* Prepare struct to store metadata from ICs */
  ic_info_init(&ics_metadata, params);

  if (myrank == 0) clocks_gettime(&tic);
#if defined(HAVE_HDF5)
#if defined(WITH_MPI)
#if defined(HAVE_PARALLEL_HDF5)
  read_ic_parallel(ICfileName, &us, dim, &parts, &gparts, &sinks, &sparts,
                   &bparts, &Ngas, &Ngpart, &Ngpart_background, &Nnupart,
                   &Nsink, &Nspart, &Nbpart, &flag_entropy_ICs, with_hydro,
                   /*with_grav=*/1, with_sinks, with_stars, with_black_holes,
                   with_cosmology, cleanup_h, cleanup_sqrt_a, cosmo.h, cosmo.a,
                   myrank, nr_nodes, MPI_COMM_WORLD, MPI_INFO_NULL, nr_threads,
                   /*dry_run=*/0, /*remap_ids=*/0, &ics_metadata);
#else
  read_ic_serial(ICfileName, &us, dim, &parts, &gparts, &sinks, &sparts,
                 &bparts, &Ngas, &Ngpart, &Ngpart_background, &Nnupart, &Nsink,
                 &Nspart, &Nbpart, &flag_entropy_ICs, with_hydro,
                 /*with_grav=*/1, with_sinks, with_stars, with_black_holes,
                 with_cosmology, cleanup_h, cleanup_sqrt_a, cosmo.h, cosmo.a,
                 myrank, nr_nodes, MPI_COMM_WORLD, MPI_INFO_NULL, nr_threads,
                 /*dry_run=*/0, /*remap_ids=*/0, &ics_metadata);
#endif
#else
  read_ic_single(ICfileName, &us, dim, &parts, &gparts, &sinks, &sparts,
                 &bparts, &Ngas, &Ngpart, &Ngpart_background, &Nnupart, &Nsink,
                 &Nspart, &Nbpart, &flag_entropy_ICs, with_hydro,
                 /*with_grav=*/1, with_sinks, with_stars, with_black_holes,
                 with_cosmology, cleanup_h, cleanup_sqrt_a, cosmo.h, cosmo.a,
                 nr_threads, /*dry_run=*/0, /*remap_ids=*/0, &ics_metadata);
#endif
#endif
  if (myrank == 0) {
    clocks_gettime(&toc);
    message("Reading initial conditions took %.3f %s.", clocks_diff(&tic, &toc),
            clocks_getunit());
    fflush(stdout);
  }

#ifdef SWIFT_DEBUG_CHECKS
  /* Check that the other links are correctly set */
  part_verify_links(parts, gparts, sinks, sparts, bparts, Ngas, Ngpart, Nsink,
                    Nspart, Nbpart, /*verbose=*/1);
#endif

  /* Get the total number of particles across all nodes. */
  long long N_total[swift_type_count + 1] = {0};
  long long Nbaryons = Ngas + Nspart + Nbpart;
#if defined(WITH_MPI)
  long long N_long[swift_type_count + 1] = {0};
  N_long[swift_type_gas] = Ngas;
  N_long[swift_type_dark_matter] =
      Ngpart - Ngpart_background - Nnupart - Nbaryons;
  N_long[swift_type_dark_matter_background] = Ngpart_background;
  N_long[swift_type_sink] = Nsink;
  N_long[swift_type_stars] = Nspart;
  N_long[swift_type_black_hole] = Nbpart;
  N_long[swift_type_neutrino] = Nnupart;
  N_long[swift_type_count] = Ngpart;
  MPI_Allreduce(&N_long, &N_total, swift_type_count + 1, MPI_LONG_LONG_INT,
                MPI_SUM, MPI_COMM_WORLD);
#else
  N_total[swift_type_gas] = Ngas;
  N_total[swift_type_dark_matter] =
      Ngpart - Ngpart_background - Nnupart - Nbaryons;
  N_total[swift_type_dark_matter_background] = Ngpart_background;
  N_total[swift_type_sink] = Nsink;
  N_total[swift_type_stars] = Nspart;
  N_total[swift_type_black_hole] = Nbpart;
  N_total[swift_type_neutrino] = Nnupart;
  N_total[swift_type_count] = Ngpart;
#endif

  if (myrank == 0)
    message(
        "Read %lld gas particles, %lld sink particles, %lld star particles, "
        "%lld black hole particles, %lld DM particles, %lld DM background "
        "particles, and %lld neutrino DM particles from the ICs.",
        N_total[swift_type_gas], N_total[swift_type_sink],
        N_total[swift_type_stars], N_total[swift_type_black_hole],
        N_total[swift_type_dark_matter],
        N_total[swift_type_dark_matter_background],
        N_total[swift_type_neutrino]);

  const int with_DM_particles = N_total[swift_type_dark_matter] > 0;
  const int with_baryon_particles =
      (N_total[swift_type_gas] + N_total[swift_type_sink] +
       N_total[swift_type_stars] + N_total[swift_type_black_hole]) > 0;

  /* Do we have background DM particles? */
  const int with_DM_background_particles =
      N_total[swift_type_dark_matter_background] > 0;

  /* Do we have neutrino DM particles? */
  const int with_neutrinos = N_total[swift_type_neutrino] > 0;

  /* Zero out neutrino properties to avoid running neutrino tasks */
  bzero(&neutrino_properties, sizeof(struct neutrino_props));

  /* Initialize the space with these data. */
  if (myrank == 0) clocks_gettime(&tic);
  space_init(&s, params, &cosmo, dim, /*hydro_props=*/NULL, parts, gparts,
             sinks, sparts, bparts, Ngas, Ngpart, Nsink, Nspart, Nbpart,
             Nnupart, periodic, replicate, /*remap_ids=*/0,
             /*generate_gas_in_ics=*/0, /*hydro=*/N_total[0] > 0, /*gravity=*/1,
             /*with_star_formation=*/0, /*sink=*/N_total[swift_type_sink],
             with_DM_background_particles, with_neutrinos, talking,
             /*dry_run=*/0, nr_nodes);

  if (myrank == 0) {
    clocks_gettime(&toc);
    message("space_init took %.3f %s.", clocks_diff(&tic, &toc),
            clocks_getunit());
    fflush(stdout);
  }

  /* Initialise the gravity scheme */
  bzero(&gravity_properties, sizeof(struct gravity_props));
  gravity_props_init(&gravity_properties, params, &prog_const, &cosmo,
                     with_cosmology, /*with_external_gravity=*/0,
                     with_baryon_particles, with_DM_particles, with_neutrinos,
                     with_DM_background_particles, periodic, s.dim);

  /* Initialise the long-range gravity mesh */
  if (periodic) {
#ifdef HAVE_FFTW
    pm_mesh_init(&mesh, &gravity_properties, s.dim, nr_threads);
#else
    /* Need the FFTW library if periodic and self gravity. */
    error("No FFTW library found. Cannot compute periodic long-range forces.");
#endif
  } else {
    pm_mesh_init_no_mesh(&mesh, s.dim);
  }

  /* Also update the total counts (in case of changes due to replication) */
  Nbaryons = s.nr_parts + s.nr_sparts + s.nr_bparts;
  Nnupart = s.nr_nuparts;
#if defined(WITH_MPI)
  N_long[swift_type_gas] = s.nr_parts;
  N_long[swift_type_dark_matter] =
      s.nr_gparts - Ngpart_background - Nbaryons - Nnupart;
  N_long[swift_type_count] = s.nr_gparts;
  N_long[swift_type_sink] = s.nr_sinks;
  N_long[swift_type_stars] = s.nr_sparts;
  N_long[swift_type_black_hole] = s.nr_bparts;
  N_long[swift_type_neutrino] = s.nr_nuparts;
  MPI_Allreduce(&N_long, &N_total, swift_type_count + 1, MPI_LONG_LONG_INT,
                MPI_SUM, MPI_COMM_WORLD);
#else
  N_total[swift_type_gas] = s.nr_parts;
  N_total[swift_type_dark_matter] =
      s.nr_gparts - Ngpart_background - Nbaryons - Nnupart;
  N_total[swift_type_count] = s.nr_gparts;
  N_total[swift_type_sink] = s.nr_sinks;
  N_total[swift_type_stars] = s.nr_sparts;
  N_total[swift_type_black_hole] = s.nr_bparts;
  N_total[swift_type_neutrino] = s.nr_nuparts;
#endif

  /* Say a few nice things about the space we just created. */
  if (myrank == 0) {
    message("space dimensions are [ %.3f %.3f %.3f ].", s.dim[0], s.dim[1],
            s.dim[2]);
    message("space %s periodic.", s.periodic ? "is" : "isn't");
    message("highest-level cell dimensions are [ %i %i %i ].", s.cdim[0],
            s.cdim[1], s.cdim[2]);
    message("%zi parts in %i cells.", s.nr_parts, s.tot_cells);
    message("%zi gparts in %i cells.", s.nr_gparts, s.tot_cells);
    message("%zi sinks in %i cells.", s.nr_sinks, s.tot_cells);
    message("%zi sparts in %i cells.", s.nr_sparts, s.tot_cells);
    message("maximum depth is %d.", s.maxdepth);
    fflush(stdout);
  }

  /* Construct the engine policy */
  int engine_policies = ENGINE_POLICY | engine_policy_steal;
  engine_policies |= engine_policy_self_gravity;
  engine_policies |= engine_policy_fof;
  if (with_cosmology) engine_policies |= engine_policy_cosmology;

  /* Initialize the engine with the space and policies. */
  engine_init(
      &e, &s, params, output_options, N_total[swift_type_gas],
      N_total[swift_type_count], N_total[swift_type_sink],
      N_total[swift_type_stars], N_total[swift_type_black_hole],
      N_total[swift_type_dark_matter_background], N_total[swift_type_neutrino],
      engine_policies, talking, &reparttype, &us, &prog_const, &cosmo,
      /*hydro_properties=*/NULL, /*entropy_floor=*/NULL, &gravity_properties,
      /*stars_properties=*/NULL, /*black_holes_properties=*/NULL,
      /*sink_properties=*/NULL, &neutrino_properties,
      /*neutrino_response=*/NULL, /*feedback_properties=*/NULL,
      /*rt_properties=*/NULL, &mesh, /*potential=*/NULL,
      /*cooling_func=*/NULL, /*starform=*/NULL, /*chemistry=*/NULL,
      &fof_properties, /*los_properties=*/NULL, &ics_metadata);
  engine_config(/*restart=*/0, /*fof=*/1, &e, params, nr_nodes, myrank,
                nr_threads, nr_threads, with_aff, talking, NULL);

  /* Get some info to the user. */
  if (myrank == 0) {
    const long long N_DM = N_total[swift_type_dark_matter] +
                           N_total[swift_type_dark_matter_background];

    message(
        "Running FOF on %lld gas particles, %lld sink particles, %lld stars "
        "particles %lld black hole particles, %lld neutrino particles, and "
        "%lld DM particles (%lld gravity particles)",
        N_total[swift_type_gas], N_total[swift_type_sink],
        N_total[swift_type_stars], N_total[swift_type_black_hole],
        N_total[swift_type_neutrino], N_DM, N_total[swift_type_count]);
    message(
        "from t=%.3e until t=%.3e with %d ranks, %d threads / rank and %d "
        "task queues / rank (dt_min=%.3e, dt_max=%.3e)...",
        e.time_begin, e.time_end, nr_nodes, e.nr_threads, e.sched.nr_queues,
        e.dt_min, e.dt_max);
    fflush(stdout);
  }

#ifdef WITH_MPI
  /* Split the space. */
  engine_split(&e, &initial_partition);
#endif

#ifdef SWIFT_DEBUG_TASKS
  e.tic_step = getticks();
#endif

  /* Initialise the tree and communication tasks */
  engine_rebuild(&e, /*repartitionned=*/0, clean_smoothing_length_values);

#ifdef SWIFT_DEBUG_TASKS
  e.toc_step = getticks();
#endif

  /* Perform the FOF search */
  engine_fof(&e, /*dump_results=*/1, /*dump_debug=*/0, /*seed_black_holes=*/0,
<<<<<<< HEAD
             /*foreign buffers allocated=*/1);
=======
             /*buffers allocated=*/1);
>>>>>>> a842a25d

  /* Write output. */
  engine_dump_snapshot(&e);

#ifdef WITH_MPI
  MPI_Barrier(MPI_COMM_WORLD);
#endif

  /* Dump the task data using the given frequency. */
  if (dump_tasks) {
#ifdef SWIFT_DEBUG_TASKS
    task_dump_all(&e, 0);
#endif

    /* Generate the task statistics. */
    char dumpfile[40];
    snprintf(dumpfile, 40, "thread_stats-step%d.dat", 0);
    task_dump_stats(dumpfile, &e, /* dump_tasks_threshold = */ 0.f,
                    /* header = */ 0, /* allranks = */ 1);
  }

#ifdef SWIFT_DEBUG_THREADPOOL
  /* Dump the task data using the given frequency. */
  if (dump_threadpool) {
    char threadpool_dumpfile[52];
#ifdef WITH_MPI
    snprintf(threadpool_dumpfile, 52, "threadpool_info-rank%d-step%d.dat",
             engine_rank, 0);
#else
    snprintf(threadpool_dumpfile, 52, "threadpool_info-step%d.dat", 0);
#endif  // WITH_MPI
    threadpool_dump_log(&e.threadpool, threadpool_dumpfile, 1);
  } else {
    threadpool_reset_log(&e.threadpool);
  }
#endif  // SWIFT_DEBUG_THREADPOOL

  /* used parameters */
  parser_write_params_to_file(params, "fof_used_parameters.yml", /*used=*/1);
  /* unused parameters */
  parser_write_params_to_file(params, "fof_unused_parameters.yml", /*used=*/0);

  /* Dump memory use report */
#ifdef SWIFT_MEMUSE_REPORTS
  {
    char dumpfile[40];
#ifdef WITH_MPI
    snprintf(dumpfile, 40, "memuse_report-rank%d-fof.dat", engine_rank);
#else
    snprintf(dumpfile, 40, "memuse_report-fof.dat");
#endif  // WITH_MPI
    memuse_log_dump(dumpfile);
  }
#endif

#ifdef WITH_MPI
  if ((res = MPI_Finalize()) != MPI_SUCCESS)
    error("call to MPI_Finalize failed with error %i.", res);
#endif

  /* Clean everything */
  cosmology_clean(&cosmo);
  pm_mesh_clean(&mesh);
  engine_clean(&e, /*fof=*/1, /*restart=*/0);
  free(params);
  free(output_options);

  /* Say goodbye. */
  if (myrank == 0) message("done. Bye.");

  /* All is calm, all is bright. */
  return 0;
}<|MERGE_RESOLUTION|>--- conflicted
+++ resolved
@@ -698,11 +698,7 @@
 
   /* Perform the FOF search */
   engine_fof(&e, /*dump_results=*/1, /*dump_debug=*/0, /*seed_black_holes=*/0,
-<<<<<<< HEAD
-             /*foreign buffers allocated=*/1);
-=======
              /*buffers allocated=*/1);
->>>>>>> a842a25d
 
   /* Write output. */
   engine_dump_snapshot(&e);
