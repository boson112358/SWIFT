--- conflicted
+++ resolved
@@ -1452,17 +1452,10 @@
                 N_total[swift_type_neutrino], engine_policies, talking,
                 &reparttype, &us, &prog_const, &cosmo, &hydro_properties,
                 &entropy_floor, &gravity_properties, &stars_properties,
-<<<<<<< HEAD
-                &black_holes_properties, &sink_properties, &feedback_properties,
-                &rt_properties, &mesh, &potential, &cooling_func, &starform,
-                &chemistry, &fof_properties, &los_properties,
-                &lightcone_array_properties);
-=======
                 &black_holes_properties, &sink_properties, &neutrino_properties,
                 &feedback_properties, &rt_properties, &mesh, &potential,
                 &cooling_func, &starform, &chemistry, &fof_properties,
-                &los_properties);
->>>>>>> 7401a986
+                &los_properties, &lightcone_array_properties);
     engine_config(/*restart=*/0, /*fof=*/0, &e, params, nr_nodes, myrank,
                   nr_threads, nr_pool_threads, with_aff, talking, restart_file);
 
