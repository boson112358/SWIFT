--- conflicted
+++ resolved
@@ -146,7 +146,8 @@
     "dosub_self_rt_transport",
     "dosub_pair_rt_transport",
     "rt_tchem",
-<<<<<<< HEAD
+    "rt_advance_cell_time",
+    "rt_collect_times",
     "bvh",
     "doself_grid_construction",
     "dopair_grid_construction",
@@ -154,10 +155,6 @@
     "do_slope_estimate_ghost",
     "do_slope_limiter_ghost",
     "do_flux_ghost",
-=======
-    "rt_advance_cell_time",
-    "rt_collect_times",
->>>>>>> 3b61b1fa
 };
 
 /* File to store the timers */
