--- conflicted
+++ resolved
@@ -100,7 +100,6 @@
  * @param rt_props Properties of the RT scheme.
  */
 __attribute__((always_inline)) INLINE static void runner_iact_rt_inject(
-<<<<<<< HEAD
     const float r2, float *dx, const float hi, const float hj,
     struct spart *restrict si, struct part *restrict pj, float a, float H,
     const struct rt_props *rt_props) {
@@ -173,11 +172,6 @@
   rt_set_comoving_urad_multifrequency(pj, urad);
   rt_set_comoving_frad_multifrequency(pj, frad);
 }
-=======
-    const float r2, const float dx[3], const float hi, const float hj,
-    struct spart *restrict si, struct part *restrict pj, const float a,
-    const float H) {}
->>>>>>> b153f18f
 
 /**
  * @brief do radiation gradient computation
@@ -316,18 +310,11 @@
  * @param a Current scale factor.
  * @param H Current Hubble parameter.
  */
-<<<<<<< HEAD
 __attribute__((always_inline)) INLINE static void runner_iact_rt_gradient(
     float r2, const float *dx, float hi, float hj, struct part *restrict pi,
     struct part *restrict pj, float a, float H) {
   radiation_gradient_loop_function(r2, dx, hi, hj, pi, pj, a, H, 1);
 }
-=======
-__attribute__((always_inline)) INLINE static void runner_iact_rt_transport(
-    float r2, const float dx[3], const float hi, const float hj,
-    struct part *restrict pi, struct part *restrict pj, const float a,
-    const float H) {}
->>>>>>> b153f18f
 
 /**
  * @brief Calculate the gradient interaction between particle i and particle j:
@@ -344,18 +331,11 @@
  * @param H Current Hubble parameter.
  */
 __attribute__((always_inline)) INLINE static void
-<<<<<<< HEAD
 runner_iact_nonsym_rt_gradient(float r2, const float *dx, float hi, float hj,
                                struct part *restrict pi,
                                struct part *restrict pj, float a, float H) {
   radiation_gradient_loop_function(r2, dx, hi, hj, pi, pj, a, H, 0);
 }
-=======
-runner_iact_nonsym_rt_transport(float r2, const float dx[3], const float hi,
-                                const float hj, struct part *restrict pi,
-                                struct part *restrict pj, const float a,
-                                const float H) {}
->>>>>>> b153f18f
 
 /**
  * @brief do radiation force computation
@@ -755,19 +735,12 @@
  * @param a Current scale factor.
  * @param H Current Hubble parameter.
  */
-<<<<<<< HEAD
 __attribute__((always_inline)) INLINE static void runner_iact_rt_transport(
     float r2, const float *dx, float hi, float hj, struct part *restrict pi,
     struct part *restrict pj, float a, float H) {
 
   radiation_force_loop_function(r2, dx, hi, hj, pi, pj, a, H, 1);
 }
-=======
-__attribute__((always_inline)) INLINE static void runner_iact_rt_gradient(
-    float r2, const float dx[3], const float hi, const float hj,
-    struct part *restrict pi, struct part *restrict pj, const float a,
-    const float H) {}
->>>>>>> b153f18f
 
 /**
  * @brief Flux calculation between particle i and particle j: non-symmetric
@@ -784,18 +757,11 @@
  * @param H Current Hubble parameter.
  */
 __attribute__((always_inline)) INLINE static void
-<<<<<<< HEAD
 runner_iact_nonsym_rt_transport(float r2, const float *dx, float hi, float hj,
                                 struct part *restrict pi,
                                 struct part *restrict pj, float a, float H) {
 
   radiation_force_loop_function(r2, dx, hi, hj, pi, pj, a, H, 0);
 }
-=======
-runner_iact_nonsym_rt_gradient(float r2, const float dx[3], const float hi,
-                               const float hj, struct part *restrict pi,
-                               struct part *restrict pj, const float a,
-                               const float H) {}
->>>>>>> b153f18f
 
 #endif /* SWIFT_RT_IACT_SPHM1RT_H */