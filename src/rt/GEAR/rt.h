--- conflicted
+++ resolved
@@ -568,11 +568,7 @@
     /* Update the mass fraction changes due to interparticle fluxes */
     const float current_mass = p->conserved.mass;
 
-<<<<<<< HEAD
-    if (current_mass <= 0.) {
-=======
     if (current_mass <= 0.f || p->rho <= 0.f) {
->>>>>>> 3e8e4e2c
       /* Deal with vacuum. Let hydro deal with actuall mass < 0, just do your
        * mass fractions thing. */
       p->rt_data.tchem.mass_fraction_HI = 0.f;
@@ -595,13 +591,10 @@
     const float current_mass_HeIII =
         current_mass * p->rt_data.tchem.mass_fraction_HeIII;
 
-<<<<<<< HEAD
-=======
     /* At this point, we're exchanging (time integrated) mass fluxes,
      * which in rare cases can lead to unphysical results, i.e. negative
      * masses. Make sure we prevent unphysical solutions propagating by
      * enforcing a minumum of zero. */
->>>>>>> 3e8e4e2c
     const float new_mass_HI =
         max(current_mass_HI + p->rt_data.mass_flux.HI, 0.f);
     const float new_mass_HII =
