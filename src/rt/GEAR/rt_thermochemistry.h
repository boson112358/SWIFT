--- conflicted
+++ resolved
@@ -69,141 +69,8 @@
     struct rt_props* rt_props, const struct cosmology* restrict cosmo,
     const struct hydro_props* hydro_props,
     const struct phys_const* restrict phys_const,
-<<<<<<< HEAD
-    const struct unit_system* restrict us, const double dt, int depth) {
-  /* Note: Can't pass rt_props as const struct because of grackle
-   * accessinging its properties there */
-
-  /* Nothing to do here? */
-  if (rt_props->skip_thermochemistry) return;
-  if (dt == 0.) return;
-
-  /* This is where the fun begins */
-  /* ---------------------------- */
-
-  /* initialize data so it'll be in scope */
-  grackle_field_data particle_grackle_data;
-
-  gr_float density = hydro_get_physical_density(p, cosmo);
-  /* In rare cases, unphysical solutions can arise with negative densities
-   * which won't be fixed in the hydro part until further down the dependency
-   * graph. Also, we can have vacuum, in which case we have nothing to do here.
-   * So exit early if that is the case. */
-  if (density <= 0.) return;
-
-  const float u_minimal = hydro_props->minimal_internal_energy;
-
-  /* Physical internal energy */
-  gr_float internal_energy_phys =
-      hydro_get_physical_internal_energy(p, xp, cosmo);
-  gr_float internal_energy = max(internal_energy_phys, u_minimal);
-
-  const float u_old = internal_energy;
-
-  gr_float species_densities[6];
-  rt_tchem_get_species_densities(p, density, species_densities);
-
-  float radiation_energy_density[RT_NGROUPS];
-  rt_part_get_physical_radiation_energy_density(p, radiation_energy_density,
-                                                cosmo);
-
-  gr_float iact_rates[5];
-  rt_get_interaction_rates_for_grackle(
-      iact_rates, radiation_energy_density, species_densities,
-      rt_props->average_photon_energy, rt_props->energy_weighted_cross_sections,
-      rt_props->number_weighted_cross_sections, phys_const, us);
-
-  /* Put all the data into a grackle field struct */
-  rt_get_grackle_particle_fields(&particle_grackle_data, density,
-                                 internal_energy, species_densities,
-                                 iact_rates);
-
-  /* solve chemistry */
-  if (local_solve_chemistry(
-          &rt_props->grackle_chemistry_data, &rt_props->grackle_chemistry_rates,
-          &rt_props->grackle_units, &particle_grackle_data, dt) == 0)
-    error("Error in solve_chemistry.");
-
-  /* copy updated grackle data to particle */
-  /* update particle internal energy. Grackle had access by reference
-   * to internal_energy */
-  internal_energy_phys = particle_grackle_data.internal_energy[0];
-
-  const float u_new = max(internal_energy_phys, u_minimal);
-
-  /* Re-do thermochemistry? */
-  if ((rt_props->max_tchem_recursion > depth) &&
-      (fabsf(u_old - u_new) > 0.1 * u_old)) {
-    /* Note that grackle already has internal "10% rules". But sometimes, they
-     * may not suffice. */
-    rt_clean_grackle_fields(&particle_grackle_data);
-    rt_do_thermochemistry(p, xp, rt_props, cosmo, hydro_props, phys_const, us,
-                          0.5 * dt, depth + 1);
-    rt_do_thermochemistry(p, xp, rt_props, cosmo, hydro_props, phys_const, us,
-                          0.5 * dt, depth + 1);
-    return;
-  }
-
-  /* If we're good, update the particle data from grackle results */
-  hydro_set_physical_internal_energy(p, xp, cosmo, u_new);
-
-  /* Update mass fractions */
-  const gr_float one_over_rho = 1. / density;
-  p->rt_data.tchem.mass_fraction_HI =
-      particle_grackle_data.HI_density[0] * one_over_rho;
-  p->rt_data.tchem.mass_fraction_HII =
-      particle_grackle_data.HII_density[0] * one_over_rho;
-  p->rt_data.tchem.mass_fraction_HeI =
-      particle_grackle_data.HeI_density[0] * one_over_rho;
-  p->rt_data.tchem.mass_fraction_HeII =
-      particle_grackle_data.HeII_density[0] * one_over_rho;
-  p->rt_data.tchem.mass_fraction_HeIII =
-      particle_grackle_data.HeIII_density[0] * one_over_rho;
-
-  rt_check_unphysical_mass_fractions(p);
-
-  /* Update radiation fields */
-  /* First get absorption rates at the start and the end of the step */
-  double absorption_rates[RT_NGROUPS];
-  rt_get_absorption_rates(
-      absorption_rates, species_densities, rt_props->average_photon_energy,
-      rt_props->number_weighted_cross_sections, phys_const, us);
-
-  gr_float species_densities_new[6];
-  species_densities_new[0] = particle_grackle_data.HI_density[0];
-  species_densities_new[1] = particle_grackle_data.HII_density[0];
-  species_densities_new[2] = particle_grackle_data.HeI_density[0];
-  species_densities_new[3] = particle_grackle_data.HeII_density[0];
-  species_densities_new[4] = particle_grackle_data.HeIII_density[0];
-  species_densities_new[5] = particle_grackle_data.e_density[0];
-  double absorption_rates_new[RT_NGROUPS];
-  rt_get_absorption_rates(absorption_rates_new, species_densities_new,
-                          rt_props->average_photon_energy,
-                          rt_props->number_weighted_cross_sections, phys_const,
-                          us);
-
-  /* Now remove absorbed radiation */
-  for (int g = 0; g < RT_NGROUPS; g++) {
-    const float E_old = p->rt_data.radiation[g].energy_density;
-    double f = dt * 0.5 * (absorption_rates[g] + absorption_rates_new[g]);
-    f = min(1., f);
-    f = max(0., f);
-    p->rt_data.radiation[g].energy_density *= (1. - f);
-    for (int i = 0; i < 3; i++) {
-      p->rt_data.radiation[g].flux[i] *= (1. - f);
-    }
-
-    rt_check_unphysical_state(&p->rt_data.radiation[g].energy_density,
-                              p->rt_data.radiation[g].flux, E_old,
-                              /*callloc=*/2);
-  }
-  /* Clean up after yourself. */
-  rt_clean_grackle_fields(&particle_grackle_data);
-}
-=======
     const struct cooling_function_data* restrict cooling,
     const struct unit_system* restrict us, const double dt, int depth);
->>>>>>> 9c926b47
 
 /**
  * @brief Computes an upper boundary for the thermochemistry/cooling
@@ -222,53 +89,7 @@
     struct rt_props* rt_props, const struct cosmology* restrict cosmo,
     const struct hydro_props* hydro_props,
     const struct phys_const* restrict phys_const,
-<<<<<<< HEAD
-    const struct unit_system* restrict us) {
-  /* Note: Can't pass rt_props as const struct because of grackle
-   * accessinging its properties there */
-
-  /* initialize data so it'll be in scope */
-  grackle_field_data particle_grackle_data;
-
-  gr_float density = hydro_get_physical_density(p, cosmo);
-  const float u_minimal = hydro_props->minimal_internal_energy;
-
-  /* Physical internal energy */
-  gr_float internal_energy_phys =
-      hydro_get_physical_internal_energy(p, xp, cosmo);
-  gr_float internal_energy = max(internal_energy_phys, u_minimal);
-
-  gr_float species_densities[6];
-  rt_tchem_get_species_densities(p, density, species_densities);
-
-  float radiation_energy_density[RT_NGROUPS];
-  rt_part_get_physical_radiation_energy_density(p, radiation_energy_density,
-                                                cosmo);
-
-  gr_float iact_rates[5];
-  rt_get_interaction_rates_for_grackle(
-      iact_rates, radiation_energy_density, species_densities,
-      rt_props->average_photon_energy, rt_props->energy_weighted_cross_sections,
-      rt_props->number_weighted_cross_sections, phys_const, us);
-
-  rt_get_grackle_particle_fields(&particle_grackle_data, density,
-                                 internal_energy, species_densities,
-                                 iact_rates);
-
-  /* Compute 'cooling' time */
-  gr_float tchem_time;
-  if (local_calculate_cooling_time(
-          &rt_props->grackle_chemistry_data, &rt_props->grackle_chemistry_rates,
-          &rt_props->grackle_units, &particle_grackle_data, &tchem_time) == 0)
-    error("Error in calculate_cooling_time.");
-  /* Clean up after yourself. */
-  rt_clean_grackle_fields(&particle_grackle_data);
-
-  return (float)tchem_time;
-}
-=======
     const struct cooling_function_data* restrict cooling,
     const struct unit_system* restrict us);
->>>>>>> 9c926b47
 
 #endif /* SWIFT_RT_GEAR_THERMOCHEMISTRY_H */