--- conflicted
+++ resolved
@@ -438,12 +438,8 @@
      * the fluxes are always exchanged symmetrically. Thanks to our sneaky use
      * of flux_dt, we can detect inactive neighbours through their negative time
      * step. */
-<<<<<<< HEAD
     /* Make sure mindt larger than 0 to avoid mindt=-1 case. */
     if (mindt > 0.f) {
-=======
-    if (mindt > 0.f){
->>>>>>> b8c245bb
     rti->flux[g].energy -= totflux[0] * mindt;
     rti->flux[g].flux[0] -= totflux[1] * mindt;
     rti->flux[g].flux[1] -= totflux[2] * mindt;
@@ -455,8 +451,6 @@
       rtj->flux[g].flux[2] += totflux[3] * mindt;
     }
     }
-<<<<<<< HEAD
-=======
     
     //if ((pi->id == 4057056 || pj->id == 4057056) &&
     //(rti->radiation[g].energy_density > 1e2 || rtj->radiation[g].energy_density > 1e2)) {
@@ -547,8 +541,6 @@
     	abort();
 	}
     
-
->>>>>>> b8c245bb
   }
 }
 
