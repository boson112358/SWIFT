--- conflicted
+++ resolved
@@ -66,7 +66,6 @@
  * @param rt_props Properties of the RT scheme.
  */
 __attribute__((always_inline)) INLINE static void runner_iact_rt_inject(
-<<<<<<< HEAD
     const float r2, float *dx, const float hi, const float hj,
     struct spart *restrict si, struct part *restrict pj, float a, float H,
     const struct rt_props *rt_props) {
@@ -74,11 +73,6 @@
   /* If the star doesn't have any neighbours, we
    * have nothing to do here. */
   if (si->density.wcount == 0.f) return;
-=======
-    const float r2, const float dx[3], const float hi, const float hj,
-    struct spart *restrict si, struct part *restrict pj, const float a,
-    const float H) {
->>>>>>> b153f18f
 
   /* Do some checks and increase neighbour counts
    * before other potential early exits */
