/*******************************************************************************
 * This file is part of SWIFT.
 * Copyright (c) 2016 Pedro Gonnet (pedro.gonnet@durham.ac.uk)
 *               2022 Peter W. Draper (p.w.draper@durham.ac.uk)
 *
 * This program is free software: you can redistribute it and/or modify
 * it under the terms of the GNU Lesser General Public License as published
 * by the Free Software Foundation, either version 3 of the License, or
 * (at your option) any later version.
 *
 * This program is distributed in the hope that it will be useful,
 * but WITHOUT ANY WARRANTY; without even the implied warranty of
 * MERCHANTABILITY or FITNESS FOR A PARTICULAR PURPOSE.  See the
 * GNU General Public License for more details.
 *
 * You should have received a copy of the GNU Lesser General Public License
 * along with this program.  If not, see <http://www.gnu.org/licenses/>.
 *
 ******************************************************************************/

/* Config parameters. */
#include <config.h>

/* Some standard headers. */
#include <float.h>
#include <limits.h>
#include <math.h>
#include <sched.h>
#include <stdlib.h>
#include <string.h>
#ifdef SWIFT_DEBUG_THREADPOOL
#include <dlfcn.h>
#endif

/* This object's header. */
#include "threadpool.h"

/* Local headers. */
#include "atomic.h"
#include "clocks.h"
#include "error.h"
#include "minmax.h"

/* Keys for thread specific data. */
static pthread_key_t threadpool_tid;

/* Affinity mask shared by all threads, and if set. */
#ifdef HAVE_SETAFFINITY
static cpu_set_t thread_affinity;
static int thread_affinity_set = 0;
#endif

/* Local declarations. */
static void threadpool_apply_affinity_mask(void);

#ifdef SWIFT_DEBUG_THREADPOOL
/**
 * @brief Store a log entry of the given chunk.
 */
static void threadpool_log(struct threadpool *tp, int tid, size_t chunk_size,
                           ticks tic, ticks toc) {
  struct mapper_log *log = &tp->logs[tid > 0 ? tid : 0];

  /* Check if we need to re-allocate the log buffer. */
  if (log->count == log->size) {
    log->size *= 2;
    struct mapper_log_entry *new_log;
    if ((new_log = (struct mapper_log_entry *)malloc(
             sizeof(struct mapper_log_entry) * log->size)) == NULL)
      error("Failed to re-allocate mapper log.");
    memcpy(new_log, log->log, sizeof(struct mapper_log_entry) * log->count);
    free(log->log);
    log->log = new_log;
  }

  /* Store the new entry. */
  struct mapper_log_entry *entry = &log->log[log->count];
  entry->tid = tid;
  entry->chunk_size = chunk_size;
  entry->tic = tic;
  entry->toc = toc;
  entry->map_function = tp->map_function;
  log->count++;
}

void threadpool_dump_log(struct threadpool *tp, const char *filename,
                         int reset) {

  /* Open the output file. */
  FILE *fd;
  if ((fd = fopen(filename, "w")) == NULL)
    error("Failed to create log file '%s'.", filename);

  /* Create a buffer of function names. */
  const int max_names = 100;
  struct name_entry {
    threadpool_map_function map_function;
    const char *name;
  };
  struct name_entry names[max_names];
  bzero(names, sizeof(struct name_entry) * max_names);

  /* Write a header. */
  fprintf(fd, "# map_function thread_id chunk_size tic toc\n");
  fprintf(fd, "# {'num_threads': %i, 'cpufreq': %lli}\n", tp->num_threads,
          clocks_get_cpufreq());

  /* Loop over the per-tid logs and dump them. */
  for (int k = 0; k < tp->num_threads; k++) {
    struct mapper_log *log = &tp->logs[k];

    /* Loop over the log entries and dump them. */
    for (int i = 0; i < log->count; i++) {

      struct mapper_log_entry *entry = &log->log[i];

      /* Look for the function pointer in the buffer. */
      int nid = 0;
      while (nid < max_names && names[nid].map_function != entry->map_function)
        nid++;

      /* If the name was not found, make a new entry. */
      if (nid == max_names) {
        for (int j = 1; j < max_names; j++) names[j - 1] = names[j];
        names[0].map_function = entry->map_function;
        Dl_info dl_info;
        dladdr(entry->map_function, &dl_info);
        names[0].name = dl_info.dli_sname;
        nid = 0;
      }

      /* Log a line to the file. */
      fprintf(fd, "%s %i %i %lli %lli\n", names[nid].name, entry->tid,
              entry->chunk_size, entry->tic, entry->toc);
    }

    /* Clear the log if requested. */
    if (reset) log->count = 0;
  }

  /* Close the file. */
  fclose(fd);
}
#endif  // SWIFT_DEBUG_THREADPOOL

/**
 * @brief Runner main loop, get a chunk and call the mapper function.
 */
static void threadpool_chomp(struct threadpool *tp, int tid) {

  /* Store the thread ID as thread specific data. */
  int localtid = tid;
  pthread_setspecific(threadpool_tid, &localtid);

  /* Loop until we can't get a chunk. */
  while (1) {
    /* Compute the desired chunk size. */
    ptrdiff_t chunk_size;
    if (tp->map_data_chunk == threadpool_uniform_chunk_size) {
      chunk_size = ((tid + 1) * tp->map_data_size / tp->num_threads) -
                   (tid * tp->map_data_size / tp->num_threads);
    } else {
      chunk_size =
          (tp->map_data_size - tp->map_data_count) / (2 * tp->num_threads);
      if (chunk_size > tp->map_data_chunk) chunk_size = tp->map_data_chunk;
    }
    if (chunk_size < 1) chunk_size = 1;

    /* A chunk cannot exceed INT_MAX, as we use int elements in map_function. */
    if (chunk_size > INT_MAX) chunk_size = INT_MAX;

    /* Get a chunk and check its size. */
    size_t task_ind = atomic_add(&tp->map_data_count, chunk_size);
    if (task_ind >= tp->map_data_size) break;
    if (task_ind + chunk_size > tp->map_data_size)
      chunk_size = tp->map_data_size - task_ind;

/* Call the mapper function. */
#ifdef SWIFT_DEBUG_THREADPOOL
    ticks tic = getticks();
#endif

    tp->map_function((char *)tp->map_data + (tp->map_data_stride * task_ind),
                     chunk_size, tp->map_extra_data);

#ifdef SWIFT_DEBUG_THREADPOOL
    threadpool_log(tp, tid, chunk_size, tic, getticks());
#endif
  }
}

/**
 * @brief The thread start routine. Loops until told to exit.
 *
 * @param data the threadpool we are part of.
 */
static void *threadpool_runner(void *data) {

  /* Our threadpool. */
  struct threadpool *tp = (struct threadpool *)data;

  /* Our affinity, if set. */
  threadpool_apply_affinity_mask();

  /* Main loop. */
  while (1) {

    /* Let the controller know that this thread is waiting. */
    swift_barrier_wait(&tp->wait_barrier);

    /* Wait for the controller. */
    swift_barrier_wait(&tp->run_barrier);

    /* If no map function is specified, just die. We use this as a mechanism
       to shut down threads without leaving the barriers in an invalid state. */
    if (tp->map_function == NULL) pthread_exit(NULL);

    /* Do actual work. */
    threadpool_chomp(tp, atomic_inc(&tp->num_threads_running));
  }
}

/**
 * @brief Initialises the #threadpool with a given number of threads.
 *
 * @param tp The #threadpool.
 * @param num_threads The number of threads.
 */
void threadpool_init(struct threadpool *tp, int num_threads) {

  /* Initialize the thread counters. */
  tp->num_threads = num_threads;

  /* Create thread local data areas. Only do this once for all threads. */
  pthread_key_create(&threadpool_tid, NULL);

  /* Store the main thread ID as thread specific data. */
  static int localtid = 0;
  pthread_setspecific(threadpool_tid, &localtid);

#ifdef SWIFT_DEBUG_THREADPOOL
  if ((tp->logs = (struct mapper_log *)malloc(sizeof(struct mapper_log) *
                                              num_threads)) == NULL)
    error("Failed to allocate mapper logs.");
  for (int k = 0; k < num_threads; k++) {
    tp->logs[k].size = threadpool_log_initial_size;
    tp->logs[k].count = 0;
    if ((tp->logs[k].log = (struct mapper_log_entry *)malloc(
             sizeof(struct mapper_log_entry) * tp->logs[k].size)) == NULL)
      error("Failed to allocate mapper log.");
  }
#endif

  /* If there is only a single thread, do nothing more as of here as
     we will just do work in the (blocked) calling thread. */
  if (num_threads == 1) return;

  /* Init the barriers. */
  if (swift_barrier_init(&tp->wait_barrier, NULL, num_threads) != 0 ||
      swift_barrier_init(&tp->run_barrier, NULL, num_threads) != 0)
    error("Failed to initialize barriers.");

  /* Set the task counter to zero. */
  tp->map_data_size = 0;
  tp->map_data_count = 0;
  tp->map_data_stride = 0;
  tp->map_data_chunk = 0;
  tp->map_function = NULL;

  /* Allocate the threads, one less than requested since the calling thread
     works as well. */
  if ((tp->threads = (pthread_t *)malloc(sizeof(pthread_t) *
                                         (num_threads - 1))) == NULL) {
    error("Failed to allocate thread array.");
  }

  /* Create and start the threads. */
  for (int k = 0; k < num_threads - 1; k++) {
    if (pthread_create(&tp->threads[k], NULL, &threadpool_runner, tp) != 0)
      error("Failed to create threadpool runner thread.");
  }

  /* Wait for all the threads to be up and running. */
  swift_barrier_wait(&tp->wait_barrier);
}

/**
 * @brief Map a function to an array of data in parallel using a #threadpool.
 *
 * The function @c map_function is called on each element of @c map_data
 * in parallel.
 *
 * @param tp The #threadpool on which to run.
 * @param map_function The function that will be applied to the map data.
 * @param map_data The data on which the mapping function will be called.
 * @param N Number of elements in @c map_data.
 * @param stride Size, in bytes, of each element of @c map_data.
 * @param chunk Number of map data elements to pass to the function at a time,
 *        or #threadpool_auto_chunk_size to choose the number dynamically
 *        depending on the number of threads and tasks (recommended), or
 *        #threadpool_uniform_chunk_size to spread the tasks evenly over the
 *        threads in one go.
 * @param extra_data Addtitional pointer that will be passed to the mapping
 *        function, may contain additional data.
 */
void threadpool_map(struct threadpool *tp, threadpool_map_function map_function,
                    void *map_data, size_t N, int stride, int chunk,
                    void *extra_data) {

#ifdef SWIFT_DEBUG_THREADPOOL
  ticks tic_total = getticks();
#endif

  /* If we just have a single thread, call the map function directly. */
  if (tp->num_threads == 1) {

    if (N <= INT_MAX) {
      map_function(map_data, N, extra_data);

#ifdef SWIFT_DEBUG_THREADPOOL
      tp->map_function = map_function;
      threadpool_log(tp, 0, N, tic_total, getticks());
#endif
    } else {

      /* N > INT_MAX, we need to do this in chunks as map_function only takes
       * an int. */
      size_t chunk_size = INT_MAX;
      size_t data_size = N;
      size_t data_count = 0;
      while (1) {

/* Call the mapper function. */
#ifdef SWIFT_DEBUG_THREADPOOL
        ticks tic = getticks();
#endif
        map_function((char *)map_data + (stride * data_count), chunk_size,
                     extra_data);
#ifdef SWIFT_DEBUG_THREADPOOL
        threadpool_log(tp, 0, chunk_size, tic, getticks());
#endif
        /* Get the next chunk and check its size. */
        data_count += chunk_size;
        if (data_count >= data_size) break;
        if (data_count + chunk_size > data_size)
          chunk_size = data_size - data_count;
      }
    }

    return;
  }

  /* Set the map data and signal the threads. */
  tp->map_data_stride = stride;
  tp->map_data_size = N;
  tp->map_data_count = 0;
  if (chunk == threadpool_auto_chunk_size) {
    tp->map_data_chunk =
        max((N / (tp->num_threads * threadpool_default_chunk_ratio)), 1U);
  } else if (chunk == threadpool_uniform_chunk_size) {
    tp->map_data_chunk = threadpool_uniform_chunk_size;
  } else {
    tp->map_data_chunk = chunk;
  }
  tp->map_function = map_function;
  tp->map_data = map_data;
  tp->map_extra_data = extra_data;
  tp->num_threads_running = 0;

  /* Wait for all the threads to be up and running. */
  swift_barrier_wait(&tp->run_barrier);

  /* Do some work while I'm at it. */
  threadpool_chomp(tp, tp->num_threads - 1);

  /* Wait for all threads to be done. */
  swift_barrier_wait(&tp->wait_barrier);

#ifdef SWIFT_DEBUG_THREADPOOL
  /* Log the total call time to thread id -1. */
  threadpool_log(tp, -1, N, tic_total, getticks());
#endif
}

/**
 * @brief Re-sets the log for this #threadpool.
 */
#ifdef SWIFT_DEBUG_THREADPOOL
void threadpool_reset_log(struct threadpool *tp) {
  for (int k = 0; k < tp->num_threads; k++) tp->logs[k].count = 0;
}
#endif

/**
 * @brief Frees up the memory allocated for this #threadpool.
 */
void threadpool_clean(struct threadpool *tp) {

  if (tp->num_threads > 1) {
    /* Destroy the runner threads by calling them with a NULL mapper function
     * and waiting for all the threads to terminate. This ensures that no
     * thread is still waiting at a barrier. */
    tp->map_function = NULL;
    swift_barrier_wait(&tp->run_barrier);
    for (int k = 0; k < tp->num_threads - 1; k++) {
      void *retval;
      pthread_join(tp->threads[k], &retval);
    }

    /* Release the barriers. */
    if (swift_barrier_destroy(&tp->wait_barrier) != 0 ||
        swift_barrier_destroy(&tp->run_barrier) != 0)
      error("Failed to destroy threadpool barriers.");

    /* Clean up memory. */
    free(tp->threads);
  }

#ifdef SWIFT_DEBUG_THREADPOOL
  for (int k = 0; k < tp->num_threads; k++) {
    free(tp->logs[k].log);
  }
  free(tp->logs);
#endif
}

/**
 * @brief return the threadpool id of the current thread.
 */
int threadpool_gettid(void) {
  int *tid = (int *)pthread_getspecific(threadpool_tid);
  return *tid;
}

#ifdef HAVE_SETAFFINITY
/**
 * @brief set an affinity mask to be used for all threads.
 *
 * @param affinity the mask to use.
 */
void threadpool_set_affinity_mask(cpu_set_t *affinity) {
  memcpy(&thread_affinity, affinity, sizeof(cpu_set_t));
  thread_affinity_set = 1;
}
#endif

/**
 * @brief apply the affinity mask the current thread, if set.
 *
 */
static void threadpool_apply_affinity_mask(void) {
#ifdef HAVE_SETAFFINITY
  if (thread_affinity_set) {
    pthread_setaffinity_np(pthread_self(), sizeof(cpu_set_t), &thread_affinity);
  }
<<<<<<< HEAD
}

/* Basic struct to pass data into memcpy mapper. */
struct memcpy_data {
  char *src;
  char *dest;
};

/**
 * @brief copy a chunk of memory.
 *
 * @param src pointer to the memory to copy.
 * @param n the size of the memory to copy in bytes.
 * @param extra_data contains the original memory pointers.
 */
static void threadpool_memcpy_mapper(void *src, int n, void *extra_data) {
  struct memcpy_data *data = (struct memcpy_data *)extra_data;

  /* Offset into the data arrays. */
  const ptrdiff_t offset = (char *)src - data->src;
  char *dest = data->dest + offset;

  /* And copy. */
  memcpy(dest, src, n);
}

/**
 * @brief threadpool memcpy()
 *
 * Can be faster when copying larger quantities of data, but slower
 * for small quantities (anti-scaling), so we try to avoid that.
 *
 * @param tp the threadpool.
 * @param dest the destination for the memory.
 * @param src the source of the memory.
 * @param n the size of the memory to copy in bytes.
 *
 * @result a pointer to dest.
 */
void *threadpool_memcpy(struct threadpool *tp, void *dest, void *src,
                        size_t n) {

  /* Need a number of pages per thread to be worth while. See:
   *   https://gitlab.cosma.dur.ac.uk/swift/swiftsim/-/merge_requests/1661
   */
  if ((n < 8 * 4096 * tp->num_threads) || tp->num_threads < 8) {
    memcpy(dest, src, n);
  } else {
    /* Also we see most of the gains (80%) using less than the total number of
     * cores and can also see slow downs at higher counts, so we pick a
     * heuristic of 25% of the threads. (assuming this is for a node, not some
     * sub-division). */
    static struct memcpy_data data;
    data.src = src;
    data.dest = dest;
    size_t chunk = n / tp->num_threads / 4;
    threadpool_map(tp, threadpool_memcpy_mapper, src, n, sizeof(char), chunk,
                   &data);
  }
  return dest;
=======
#endif
>>>>>>> 1698369a
}<|MERGE_RESOLUTION|>--- conflicted
+++ resolved
@@ -453,7 +453,7 @@
   if (thread_affinity_set) {
     pthread_setaffinity_np(pthread_self(), sizeof(cpu_set_t), &thread_affinity);
   }
-<<<<<<< HEAD
+#endif
 }
 
 /* Basic struct to pass data into memcpy mapper. */
@@ -514,7 +514,4 @@
                    &data);
   }
   return dest;
-=======
-#endif
->>>>>>> 1698369a
 }