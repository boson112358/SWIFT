--- conflicted
+++ resolved
@@ -197,12 +197,9 @@
 void cell_init_gparts(struct cell *c, void *data);
 void cell_convert_hydro(struct cell *c, void *data);
 void cell_clean_links(struct cell *c, void *data);
-<<<<<<< HEAD
 int cell_are_neighbours(const struct cell *restrict ci,
                         const struct cell *restrict cj);
 void cell_check_multipole(struct cell *c, void *data);
-=======
 void cell_clean(struct cell *c);
->>>>>>> 6ed86e0a
 
 #endif /* SWIFT_CELL_H */