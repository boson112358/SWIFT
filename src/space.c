/*******************************************************************************
 * This file is part of SWIFT.
 * Copyright (c) 2012 Pedro Gonnet (pedro.gonnet@durham.ac.uk)
 *                    Matthieu Schaller (schaller@strw.leidenuniv.nl)
 *               2015 Peter W. Draper (p.w.draper@durham.ac.uk)
 *               2016 John A. Regan (john.a.regan@durham.ac.uk)
 *                    Tom Theuns (tom.theuns@durham.ac.uk)
 *
 * This program is free software: you can redistribute it and/or modify
 * it under the terms of the GNU Lesser General Public License as published
 * by the Free Software Foundation, either version 3 of the License, or
 * (at your option) any later version.
 *
 * This program is distributed in the hope that it will be useful,
 * but WITHOUT ANY WARRANTY; without even the implied warranty of
 * MERCHANTABILITY or FITNESS FOR A PARTICULAR PURPOSE.  See the
 * GNU General Public License for more details.
 *
 * You should have received a copy of the GNU Lesser General Public License
 * along with this program.  If not, see <http://www.gnu.org/licenses/>.
 *
 ******************************************************************************/

/* Config parameters. */
#include <config.h>

/* Some standard headers. */
#include <float.h>
#include <limits.h>
#include <math.h>
#include <stdlib.h>
#include <string.h>

/* MPI headers. */
#ifdef WITH_MPI
#include <mpi.h>
#endif

/* This object's header. */
#include "space.h"

/* Local headers. */
#include "active.h"
#include "atomic.h"
#include "black_holes.h"
#include "const.h"
#include "cooling.h"
#include "engine.h"
#include "error.h"
#include "kernel_hydro.h"
#include "lock.h"
#include "mhd.h"
#include "minmax.h"
#include "proxy.h"
#include "restart.h"
#include "rt.h"
#include "sort_part.h"
#include "space_unique_id.h"
#include "star_formation.h"
#include "stars.h"
#include "threadpool.h"
#include "tools.h"
#include "tracers.h"

/* Split size. */
int space_splitsize = space_splitsize_default;
int space_subsize_pair_hydro = space_subsize_pair_hydro_default;
int space_subsize_self_hydro = space_subsize_self_hydro_default;
int space_subsize_pair_stars = space_subsize_pair_stars_default;
int space_subsize_self_stars = space_subsize_self_stars_default;
int space_subsize_pair_grav = space_subsize_pair_grav_default;
int space_subsize_self_grav = space_subsize_self_grav_default;
int space_subdepth_diff_grav = space_subdepth_diff_grav_default;
int space_maxsize = space_maxsize_default;

/*! Number of extra #part we allocate memory for per top-level cell */
int space_extra_parts = space_extra_parts_default;

/*! Number of extra #spart we allocate memory for per top-level cell */
int space_extra_sparts = space_extra_sparts_default;

/*! Number of extra #bpart we allocate memory for per top-level cell */
int space_extra_bparts = space_extra_bparts_default;

/*! Number of extra #gpart we allocate memory for per top-level cell */
int space_extra_gparts = space_extra_gparts_default;

/*! Number of extra #sink we allocate memory for per top-level cell */
int space_extra_sinks = space_extra_sinks_default;

/*! Maximum number of particles per ghost */
int engine_max_parts_per_ghost = engine_max_parts_per_ghost_default;
int engine_max_sparts_per_ghost = engine_max_sparts_per_ghost_default;
int engine_max_parts_per_cooling = engine_max_parts_per_cooling_default;

/*! Allocation margins */
double engine_redistribute_alloc_margin =
    engine_redistribute_alloc_margin_default;
double engine_foreign_alloc_margin = engine_foreign_alloc_margin_default;

/*! Maximal depth at which the stars resort task can be pushed */
int engine_star_resort_task_depth = engine_star_resort_task_depth_default;

/*! Expected maximal number of strays received at a rebuild */
int space_expected_max_nr_strays = space_expected_max_nr_strays_default;

/*! Counter for cell IDs (when debugging + max vals for unique IDs exceeded) */
#if defined(SWIFT_DEBUG_CHECKS) || defined(SWIFT_CELL_GRAPH)
unsigned long long last_cell_id;
unsigned long long last_leaf_cell_id;
#endif

/**
 * @brief Interval stack necessary for parallel particle sorting.
 */
struct qstack {
  volatile ptrdiff_t i, j;
  volatile int min, max;
  volatile int ready;
};

/**
 * @brief Free any memory in use for foreign particles.
 *
 * @param s The #space.
 * @param clear_cell_pointers Are we also setting all the foreign cell particle
 * pointers to NULL?
 */
void space_free_foreign_parts(struct space *s, const int clear_cell_pointers) {

#ifdef WITH_MPI
  if (s->parts_foreign != NULL) {
    swift_free("parts_foreign", s->parts_foreign, sizeof(struct part) * s->size_parts_foreign);
    s->size_parts_foreign = 0;
    s->parts_foreign = NULL;
  }
  if (s->gparts_foreign != NULL) {
    swift_free("gparts_foreign", s->gparts_foreign, sizeof(struct gpart) * s->size_gparts_foreign);
    s->size_gparts_foreign = 0;
    s->gparts_foreign = NULL;
  }
  if (s->sparts_foreign != NULL) {
    swift_free("sparts_foreign", s->sparts_foreign, sizeof(struct spart) * s->size_sparts_foreign);
    s->size_sparts_foreign = 0;
    s->sparts_foreign = NULL;
  }
  if (s->bparts_foreign != NULL) {
    swift_free("bparts_foreign", s->bparts_foreign, sizeof(struct bpart) * s->size_bparts_foreign);
    s->size_bparts_foreign = 0;
    s->bparts_foreign = NULL;
  }
  if (clear_cell_pointers) {
    for (int k = 0; k < s->e->nr_proxies; k++) {
      for (int j = 0; j < s->e->proxies[k].nr_cells_in; j++) {
        cell_unlink_foreign_particles(s->e->proxies[k].cells_in[j]);
      }
    }
  }
#endif
}

void space_reorder_extra_parts_mapper(void *map_data, int num_cells,
                                      void *extra_data) {
  int *local_cells = (int *)map_data;
  struct space *s = (struct space *)extra_data;
  struct cell *cells_top = s->cells_top;

  for (int ind = 0; ind < num_cells; ind++) {
    struct cell *c = &cells_top[local_cells[ind]];
    cell_reorder_extra_parts(c, c->hydro.parts - s->parts);
  }
}

void space_reorder_extra_gparts_mapper(void *map_data, int num_cells,
                                       void *extra_data) {

  int *local_cells = (int *)map_data;
  struct space *s = (struct space *)extra_data;
  struct cell *cells_top = s->cells_top;

  for (int ind = 0; ind < num_cells; ind++) {
    struct cell *c = &cells_top[local_cells[ind]];
    cell_reorder_extra_gparts(c, s->parts, s->sparts, s->sinks);
  }
}

void space_reorder_extra_sparts_mapper(void *map_data, int num_cells,
                                       void *extra_data) {

  int *local_cells = (int *)map_data;
  struct space *s = (struct space *)extra_data;
  struct cell *cells_top = s->cells_top;

  for (int ind = 0; ind < num_cells; ind++) {
    struct cell *c = &cells_top[local_cells[ind]];
    cell_reorder_extra_sparts(c, c->stars.parts - s->sparts);
  }
}

void space_reorder_extra_sinks_mapper(void *map_data, int num_cells,
                                      void *extra_data) {

  int *local_cells = (int *)map_data;
  struct space *s = (struct space *)extra_data;
  struct cell *cells_top = s->cells_top;

  for (int ind = 0; ind < num_cells; ind++) {
    struct cell *c = &cells_top[local_cells[ind]];
    cell_reorder_extra_sinks(c, c->sinks.parts - s->sinks);
  }
}

/**
 * @brief Re-orders the particles in each cell such that the extra particles
 * for on-the-fly creation are located at the end of their respective cells.
 *
 * This assumes that all the particles (real and extra) have already been sorted
 * in their correct top-level cell.
 *
 * @param s The #space to act upon.
 * @param verbose Are we talkative?
 */
void space_reorder_extras(struct space *s, int verbose) {

  /* Re-order the gas particles */
  if (space_extra_parts)
    threadpool_map(&s->e->threadpool, space_reorder_extra_parts_mapper,
                   s->local_cells_top, s->nr_local_cells, sizeof(int),
                   threadpool_auto_chunk_size, s);

  /* Re-order the gravity particles */
  if (space_extra_gparts)
    threadpool_map(&s->e->threadpool, space_reorder_extra_gparts_mapper,
                   s->local_cells_top, s->nr_local_cells, sizeof(int),
                   threadpool_auto_chunk_size, s);

  /* Re-order the star particles */
  if (space_extra_sparts)
    threadpool_map(&s->e->threadpool, space_reorder_extra_sparts_mapper,
                   s->local_cells_top, s->nr_local_cells, sizeof(int),
                   threadpool_auto_chunk_size, s);

  /* Re-order the black hole particles */
  if (space_extra_bparts)
    error("Missing implementation of BH extra reordering");

  /* Re-order the sink particles */
  if (space_extra_sinks)
    threadpool_map(&s->e->threadpool, space_reorder_extra_sinks_mapper,
                   s->local_cells_top, s->nr_local_cells, sizeof(int),
                   threadpool_auto_chunk_size, s);
}

/**
 * @brief #threadpool mapper function to sanitize the cells
 *
 * @param map_data Pointers towards the top-level cells.
 * @param num_cells The number of top-level cells.
 * @param extra_data Unused parameters.
 */
void space_sanitize_mapper(void *map_data, int num_cells, void *extra_data) {
  /* Unpack the inputs. */
  struct cell *cells_top = (struct cell *)map_data;

  for (int ind = 0; ind < num_cells; ind++) {
    struct cell *c = &cells_top[ind];
    cell_sanitize(c, 0);
  }
}

/**
 * @brief Runs through the top-level cells and sanitize their h values
 *
 * @param s The #space to act upon.
 */
void space_sanitize(struct space *s) {

  if (s->e->nodeID == 0) message("Cleaning up unreasonable values of h");

  threadpool_map(&s->e->threadpool, space_sanitize_mapper, s->cells_top,
                 s->nr_cells, sizeof(struct cell), threadpool_auto_chunk_size,
                 /*extra_data=*/NULL);
}

/**
 * @brief Mapping function to free the sorted indices buffers.
 */
void space_map_clearsort(struct cell *c, void *data) {

  cell_free_hydro_sorts(c);
  cell_free_stars_sorts(c);
}

/**
 * @brief Map a function to all particles in a cell recursively.
 *
 * @param c The #cell we are working in.
 * @param fun Function pointer to apply on the cells.
 * @param data Data passed to the function fun.
 */
static void rec_map_parts(struct cell *c,
                          void (*fun)(struct part *p, struct cell *c,
                                      void *data),
                          void *data) {
  /* No progeny? */
  if (!c->split)
    for (int k = 0; k < c->hydro.count; k++) fun(&c->hydro.parts[k], c, data);

  /* Otherwise, recurse. */
  else
    for (int k = 0; k < 8; k++)
      if (c->progeny[k] != NULL) rec_map_parts(c->progeny[k], fun, data);
}

/**
 * @brief Map a function to all particles in a space.
 *
 * @param s The #space we are working in.
 * @param fun Function pointer to apply on the cells.
 * @param data Data passed to the function fun.
 */
void space_map_parts(struct space *s,
                     void (*fun)(struct part *p, struct cell *c, void *data),
                     void *data) {

  /* Call the recursive function on all higher-level cells. */
  for (int cid = 0; cid < s->nr_cells; cid++)
    rec_map_parts(&s->cells_top[cid], fun, data);
}

/**
 * @brief Map a function to all particles in a cell recursively.
 *
 * @param c The #cell we are working in.
 * @param fun Function pointer to apply on the cells.
 */
static void rec_map_parts_xparts(struct cell *c,
                                 void (*fun)(struct part *p, struct xpart *xp,
                                             struct cell *c)) {

  /* No progeny? */
  if (!c->split)
    for (int k = 0; k < c->hydro.count; k++)
      fun(&c->hydro.parts[k], &c->hydro.xparts[k], c);

  /* Otherwise, recurse. */
  else
    for (int k = 0; k < 8; k++)
      if (c->progeny[k] != NULL) rec_map_parts_xparts(c->progeny[k], fun);
}

/**
 * @brief Map a function to all particles (#part and #xpart) in a space.
 *
 * @param s The #space we are working in.
 * @param fun Function pointer to apply on the particles in the cells.
 */
void space_map_parts_xparts(struct space *s,
                            void (*fun)(struct part *p, struct xpart *xp,
                                        struct cell *c)) {

  /* Call the recursive function on all higher-level cells. */
  for (int cid = 0; cid < s->nr_cells; cid++)
    rec_map_parts_xparts(&s->cells_top[cid], fun);
}

/**
 * @brief Map a function to all particles in a cell recursively.
 *
 * @param c The #cell we are working in.
 * @param full Map to all cells, including cells with sub-cells.
 * @param fun Function pointer to apply on the cells.
 * @param data Data passed to the function fun.
 */
static void rec_map_cells_post(struct cell *c, int full,
                               void (*fun)(struct cell *c, void *data),
                               void *data) {
  /* Recurse. */
  if (c->split)
    for (int k = 0; k < 8; k++)
      if (c->progeny[k] != NULL)
        rec_map_cells_post(c->progeny[k], full, fun, data);

  /* No progeny? */
  if (full || !c->split) fun(c, data);
}

/**
 * @brief Map a function to all particles in a aspace.
 *
 * @param s The #space we are working in.
 * @param full Map to all cells, including cells with sub-cells.
 * @param fun Function pointer to apply on the cells.
 * @param data Data passed to the function fun.
 */
void space_map_cells_post(struct space *s, int full,
                          void (*fun)(struct cell *c, void *data), void *data) {

  /* Call the recursive function on all higher-level cells. */
  for (int cid = 0; cid < s->nr_cells; cid++)
    rec_map_cells_post(&s->cells_top[cid], full, fun, data);
}

static void rec_map_cells_pre(struct cell *c, int full,
                              void (*fun)(struct cell *c, void *data),
                              void *data) {

  /* No progeny? */
  if (full || !c->split) fun(c, data);

  /* Recurse. */
  if (c->split)
    for (int k = 0; k < 8; k++)
      if (c->progeny[k] != NULL)
        rec_map_cells_pre(c->progeny[k], full, fun, data);
}

/**
 * @brief Calls function fun on the cells in the space s
 *
 * @param s The #space
 * @param full If true calls the function on all cells and not just on leaves
 * @param fun The function to call.
 * @param data Additional data passed to fun() when called
 */
void space_map_cells_pre(struct space *s, int full,
                         void (*fun)(struct cell *c, void *data), void *data) {

  /* Call the recursive function on all higher-level cells. */
  for (int cid = 0; cid < s->nr_cells; cid++)
    rec_map_cells_pre(&s->cells_top[cid], full, fun, data);
}

/**
 * @brief Get a new empty (sub-)#cell.
 *
 * If there are cells in the buffer, use the one at the end of the linked list.
 * If we have no cells, allocate a new chunk of memory and pick one from there.
 *
 * @param s The #space.
 * @param nr_cells Number of #cell to pick up.
 * @param cells Array of @c nr_cells #cell pointers in which to store the
 *        new cells.
 * @param tpid ID of threadpool threadpool associated with cells_sub.
 */
void space_getcells(struct space *s, int nr_cells, struct cell **cells,
<<<<<<< HEAD
                    const int tpid) {
=======
                    const short int tpid) {
>>>>>>> f6e93b3d

  /* For each requested cell... */
  for (int j = 0; j < nr_cells; j++) {

    /* Is the cell buffer empty? */
    if (s->cells_sub[tpid] == NULL) {
<<<<<<< HEAD
      if (swift_memalign("cells_sub", (void **)&s->cells_sub[tpid],
                         cell_align,
=======
      if (swift_memalign("cells_sub", (void **)&s->cells_sub[tpid], cell_align,
>>>>>>> f6e93b3d
                         space_cellallocchunk * sizeof(struct cell)) != 0)
        error("Failed to allocate more cells.");

      /* Clear the newly-allocated cells. */
      bzero(s->cells_sub[tpid], sizeof(struct cell) * space_cellallocchunk);

      /* Constructed a linked list */
      for (int k = 0; k < space_cellallocchunk - 1; k++)
        s->cells_sub[tpid][k].next = &s->cells_sub[tpid][k + 1];
      s->cells_sub[tpid][space_cellallocchunk - 1].next = NULL;
    }

    /* Is the multipole buffer empty? */
    if (s->with_self_gravity && s->multipoles_sub[tpid] == NULL) {
      if (swift_memalign(
<<<<<<< HEAD
              "multipoles_sub", (void **)&s->multipoles_sub[tpid], multipole_align,
=======
              "multipoles_sub", (void **)&s->multipoles_sub[tpid],
              multipole_align,
>>>>>>> f6e93b3d
              space_cellallocchunk * sizeof(struct gravity_tensors)) != 0)
        error("Failed to allocate more multipoles.");

      /* Constructed a linked list */
      for (int k = 0; k < space_cellallocchunk - 1; k++)
        s->multipoles_sub[tpid][k].next = &s->multipoles_sub[tpid][k + 1];
      s->multipoles_sub[tpid][space_cellallocchunk - 1].next = NULL;
    }

    /* Pick off the next cell. */
    cells[j] = s->cells_sub[tpid];
    s->cells_sub[tpid] = cells[j]->next;

    /* Hook the multipole */
    if (s->with_self_gravity) {
      cells[j]->grav.multipole = s->multipoles_sub[tpid];
      s->multipoles_sub[tpid] = cells[j]->grav.multipole->next;
    }
  }

  /* Unlock the space. */
  atomic_add(&s->tot_cells, nr_cells);

  /* Init some things in the cell we just got. */
  for (int j = 0; j < nr_cells; j++) {
    cell_free_hydro_sorts(cells[j]);
    cell_free_stars_sorts(cells[j]);

    struct gravity_tensors *temp = cells[j]->grav.multipole;
    bzero(cells[j], sizeof(struct cell));
    cells[j]->grav.multipole = temp;
    cells[j]->nodeID = -1;
    cells[j]->tpid = tpid;
    if (lock_init(&cells[j]->hydro.lock) != 0 ||
        lock_init(&cells[j]->grav.plock) != 0 ||
        lock_init(&cells[j]->grav.mlock) != 0 ||
        lock_init(&cells[j]->stars.lock) != 0 ||
        lock_init(&cells[j]->sinks.lock) != 0 ||
        lock_init(&cells[j]->sinks.sink_formation_lock) != 0 ||
        lock_init(&cells[j]->black_holes.lock) != 0 ||
        lock_init(&cells[j]->stars.star_formation_lock) != 0 ||
        lock_init(&cells[j]->grav.star_formation_lock) != 0)
      error("Failed to initialize cell spinlocks.");
  }
}

/**
 * @brief Free sort arrays in any cells in the cell buffer.
 *
 * @param s The #space.
 */
void space_free_buff_sort_indices(struct space *s) {
<<<<<<< HEAD
  for (int tpid = 0; tpid < s->e->nr_pool_threads; ++tpid) {
=======
  for (short int tpid = 0; tpid < s->e->nr_pool_threads; ++tpid) {
>>>>>>> f6e93b3d
    for (struct cell *finger = s->cells_sub[tpid]; finger != NULL;
         finger = finger->next) {
      cell_free_hydro_sorts(finger);
      cell_free_stars_sorts(finger);
    }
  }
}

/**
 * @brief Construct the list of top-level cells that have any tasks in
 * their hierarchy on this MPI rank. Also construct the list of top-level
 * cells on any rank that have > 0 particles (of any kind).
 *
 * This assumes the list has been pre-allocated at a regrid.
 *
 * @param s The #space.
 */
void space_list_useful_top_level_cells(struct space *s) {

  const ticks tic = getticks();

  s->nr_local_cells_with_tasks = 0;
  s->nr_cells_with_particles = 0;

  for (int i = 0; i < s->nr_cells; ++i) {
    struct cell *c = &s->cells_top[i];

    if (cell_has_tasks(c)) {
      s->local_cells_with_tasks_top[s->nr_local_cells_with_tasks] = i;
      s->nr_local_cells_with_tasks++;
    }

    const int has_particles =
        (c->hydro.count > 0) || (c->grav.count > 0) || (c->stars.count > 0) ||
        (c->black_holes.count > 0) || (c->sinks.count > 0) ||
        (c->grav.multipole != NULL && c->grav.multipole->m_pole.M_000 > 0.f);

    if (has_particles) {
      s->cells_with_particles_top[s->nr_cells_with_particles] = i;
      s->nr_cells_with_particles++;
    }
  }
  if (s->e->verbose) {
    message("Have %d local top-level cells with tasks (total=%d)",
            s->nr_local_cells_with_tasks, s->nr_cells);
    message("Have %d top-level cells with particles (total=%d)",
            s->nr_cells_with_particles, s->nr_cells);
  }

  if (s->e->verbose)
    message("took %.3f %s.", clocks_from_ticks(getticks() - tic),
            clocks_getunit());
}

void space_synchronize_part_positions_mapper(void *map_data, int nr_parts,
                                             void *extra_data) {
  /* Unpack the data */
  const struct part *parts = (struct part *)map_data;
  struct space *s = (struct space *)extra_data;
  const ptrdiff_t offset = parts - s->parts;
  const struct xpart *xparts = s->xparts + offset;

  for (int k = 0; k < nr_parts; k++) {

    /* Get the particle */
    const struct part *p = &parts[k];
    const struct xpart *xp = &xparts[k];

    /* Skip unimportant particles */
    if (p->time_bin == time_bin_not_created ||
        p->time_bin == time_bin_inhibited)
      continue;

    /* Get its gravity friend */
    struct gpart *gp = p->gpart;

#ifdef SWIFT_DEBUG_CHECKS
    if (gp == NULL) error("Unlinked particle!");
#endif

    /* Synchronize positions, velocities and masses */
    gp->x[0] = p->x[0];
    gp->x[1] = p->x[1];
    gp->x[2] = p->x[2];

    gp->v_full[0] = xp->v_full[0];
    gp->v_full[1] = xp->v_full[1];
    gp->v_full[2] = xp->v_full[2];

    gp->mass = hydro_get_mass(p);
  }
}

void space_synchronize_spart_positions_mapper(void *map_data, int nr_sparts,
                                              void *extra_data) {
  /* Unpack the data */
  const struct spart *sparts = (struct spart *)map_data;

  for (int k = 0; k < nr_sparts; k++) {

    /* Get the particle */
    const struct spart *sp = &sparts[k];

    /* Skip unimportant particles */
    if (sp->time_bin == time_bin_not_created ||
        sp->time_bin == time_bin_inhibited)
      continue;

    /* Get its gravity friend */
    struct gpart *gp = sp->gpart;

#ifdef SWIFT_DEBUG_CHECKS
    if (gp == NULL) error("Unlinked particle!");
#endif

    /* Synchronize positions, velocities and masses */
    gp->x[0] = sp->x[0];
    gp->x[1] = sp->x[1];
    gp->x[2] = sp->x[2];

    gp->v_full[0] = sp->v[0];
    gp->v_full[1] = sp->v[1];
    gp->v_full[2] = sp->v[2];

    gp->mass = sp->mass;
  }
}

void space_synchronize_bpart_positions_mapper(void *map_data, int nr_bparts,
                                              void *extra_data) {
  /* Unpack the data */
  const struct bpart *bparts = (struct bpart *)map_data;

  for (int k = 0; k < nr_bparts; k++) {

    /* Get the particle */
    const struct bpart *bp = &bparts[k];

    /* Skip unimportant particles */
    if (bp->time_bin == time_bin_not_created ||
        bp->time_bin == time_bin_inhibited)
      continue;

    /* Get its gravity friend */
    struct gpart *gp = bp->gpart;

#ifdef SWIFT_DEBUG_CHECKS
    if (gp == NULL) error("Unlinked particle!");
#endif

    /* Synchronize positions, velocities and masses */
    gp->x[0] = bp->x[0];
    gp->x[1] = bp->x[1];
    gp->x[2] = bp->x[2];

    gp->v_full[0] = bp->v[0];
    gp->v_full[1] = bp->v[1];
    gp->v_full[2] = bp->v[2];

    gp->mass = bp->mass;
  }
}

void space_synchronize_sink_positions_mapper(void *map_data, int nr_sinks,
                                             void *extra_data) {
  /* Unpack the data */
  const struct sink *sinks = (struct sink *)map_data;

  for (int k = 0; k < nr_sinks; k++) {

    /* Get the particle */
    const struct sink *sink = &sinks[k];

    /* Skip unimportant particles */
    if (sink->time_bin == time_bin_not_created ||
        sink->time_bin == time_bin_inhibited)
      continue;

    /* Get its gravity friend */
    struct gpart *gp = sink->gpart;

#ifdef SWIFT_DEBUG_CHECKS
    if (gp == NULL) error("Unlinked particle!");
#endif

    /* Synchronize positions, velocities and masses */
    gp->x[0] = sink->x[0];
    gp->x[1] = sink->x[1];
    gp->x[2] = sink->x[2];

    gp->v_full[0] = sink->v[0];
    gp->v_full[1] = sink->v[1];
    gp->v_full[2] = sink->v[2];

    gp->mass = sink->mass;
  }
}

/**
 * @brief Make sure the baryon particles are at the same position and
 * have the same velocity and mass as their #gpart friends.
 *
 * We copy the baryon particle properties to the #gpart type-by-type.
 *
 * @param s The #space.
 */
void space_synchronize_particle_positions(struct space *s) {

  const ticks tic = getticks();

  if (s->nr_gparts > 0 && s->nr_parts > 0)
    threadpool_map(&s->e->threadpool, space_synchronize_part_positions_mapper,
                   s->parts, s->nr_parts, sizeof(struct part),
                   threadpool_auto_chunk_size, (void *)s);

  if (s->nr_gparts > 0 && s->nr_sparts > 0)
    threadpool_map(&s->e->threadpool, space_synchronize_spart_positions_mapper,
                   s->sparts, s->nr_sparts, sizeof(struct spart),
                   threadpool_auto_chunk_size, /*extra_data=*/NULL);

  if (s->nr_gparts > 0 && s->nr_bparts > 0)
    threadpool_map(&s->e->threadpool, space_synchronize_bpart_positions_mapper,
                   s->bparts, s->nr_bparts, sizeof(struct bpart),
                   threadpool_auto_chunk_size, /*extra_data=*/NULL);

  if (s->nr_gparts > 0 && s->nr_sinks > 0)
    threadpool_map(&s->e->threadpool, space_synchronize_sink_positions_mapper,
                   s->sinks, s->nr_sinks, sizeof(struct sink),
                   threadpool_auto_chunk_size, /*extra_data=*/NULL);

  if (s->e->verbose)
    message("took %.3f %s.", clocks_from_ticks(getticks() - tic),
            clocks_getunit());
}

void space_convert_quantities_mapper(void *restrict map_data, int count,
                                     void *restrict extra_data) {
  struct space *s = (struct space *)extra_data;
  const struct cosmology *cosmo = s->e->cosmology;
  const struct hydro_props *hydro_props = s->e->hydro_properties;
  const struct pressure_floor_props *floor = s->e->pressure_floor_props;
  struct part *restrict parts = (struct part *)map_data;
  const ptrdiff_t index = parts - s->parts;
  struct xpart *restrict xparts = s->xparts + index;

  /* Loop over all the particles ignoring the extra buffer ones for on-the-fly
   * creation */
  for (int k = 0; k < count; k++) {
    if (parts[k].time_bin <= num_time_bins) {
      hydro_convert_quantities(&parts[k], &xparts[k], cosmo, hydro_props,
                               floor);
      mhd_convert_quantities(&parts[k], &xparts[k], cosmo, hydro_props);
    }
  }
}

/**
 * @brief Calls the #part quantities conversion function on all particles in the
 * space.
 *
 * @param s The #space.
 * @param verbose Are we talkative?
 */
void space_convert_quantities(struct space *s, int verbose) {

  const ticks tic = getticks();

  if (s->nr_parts > 0)
    threadpool_map(&s->e->threadpool, space_convert_quantities_mapper, s->parts,
                   s->nr_parts, sizeof(struct part), threadpool_auto_chunk_size,
                   s);

  if (verbose)
    message("took %.3f %s.", clocks_from_ticks(getticks() - tic),
            clocks_getunit());
}

void space_convert_rt_quantities_mapper(void *restrict map_data, int count,
                                        void *restrict extra_data) {
  struct space *s = (struct space *)extra_data;
  const struct engine *restrict e = s->e;
  const int with_rt = (e->policy & engine_policy_rt);
  if (!with_rt) return;

  const struct rt_props *restrict rt_props = e->rt_props;
  const struct hydro_props *restrict hydro_props = e->hydro_properties;
  const struct phys_const *restrict phys_const = e->physical_constants;
  const struct unit_system *restrict iu = e->internal_units;
  const struct cosmology *restrict cosmo = e->cosmology;

  struct part *restrict parts = (struct part *)map_data;

  /* Loop over all the particles ignoring the extra buffer ones for on-the-fly
   * creation */
  for (int k = 0; k < count; k++) {
    if (parts[k].time_bin <= num_time_bins)
      rt_convert_quantities(&parts[k], rt_props, hydro_props, phys_const, iu,
                            cosmo);
  }
}

/**
 * @brief Calls the #part RT quantities conversion function on all particles in
 * the space.
 *
 * @param s The #space.
 * @param verbose Are we talkative?
 */
void space_convert_rt_quantities(struct space *s, int verbose) {

  const ticks tic = getticks();

  if (s->nr_parts > 0)
    threadpool_map(&s->e->threadpool, space_convert_rt_quantities_mapper,
                   s->parts, s->nr_parts, sizeof(struct part),
                   threadpool_auto_chunk_size, s);

  if (verbose)
    message("took %.3f %s.", clocks_from_ticks(getticks() - tic),
            clocks_getunit());
}

void space_collect_sum_part_mass(void *restrict map_data, int count,
                                 void *restrict extra_data) {

  struct space *s = (struct space *)extra_data;
  const struct part *parts = (const struct part *)map_data;

  /* Local collection */
  double sum = 0.;
  for (int i = 0; i < count; ++i) sum += hydro_get_mass(&parts[i]);

  /* Store back */
  atomic_add_d(&s->initial_mean_mass_particles[0], sum);
  atomic_add(&s->initial_count_particles[0], count);
}

void space_collect_sum_gpart_mass(void *restrict map_data, int count,
                                  void *restrict extra_data) {

  struct space *s = (struct space *)extra_data;
  const struct gpart *gparts = (const struct gpart *)map_data;

  /* Local collection */
  double sum_DM = 0., sum_DM_background = 0., sum_nu = 0.;
  long long count_DM = 0, count_DM_background = 0, count_nu = 0;
  for (int i = 0; i < count; ++i) {
    /* Skip inexistant particles */
    if (gpart_is_inhibited(&gparts[i], s->e) ||
        gparts[i].time_bin == time_bin_not_created)
      continue;

    if (gparts[i].type == swift_type_dark_matter) {
      sum_DM += gparts[i].mass;
      count_DM++;
    }
    if (gparts[i].type == swift_type_dark_matter_background) {
      sum_DM_background += gparts[i].mass;
      count_DM_background++;
    }
    if (gparts[i].type == swift_type_neutrino) {
      sum_nu += gparts[i].mass;
      count_nu++;
    }
  }

  /* Store back */
  atomic_add_d(&s->initial_mean_mass_particles[1], sum_DM);
  atomic_add(&s->initial_count_particles[1], count_DM);
  atomic_add_d(&s->initial_mean_mass_particles[2], sum_DM_background);
  atomic_add(&s->initial_count_particles[2], count_DM_background);
  atomic_add_d(&s->initial_mean_mass_particles[6], sum_nu);
  atomic_add(&s->initial_count_particles[6], count_nu);
}

void space_collect_sum_sink_mass(void *restrict map_data, int count,
                                 void *restrict extra_data) {

  struct space *s = (struct space *)extra_data;
  const struct sink *sinks = (const struct sink *)map_data;

  /* Local collection */
  double sum = 0.;
  for (int i = 0; i < count; ++i) sum += sinks[i].mass;

  /* Store back */
  atomic_add_d(&s->initial_mean_mass_particles[3], sum);
  atomic_add(&s->initial_count_particles[3], count);
}

void space_collect_sum_spart_mass(void *restrict map_data, int count,
                                  void *restrict extra_data) {

  struct space *s = (struct space *)extra_data;
  const struct spart *sparts = (const struct spart *)map_data;

  /* Local collection */
  double sum = 0.;
  for (int i = 0; i < count; ++i) sum += sparts[i].mass;

  /* Store back */
  atomic_add_d(&s->initial_mean_mass_particles[4], sum);
  atomic_add(&s->initial_count_particles[4], count);
}

void space_collect_sum_bpart_mass(void *restrict map_data, int count,
                                  void *restrict extra_data) {

  struct space *s = (struct space *)extra_data;
  const struct bpart *bparts = (const struct bpart *)map_data;

  /* Local collection */
  double sum = 0.;
  for (int i = 0; i < count; ++i) sum += bparts[i].mass;

  /* Store back */
  atomic_add_d(&s->initial_mean_mass_particles[5], sum);
  atomic_add(&s->initial_count_particles[5], count);
}

/**
 * @breif Collect the mean mass of each particle type in the #space.
 */
void space_collect_mean_masses(struct space *s, int verbose) {

  /* Init counters */
  for (int i = 0; i < swift_type_count; ++i)
    s->initial_mean_mass_particles[i] = 0.;
  for (int i = 0; i < swift_type_count; ++i) s->initial_count_particles[i] = 0;

  /* Collect each particle type */
  threadpool_map(&s->e->threadpool, space_collect_sum_part_mass, s->parts,
                 s->nr_parts, sizeof(struct part), threadpool_auto_chunk_size,
                 s);
  threadpool_map(&s->e->threadpool, space_collect_sum_gpart_mass, s->gparts,
                 s->nr_gparts, sizeof(struct gpart), threadpool_auto_chunk_size,
                 s);
  threadpool_map(&s->e->threadpool, space_collect_sum_spart_mass, s->sparts,
                 s->nr_sparts, sizeof(struct spart), threadpool_auto_chunk_size,
                 s);
  threadpool_map(&s->e->threadpool, space_collect_sum_sink_mass, s->sinks,
                 s->nr_sinks, sizeof(struct sink), threadpool_auto_chunk_size,
                 s);
  threadpool_map(&s->e->threadpool, space_collect_sum_bpart_mass, s->bparts,
                 s->nr_bparts, sizeof(struct bpart), threadpool_auto_chunk_size,
                 s);

#ifdef WITH_MPI
  MPI_Allreduce(MPI_IN_PLACE, s->initial_mean_mass_particles, swift_type_count,
                MPI_DOUBLE, MPI_SUM, MPI_COMM_WORLD);
  MPI_Allreduce(MPI_IN_PLACE, s->initial_count_particles, swift_type_count,
                MPI_LONG_LONG, MPI_SUM, MPI_COMM_WORLD);
#endif

  /* Get means
   *
   * Note: the Intel compiler vectorizes this loop and creates FPEs from
   * the masked bit of the vector... Silly ICC... */
  /* TK comment: the following also has problems with gnu_7.3.0 and optimization
   */
#if defined(__ICC)
#pragma novector
#endif
  for (int i = 0; i < swift_type_count; ++i)
    if (s->initial_count_particles[i] > 0)
      s->initial_mean_mass_particles[i] /=
          (double)s->initial_count_particles[i];
}

/**
 * @brief Split the space into cells given the array of particles.
 *
 * @param s The #space to initialize.
 * @param params The parsed parameter file.
 * @param cosmo The current cosmological model.
 * @param dim Spatial dimensions of the domain.
 * @param hydro_properties The properties of the hydro scheme.
 * @param parts Array of Gas particles.
 * @param gparts Array of Gravity particles.
 * @param sinks Array of sink particles.
 * @param sparts Array of stars particles.
 * @param bparts Array of black hole particles.
 * @param Npart The number of Gas particles in the space.
 * @param Ngpart The number of Gravity particles in the space.
 * @param Nsink The number of sink particles in the space.
 * @param Nspart The number of stars particles in the space.
 * @param Nbpart The number of black hole particles in the space.
 * @param periodic flag whether the domain is periodic or not.
 * @param replicate How many replications along each direction do we want?
 * @param remap_ids Are we remapping the IDs from 1 to N?
 * @param generate_gas_in_ics Are we generating gas particles from the gparts?
 * @param hydro flag whether we are doing hydro or not?
 * @param self_gravity flag whether we are doing gravity or not?
 * @param star_formation flag whether we are doing star formation or not?
 * @param with_sink flag whether we are doing sink particles or not?
 * @param DM_background Are we running with some DM background particles?
 * @param verbose Print messages to stdout or not.
 * @param dry_run If 1, just initialise stuff, don't do anything with the parts.
 * @param nr_nodes The number of MPI rank.
 *
 * Makes a grid of edge length > r_max and fills the particles
 * into the respective cells. Cells containing more than #space_splitsize
 * parts with a cutoff below half the cell width are then split
 * recursively.
 */
void space_init(struct space *s, struct swift_params *params,
                const struct cosmology *cosmo, double dim[3],
                const struct hydro_props *hydro_properties, struct part *parts,
                struct gpart *gparts, struct sink *sinks, struct spart *sparts,
                struct bpart *bparts, size_t Npart, size_t Ngpart, size_t Nsink,
                size_t Nspart, size_t Nbpart, size_t Nnupart, int periodic,
                int replicate, int remap_ids, int generate_gas_in_ics,
                int hydro, int self_gravity, int star_formation, int with_sink,
                int with_DM, int with_DM_background, int neutrinos, int verbose,
                int dry_run, int nr_nodes) {

  /* Clean-up everything */
  bzero(s, sizeof(struct space));

  /* Store everything in the space. */
  s->dim[0] = dim[0];
  s->dim[1] = dim[1];
  s->dim[2] = dim[2];
  s->periodic = periodic;
  s->with_self_gravity = self_gravity;
  s->with_hydro = hydro;
  s->with_star_formation = star_formation;
  s->with_sink = with_sink;
  s->with_DM = with_DM;
  s->with_DM_background = with_DM_background;
  s->with_neutrinos = neutrinos;
  s->nr_parts = Npart;
  s->nr_gparts = Ngpart;
  s->nr_sparts = Nspart;
  s->nr_bparts = Nbpart;
  s->nr_sinks = Nsink;
  s->nr_nuparts = Nnupart;
  s->size_parts = Npart;
  s->size_gparts = Ngpart;
  s->size_sparts = Nspart;
  s->size_bparts = Nbpart;
  s->size_sinks = Nsink;
  s->nr_inhibited_parts = 0;
  s->nr_inhibited_gparts = 0;
  s->nr_inhibited_sparts = 0;
  s->nr_inhibited_bparts = 0;
  s->nr_inhibited_sinks = 0;
  s->nr_extra_parts = 0;
  s->nr_extra_gparts = 0;
  s->nr_extra_sparts = 0;
  s->nr_extra_bparts = 0;
  s->nr_extra_sinks = 0;
  s->parts = parts;
  s->gparts = gparts;
  s->sparts = sparts;
  s->bparts = bparts;
  s->sinks = sinks;
  s->min_part_mass = FLT_MAX;
  s->min_gpart_mass = FLT_MAX;
  s->min_sink_mass = FLT_MAX;
  s->min_spart_mass = FLT_MAX;
  s->min_bpart_mass = FLT_MAX;
  s->sum_part_vel_norm = 0.f;
  s->sum_gpart_vel_norm = 0.f;
  s->sum_sink_vel_norm = 0.f;
  s->sum_spart_vel_norm = 0.f;
  s->sum_bpart_vel_norm = 0.f;
  s->nr_queues = 1; /* Temporary value until engine construction */

  /* do a quick check that the box size has valid values */
#if defined HYDRO_DIMENSION_1D
  if (dim[0] <= 0.) error("Invalid box size: [%f]", dim[0]);
#elif defined HYDRO_DIMENSION_2D
  if (dim[0] <= 0. || dim[1] <= 0.)
    error("Invalid box size: [%f, %f]", dim[0], dim[1]);
#else
  if (dim[0] <= 0. || dim[1] <= 0. || dim[2] <= 0.)
    error("Invalid box size: [%f, %f, %f]", dim[0], dim[1], dim[2]);
#endif

  /* Initiate some basic randomness */
  srand(42);

  /* Are we remapping the IDs to the range [1, NumPart]? */
  if (remap_ids) {
    space_remap_ids(s, nr_nodes, verbose);
  }

  /* Are we generating gas from the DM-only ICs? */
  if (generate_gas_in_ics) {
    space_generate_gas(s, cosmo, hydro_properties, periodic, with_DM_background,
                       neutrinos, dim, verbose);
    parts = s->parts;
    gparts = s->gparts;
    Npart = s->nr_parts;
    Ngpart = s->nr_gparts;

#ifdef SWIFT_DEBUG_CHECKS
    if (!dry_run)
      part_verify_links(parts, gparts, sinks, sparts, bparts, Npart, Ngpart,
                        Nsink, Nspart, Nbpart, 1);
#endif
  }

  /* Are we replicating the space ? */
  if (replicate < 1)
    error("Value of 'InitialConditions:replicate' (%d) is too small",
          replicate);
  if (replicate > 1) {
    if (with_DM_background)
      error("Can't replicate the space if background DM particles are in use.");

    space_replicate(s, replicate, verbose);
    parts = s->parts;
    gparts = s->gparts;
    sparts = s->sparts;
    bparts = s->bparts;
    sinks = s->sinks;
    Npart = s->nr_parts;
    Ngpart = s->nr_gparts;
    Nspart = s->nr_sparts;
    Nbpart = s->nr_bparts;
    Nsink = s->nr_sinks;

#ifdef SWIFT_DEBUG_CHECKS
    part_verify_links(parts, gparts, sinks, sparts, bparts, Npart, Ngpart,
                      Nsink, Nspart, Nbpart, 1);
#endif
  }

  /* Decide on the minimal top-level cell size */
  const double dmax = max3(s->dim[0], s->dim[1], s->dim[2]);
  int maxtcells =
      parser_get_opt_param_int(params, "Scheduler:max_top_level_cells",
                               space_max_top_level_cells_default);
  s->cell_min = 0.99 * dmax / maxtcells;

  /* Check that it is big enough. */
  const double dmin = min3(s->dim[0], s->dim[1], s->dim[2]);
  int needtcells = 3 * dmax / dmin;
  if (maxtcells < needtcells)
    error(
        "Scheduler:max_top_level_cells is too small %d, needs to be at "
        "least %d",
        maxtcells, needtcells);

  /* Get the constants for the scheduler */
  space_maxsize = parser_get_opt_param_int(params, "Scheduler:cell_max_size",
                                           space_maxsize_default);
  space_subsize_pair_hydro =
      parser_get_opt_param_int(params, "Scheduler:cell_sub_size_pair_hydro",
                               space_subsize_pair_hydro_default);
  space_subsize_self_hydro =
      parser_get_opt_param_int(params, "Scheduler:cell_sub_size_self_hydro",
                               space_subsize_self_hydro_default);
  space_subsize_pair_stars =
      parser_get_opt_param_int(params, "Scheduler:cell_sub_size_pair_stars",
                               space_subsize_pair_stars_default);
  space_subsize_self_stars =
      parser_get_opt_param_int(params, "Scheduler:cell_sub_size_self_stars",
                               space_subsize_self_stars_default);
  space_subsize_pair_grav =
      parser_get_opt_param_int(params, "Scheduler:cell_sub_size_pair_grav",
                               space_subsize_pair_grav_default);
  space_subsize_self_grav =
      parser_get_opt_param_int(params, "Scheduler:cell_sub_size_self_grav",
                               space_subsize_self_grav_default);
  space_splitsize = parser_get_opt_param_int(
      params, "Scheduler:cell_split_size", space_splitsize_default);
  space_subdepth_diff_grav =
      parser_get_opt_param_int(params, "Scheduler:cell_subdepth_diff_grav",
                               space_subdepth_diff_grav_default);
  space_extra_parts = parser_get_opt_param_int(
      params, "Scheduler:cell_extra_parts", space_extra_parts_default);
  space_extra_sparts = parser_get_opt_param_int(
      params, "Scheduler:cell_extra_sparts", space_extra_sparts_default);
  space_extra_gparts = parser_get_opt_param_int(
      params, "Scheduler:cell_extra_gparts", space_extra_gparts_default);
  space_extra_bparts = parser_get_opt_param_int(
      params, "Scheduler:cell_extra_bparts", space_extra_bparts_default);
  space_extra_sinks = parser_get_opt_param_int(
      params, "Scheduler:cell_extra_sinks", space_extra_sinks_default);

  engine_max_parts_per_ghost =
      parser_get_opt_param_int(params, "Scheduler:engine_max_parts_per_ghost",
                               engine_max_parts_per_ghost_default);
  engine_max_sparts_per_ghost =
      parser_get_opt_param_int(params, "Scheduler:engine_max_sparts_per_ghost",
                               engine_max_sparts_per_ghost_default);

  engine_max_parts_per_cooling =
      parser_get_opt_param_int(params, "Scheduler:engine_max_parts_per_cooling",
                               engine_max_parts_per_cooling_default);

  engine_redistribute_alloc_margin = parser_get_opt_param_double(
      params, "Scheduler:engine_redist_alloc_margin",
      engine_redistribute_alloc_margin_default);

  engine_foreign_alloc_margin = parser_get_opt_param_double(
      params, "Scheduler:engine_foreign_alloc_margin",
      engine_foreign_alloc_margin_default);

  if (verbose) {
    message("max_size set to %d split_size set to %d", space_maxsize,
            space_splitsize);
    message("subdepth_grav set to %d", space_subdepth_diff_grav);
    message("sub_size_pair_hydro set to %d, sub_size_self_hydro set to %d",
            space_subsize_pair_hydro, space_subsize_self_hydro);
    message("sub_size_pair_grav set to %d, sub_size_self_grav set to %d",
            space_subsize_pair_grav, space_subsize_self_grav);
  }

  /* Apply h scaling */
  const double scaling = parser_get_opt_param_double(
      params, "InitialConditions:smoothing_length_scaling", 1.0);
  if (scaling != 1.0 && !dry_run) {
    message("Re-scaling smoothing lengths by a factor %e", scaling);
    for (size_t k = 0; k < Npart; k++) parts[k].h *= scaling;
  }

  /* Read in imposed star smoothing length */
  s->initial_spart_h = parser_get_opt_param_float(
      params, "InitialConditions:stars_smoothing_length", -1.f);
  if (s->initial_spart_h != -1.f) {
    message("Imposing a star smoothing length of %e", s->initial_spart_h);
  }
  /* Read in imposed black hole smoothing length */
  s->initial_bpart_h = parser_get_opt_param_float(
      params, "InitialConditions:black_holes_smoothing_length", -1.f);
  if (s->initial_bpart_h != -1.f) {
    message("Imposing a BH smoothing length of %e", s->initial_bpart_h);
  }

  /* Apply shift */
  double shift[3] = {0.0, 0.0, 0.0};
  parser_get_opt_param_double_array(params, "InitialConditions:shift", 3,
                                    shift);
  memcpy(s->initial_shift, shift, 3 * sizeof(double));
  if ((shift[0] != 0. || shift[1] != 0. || shift[2] != 0.) && !dry_run) {
    message("Shifting particles by [%e %e %e]", shift[0], shift[1], shift[2]);
    for (size_t k = 0; k < Npart; k++) {
      parts[k].x[0] += shift[0];
      parts[k].x[1] += shift[1];
      parts[k].x[2] += shift[2];
    }
    for (size_t k = 0; k < Ngpart; k++) {
      gparts[k].x[0] += shift[0];
      gparts[k].x[1] += shift[1];
      gparts[k].x[2] += shift[2];
    }
    for (size_t k = 0; k < Nspart; k++) {
      sparts[k].x[0] += shift[0];
      sparts[k].x[1] += shift[1];
      sparts[k].x[2] += shift[2];
    }
    for (size_t k = 0; k < Nbpart; k++) {
      bparts[k].x[0] += shift[0];
      bparts[k].x[1] += shift[1];
      bparts[k].x[2] += shift[2];
    }
    for (size_t k = 0; k < Nsink; k++) {
      sinks[k].x[0] += shift[0];
      sinks[k].x[1] += shift[1];
      sinks[k].x[2] += shift[2];
    }
  }

  if (!dry_run) {

    /* Check that all the part positions are reasonable, wrap if periodic. */
    if (periodic) {
      for (size_t k = 0; k < Npart; k++)
        for (int j = 0; j < 3; j++) {
          while (parts[k].x[j] < 0) parts[k].x[j] += s->dim[j];
          while (parts[k].x[j] >= s->dim[j]) parts[k].x[j] -= s->dim[j];
        }
    } else {
      for (size_t k = 0; k < Npart; k++)
        for (int j = 0; j < 3; j++)
          if (parts[k].x[j] < 0 || parts[k].x[j] >= s->dim[j])
            error("Not all particles are within the specified domain.");
    }

    /* Same for the gparts */
    if (periodic) {
      for (size_t k = 0; k < Ngpart; k++)
        for (int j = 0; j < 3; j++) {
          while (gparts[k].x[j] < 0) gparts[k].x[j] += s->dim[j];
          while (gparts[k].x[j] >= s->dim[j]) gparts[k].x[j] -= s->dim[j];
        }
    } else {
      for (size_t k = 0; k < Ngpart; k++)
        for (int j = 0; j < 3; j++)
          if (gparts[k].x[j] < 0 || gparts[k].x[j] >= s->dim[j])
            error("Not all g-particles are within the specified domain.");
    }

    /* Same for the sparts */
    if (periodic) {
      for (size_t k = 0; k < Nspart; k++)
        for (int j = 0; j < 3; j++) {
          while (sparts[k].x[j] < 0) sparts[k].x[j] += s->dim[j];
          while (sparts[k].x[j] >= s->dim[j]) sparts[k].x[j] -= s->dim[j];
        }
    } else {
      for (size_t k = 0; k < Nspart; k++)
        for (int j = 0; j < 3; j++)
          if (sparts[k].x[j] < 0 || sparts[k].x[j] >= s->dim[j])
            error("Not all s-particles are within the specified domain.");
    }

    /* Same for the bparts */
    if (periodic) {
      for (size_t k = 0; k < Nbpart; k++)
        for (int j = 0; j < 3; j++) {
          while (bparts[k].x[j] < 0) bparts[k].x[j] += s->dim[j];
          while (bparts[k].x[j] >= s->dim[j]) bparts[k].x[j] -= s->dim[j];
        }
    } else {
      for (size_t k = 0; k < Nbpart; k++)
        for (int j = 0; j < 3; j++)
          if (bparts[k].x[j] < 0 || bparts[k].x[j] >= s->dim[j])
            error("Not all b-particles are within the specified domain.");
    }

    /* Same for the sinks */
    if (periodic) {
      for (size_t k = 0; k < Nsink; k++)
        for (int j = 0; j < 3; j++) {
          while (sinks[k].x[j] < 0) sinks[k].x[j] += s->dim[j];
          while (sinks[k].x[j] >= s->dim[j]) sinks[k].x[j] -= s->dim[j];
        }
    } else {
      for (size_t k = 0; k < Nsink; k++)
        for (int j = 0; j < 3; j++)
          if (sinks[k].x[j] < 0 || sinks[k].x[j] >= s->dim[j])
            error("Not all sink-particles are within the specified domain.");
    }
  }

  /* Allocate the extra parts array for the gas particles. */
  if (Npart > 0) {
    if (swift_memalign("xparts", (void **)&s->xparts, xpart_align,
                       Npart * sizeof(struct xpart)) != 0)
      error("Failed to allocate xparts.");
    bzero(s->xparts, Npart * sizeof(struct xpart));
  }

  hydro_space_init(&s->hs, s);

  /* Init the space lock. */
  if (lock_init(&s->lock) != 0) error("Failed to create space spin-lock.");

#if defined(SWIFT_DEBUG_CHECKS) || defined(SWIFT_CELL_GRAPH)
  last_cell_id = 1ULL;
  last_leaf_cell_id = 1ULL;
#endif

  /* Do we want any spare particles for on the fly creation?
     This condition should be the same than in engine_config.c */
  if (!(star_formation || with_sink) ||
      !swift_star_formation_model_creates_stars) {
    space_extra_sparts = 0;
    space_extra_gparts = 0;
    space_extra_sinks = 0;
  }

  const int create_sparts =
      (star_formation && swift_star_formation_model_creates_stars) || with_sink;
  if (create_sparts && space_extra_sparts == 0) {
    error(
        "Running with star formation but without spare star particles. "
        "Increase 'Scheduler:cell_extra_sparts'.");
  }

  if (with_sink && space_extra_gparts == 0) {
    error(
        "Running with star formation from sink but without spare g-particles. "
        "Increase 'Scheduler:cell_extra_gparts'.");
  }
  if (with_sink && space_extra_sinks == 0) {
    error(
        "Running with star formation from sink but without spare "
        "sink-particles. "
        "Increase 'Scheduler:cell_extra_sinks'.");
  }

  /* Build the cells recursively. */
  if (!dry_run) space_regrid(s, verbose);

  /* Compute the max id for the generation of unique id. */
  if (create_sparts) {
    space_init_unique_id(s, nr_nodes);
  }
}

/**
 * @brief Replicate the content of a space along each axis.
 *
 * Should only be called during initialisation.
 *
 * @param s The #space to replicate.
 * @param replicate The number of copies along each axis.
 * @param verbose Are we talkative ?
 */
void space_replicate(struct space *s, int replicate, int verbose) {

  if (replicate < 1) error("Invalid replicate value: %d", replicate);

  if (verbose)
    message("Replicating space %d times along each axis.", replicate);

  const int factor = replicate * replicate * replicate;

  /* Store the current values */
  const size_t nr_parts = s->nr_parts;
  const size_t nr_gparts = s->nr_gparts;
  const size_t nr_sparts = s->nr_sparts;
  const size_t nr_bparts = s->nr_bparts;
  const size_t nr_sinks = s->nr_sinks;
  const size_t nr_nuparts = s->nr_nuparts;
  const size_t nr_dm = nr_gparts - nr_parts - nr_sparts - nr_bparts;

  s->size_parts = s->nr_parts = nr_parts * factor;
  s->size_gparts = s->nr_gparts = nr_gparts * factor;
  s->size_sparts = s->nr_sparts = nr_sparts * factor;
  s->size_bparts = s->nr_bparts = nr_bparts * factor;
  s->size_sinks = s->nr_sinks = nr_sinks * factor;
  s->nr_nuparts = nr_nuparts * factor;

  /* Allocate space for new particles */
  struct part *parts = NULL;
  struct gpart *gparts = NULL;
  struct spart *sparts = NULL;
  struct bpart *bparts = NULL;
  struct sink *sinks = NULL;

  if (swift_memalign("parts", (void **)&parts, part_align,
                     s->nr_parts * sizeof(struct part)) != 0)
    error("Failed to allocate new part array.");

  if (swift_memalign("gparts", (void **)&gparts, gpart_align,
                     s->nr_gparts * sizeof(struct gpart)) != 0)
    error("Failed to allocate new gpart array.");

  if (swift_memalign("sparts", (void **)&sparts, spart_align,
                     s->nr_sparts * sizeof(struct spart)) != 0)
    error("Failed to allocate new spart array.");

  if (swift_memalign("sinks", (void **)&sinks, sink_align,
                     s->nr_sinks * sizeof(struct sink)) != 0)
    error("Failed to allocate new sink array.");

  if (swift_memalign("bparts", (void **)&bparts, bpart_align,
                     s->nr_bparts * sizeof(struct bpart)) != 0)
    error("Failed to allocate new bpart array.");

  /* Replicate everything */
  for (int i = 0; i < replicate; ++i) {
    for (int j = 0; j < replicate; ++j) {
      for (int k = 0; k < replicate; ++k) {
        const size_t offset = i * replicate * replicate + j * replicate + k;

        /* First copy the data */
        memcpy(parts + offset * nr_parts, s->parts,
               nr_parts * sizeof(struct part));
        memcpy(sparts + offset * nr_sparts, s->sparts,
               nr_sparts * sizeof(struct spart));
        memcpy(bparts + offset * nr_bparts, s->bparts,
               nr_bparts * sizeof(struct bpart));
        memcpy(gparts + offset * nr_gparts, s->gparts,
               nr_gparts * sizeof(struct gpart));
        memcpy(sinks + offset * nr_sinks, s->sinks,
               nr_sinks * sizeof(struct sink));

        /* Shift the positions */
        const double shift[3] = {i * s->dim[0], j * s->dim[1], k * s->dim[2]};

        for (size_t n = offset * nr_parts; n < (offset + 1) * nr_parts; ++n) {
          parts[n].x[0] += shift[0];
          parts[n].x[1] += shift[1];
          parts[n].x[2] += shift[2];
        }
        for (size_t n = offset * nr_gparts; n < (offset + 1) * nr_gparts; ++n) {
          gparts[n].x[0] += shift[0];
          gparts[n].x[1] += shift[1];
          gparts[n].x[2] += shift[2];
        }
        for (size_t n = offset * nr_sparts; n < (offset + 1) * nr_sparts; ++n) {
          sparts[n].x[0] += shift[0];
          sparts[n].x[1] += shift[1];
          sparts[n].x[2] += shift[2];
        }
        for (size_t n = offset * nr_bparts; n < (offset + 1) * nr_bparts; ++n) {
          bparts[n].x[0] += shift[0];
          bparts[n].x[1] += shift[1];
          bparts[n].x[2] += shift[2];
        }
        for (size_t n = offset * nr_sinks; n < (offset + 1) * nr_sinks; ++n) {
          sinks[n].x[0] += shift[0];
          sinks[n].x[1] += shift[1];
          sinks[n].x[2] += shift[2];
        }

        /* Set the correct links (recall gpart are sorted by type at start-up):
           first DM (unassociated gpart), then gas, then sinks, then stars */
        if (nr_parts > 0 && nr_gparts > 0) {
          const size_t offset_part = offset * nr_parts;
          const size_t offset_gpart = offset * nr_gparts + nr_dm;

          for (size_t n = 0; n < nr_parts; ++n) {
            parts[offset_part + n].gpart = &gparts[offset_gpart + n];
            gparts[offset_gpart + n].id_or_neg_offset = -(offset_part + n);
          }
        }
        if (nr_sinks > 0 && nr_gparts > 0) {
          const size_t offset_sink = offset * nr_sinks;
          const size_t offset_gpart = offset * nr_gparts + nr_dm + nr_parts;

          for (size_t n = 0; n < nr_sinks; ++n) {
            sinks[offset_sink + n].gpart = &gparts[offset_gpart + n];
            gparts[offset_gpart + n].id_or_neg_offset = -(offset_sink + n);
          }
        }
        if (nr_sparts > 0 && nr_gparts > 0) {
          const size_t offset_spart = offset * nr_sparts;
          const size_t offset_gpart =
              offset * nr_gparts + nr_dm + nr_parts + nr_sinks;

          for (size_t n = 0; n < nr_sparts; ++n) {
            sparts[offset_spart + n].gpart = &gparts[offset_gpart + n];
            gparts[offset_gpart + n].id_or_neg_offset = -(offset_spart + n);
          }
        }
        if (nr_bparts > 0 && nr_gparts > 0) {
          const size_t offset_bpart = offset * nr_bparts;
          const size_t offset_gpart =
              offset * nr_gparts + nr_dm + nr_parts + nr_sinks + nr_sparts;

          for (size_t n = 0; n < nr_bparts; ++n) {
            bparts[offset_bpart + n].gpart = &gparts[offset_gpart + n];
            gparts[offset_gpart + n].id_or_neg_offset = -(offset_bpart + n);
          }
        }
      }
    }
  }

  /* Replace the content of the space */
  swift_free("parts", s->parts, sizeof(struct part) * s->nr_parts);
  swift_free("gparts", s->gparts, sizeof(struct gpart) * s->nr_gparts);
  swift_free("sparts", s->sparts, sizeof(struct spart) * s->nr_sparts);
  swift_free("bparts", s->bparts, sizeof(struct bpart) * s->nr_bparts);
  swift_free("sinks", s->sinks, sizeof(struct sink) * s->nr_sinks);
  s->parts = parts;
  s->gparts = gparts;
  s->sparts = sparts;
  s->bparts = bparts;
  s->sinks = sinks;

  /* Finally, update the domain size */
  s->dim[0] *= replicate;
  s->dim[1] *= replicate;
  s->dim[2] *= replicate;

#ifdef SWIFT_DEBUG_CHECKS
  /* Verify that everything is correct */
  part_verify_links(s->parts, s->gparts, s->sinks, s->sparts, s->bparts,
                    s->nr_parts, s->nr_gparts, s->nr_sinks, s->nr_sparts,
                    s->nr_bparts, verbose);
#endif
}

/**
 * @brief Remaps the IDs of the particles to the range [1, N]
 *
 * The IDs are unique accross all MPI ranks and are generated
 * in ther order DM, gas, sinks, stars, BHs.
 *
 * @param s The current #space object.
 * @param nr_nodes The number of MPI ranks used in the run.
 * @param verbose Are we talkative?
 */
void space_remap_ids(struct space *s, int nr_nodes, int verbose) {

  if (verbose) message("Remapping all the IDs");

  size_t local_nr_dm_background = 0;
  size_t local_nr_nuparts = 0;
  for (size_t i = 0; i < s->nr_gparts; ++i) {
    if (s->gparts[i].type == swift_type_neutrino)
      local_nr_nuparts++;
    else if (s->gparts[i].type == swift_type_dark_matter_background)
      local_nr_dm_background++;
  }

  /* Get the current local number of particles */
  const size_t local_nr_parts = s->nr_parts;
  const size_t local_nr_sinks = s->nr_sinks;
  const size_t local_nr_gparts = s->nr_gparts;
  const size_t local_nr_sparts = s->nr_sparts;
  const size_t local_nr_bparts = s->nr_bparts;
  const size_t local_nr_baryons =
      local_nr_parts + local_nr_sinks + local_nr_sparts + local_nr_bparts;
  const size_t local_nr_dm = local_nr_gparts > 0
                                 ? local_nr_gparts - local_nr_baryons -
                                       local_nr_nuparts - local_nr_dm_background
                                 : 0;

  /* Get the global offsets */
  long long offset_parts = 0;
  long long offset_sinks = 0;
  long long offset_sparts = 0;
  long long offset_bparts = 0;
  long long offset_dm = 0;
  long long offset_dm_background = 0;
  long long offset_nuparts = 0;
#ifdef WITH_MPI
  MPI_Exscan(&local_nr_parts, &offset_parts, 1, MPI_LONG_LONG_INT, MPI_SUM,
             MPI_COMM_WORLD);
  MPI_Exscan(&local_nr_sinks, &offset_sinks, 1, MPI_LONG_LONG_INT, MPI_SUM,
             MPI_COMM_WORLD);
  MPI_Exscan(&local_nr_sparts, &offset_sparts, 1, MPI_LONG_LONG_INT, MPI_SUM,
             MPI_COMM_WORLD);
  MPI_Exscan(&local_nr_bparts, &offset_bparts, 1, MPI_LONG_LONG_INT, MPI_SUM,
             MPI_COMM_WORLD);
  MPI_Exscan(&local_nr_dm, &offset_dm, 1, MPI_LONG_LONG_INT, MPI_SUM,
             MPI_COMM_WORLD);
  MPI_Exscan(&local_nr_dm_background, &offset_dm_background, 1,
             MPI_LONG_LONG_INT, MPI_SUM, MPI_COMM_WORLD);
  MPI_Exscan(&local_nr_nuparts, &offset_nuparts, 1, MPI_LONG_LONG_INT, MPI_SUM,
             MPI_COMM_WORLD);
#endif

  /* Total number of particles of each kind */
  long long total_dm = offset_dm + local_nr_dm;
  long long total_parts = offset_parts + local_nr_parts;
  long long total_sinks = offset_sinks + local_nr_sinks;
  long long total_sparts = offset_sparts + local_nr_sparts;
  long long total_bparts = offset_bparts + local_nr_bparts;
  long long total_nuparts = offset_nuparts + local_nr_nuparts;
  // long long total_dm_backgroud = offset_dm_background +
  // local_nr_dm_background;

#ifdef WITH_MPI
  /* The last rank now has the correct total, let's broadcast this back */
  MPI_Bcast(&total_dm, 1, MPI_LONG_LONG_INT, nr_nodes - 1, MPI_COMM_WORLD);
  MPI_Bcast(&total_parts, 1, MPI_LONG_LONG_INT, nr_nodes - 1, MPI_COMM_WORLD);
  MPI_Bcast(&total_sinks, 1, MPI_LONG_LONG_INT, nr_nodes - 1, MPI_COMM_WORLD);
  MPI_Bcast(&total_sparts, 1, MPI_LONG_LONG_INT, nr_nodes - 1, MPI_COMM_WORLD);
  MPI_Bcast(&total_bparts, 1, MPI_LONG_LONG_INT, nr_nodes - 1, MPI_COMM_WORLD);
  MPI_Bcast(&total_nuparts, 1, MPI_LONG_LONG_INT, nr_nodes - 1, MPI_COMM_WORLD);
  // MPI_Bcast(&total_dm_background, 1, MPI_LONG_LONG_INT, nr_nodes - 1,
  // MPI_COMM_WORLD);
#endif

  /* Let's order the particles
   * IDs will be DM then gas then sinks than stars then BHs then nus then
   * DM background. Note that we leave a large gap (10x the number of particles)
   * in-between the regular particles and the background ones. This allow for
   * particle splitting to keep a compact set of ids. */
  offset_dm += 1;
  offset_parts += 1 + total_dm;
  offset_sinks += 1 + total_dm + total_parts;
  offset_sparts += 1 + total_dm + total_parts + total_sinks;
  offset_bparts += 1 + total_dm + total_parts + total_sinks + total_sparts;
  offset_nuparts +=
      1 + total_dm + total_parts + total_sinks + total_sparts + total_bparts;
  offset_dm_background +=
      1 + 10 * (total_dm * total_parts + total_sinks + total_sparts +
                total_bparts + total_nuparts);

  /* We can now remap the IDs in the range [offset offset + local_nr] */
  for (size_t i = 0; i < local_nr_parts; ++i) {
    s->parts[i].id = offset_parts + i;
  }
  for (size_t i = 0; i < local_nr_sinks; ++i) {
    s->sinks[i].id = offset_sinks + i;
  }
  for (size_t i = 0; i < local_nr_sparts; ++i) {
    s->sparts[i].id = offset_sparts + i;
  }
  for (size_t i = 0; i < local_nr_bparts; ++i) {
    s->bparts[i].id = offset_bparts + i;
  }
  size_t count_dm = 0;
  size_t count_dm_background = 0;
  size_t count_nu = 0;
  for (size_t i = 0; i < s->nr_gparts; ++i) {
    if (s->gparts[i].type == swift_type_dark_matter) {
      s->gparts[i].id_or_neg_offset = offset_dm + count_dm;
      count_dm++;
    } else if (s->gparts[i].type == swift_type_neutrino) {
      s->gparts[i].id_or_neg_offset = offset_nuparts + count_nu;
      count_nu++;
    } else if (s->gparts[i].type == swift_type_dark_matter_background) {
      s->gparts[i].id_or_neg_offset =
          offset_dm_background + count_dm_background;
      count_dm_background++;
    }
  }
}

/**
 * @brief Duplicate all the dark matter particles to create the same number
 * of gas particles with mass ratios given by the cosmology.
 *
 * Note that this function alters the dark matter particle masses and positions.
 * Velocities are unchanged. We also leave the thermodynamic properties of the
 * gas un-initialised as they will be given a value from the parameter file at a
 * later stage.
 *
 * Background DM particles are not duplicated.
 *
 * @param s The #space to create the particles in.
 * @param cosmo The current #cosmology model.
 * @param hydro_properties The properties of the hydro scheme.
 * @param periodic Are we using periodic boundary conditions?
 * @param with_background Are we using background DM particles?
 * @param dim The size of the box (for periodic wrapping).
 * @param verbose Are we talkative?
 */
void space_generate_gas(struct space *s, const struct cosmology *cosmo,
                        const struct hydro_props *hydro_properties,
                        const int periodic, const int with_background,
                        const int with_neutrinos, const double dim[3],
                        const int verbose) {

  /* Check that this is a sensible ting to do */
  if (!s->with_hydro)
    error(
        "Cannot generate gas from ICs if we are running without "
        "hydrodynamics. Need to run with -s and the corresponding "
        "hydrodynamics parameters in the YAML file.");

  if (hydro_properties->initial_internal_energy == 0.)
    error(
        "Cannot generate gas from ICs if the initial temperature is set to 0. "
        "Need to set 'SPH:initial_temperature' to a sensible value.");

  if (cosmo->Omega_b == 0.)
    error("Cannot generate gas from ICs if Omega_b is set to 0.");

  if (verbose) message("Generating gas particles from gparts");

  /* Store the current values */
  const size_t current_nr_parts = s->nr_parts;
  const size_t current_nr_gparts = s->nr_gparts;

  /* Basic checks for unwanted modes */
  if (current_nr_parts != 0)
    error("Generating gas particles from DM but gas already exist!");

  if (s->nr_sparts != 0)
    error("Generating gas particles from DM but stars already exist!");

  if (s->nr_bparts != 0)
    error("Generating gas particles from DM but BHs already exist!");

  if (s->nr_sinks != 0)
    error("Generating gas particles from DM but sinks already exist!");

  /* Pull out information about particle splitting */
  const int particle_splitting = hydro_properties->particle_splitting;
  const float splitting_mass_threshold =
      hydro_properties->particle_splitting_mass_threshold;

  /* Start by counting the number of background, neutrino & zoom DM particles */
  size_t nr_background_gparts = 0;
  size_t nr_neutrino_gparts = 0;
  if (with_background) {
    for (size_t i = 0; i < current_nr_gparts; ++i)
      if (s->gparts[i].type == swift_type_dark_matter_background)
        ++nr_background_gparts;
  }
  if (with_neutrinos) {
    for (size_t i = 0; i < current_nr_gparts; ++i)
      if (s->gparts[i].type == swift_type_neutrino) ++nr_neutrino_gparts;
  }
  const size_t nr_zoom_gparts =
      current_nr_gparts - nr_background_gparts - nr_neutrino_gparts;

  if (nr_zoom_gparts == 0)
    error("Can't generate gas from ICs if there are no high res. particles");

  /* New particle counts after replication */
  s->size_parts = s->nr_parts = nr_zoom_gparts;
  s->size_gparts = s->nr_gparts =
      2 * nr_zoom_gparts + nr_background_gparts + nr_neutrino_gparts;

  /* Allocate space for new particles */
  struct part *parts = NULL;
  struct gpart *gparts = NULL;

  if (swift_memalign("parts", (void **)&parts, part_align,
                     s->nr_parts * sizeof(struct part)) != 0)
    error("Failed to allocate new part array.");

  if (swift_memalign("gparts", (void **)&gparts, gpart_align,
                     s->nr_gparts * sizeof(struct gpart)) != 0)
    error("Failed to allocate new gpart array.");

  /* And zero the parts */
  bzero(gparts, s->nr_gparts * sizeof(struct gpart));
  bzero(parts, s->nr_parts * sizeof(struct part));

  /* Compute some constants */
  const double Omega_m = cosmo->Omega_cdm + cosmo->Omega_b;
  const double mass_ratio = cosmo->Omega_b / Omega_m;
  const double bg_density = Omega_m * cosmo->critical_density_0;
  const double bg_density_inv = 1. / bg_density;

  // message("%zd", current_nr_gparts);

  /* Update the particle properties */
  size_t j = 0;
  for (size_t i = 0; i < current_nr_gparts; ++i) {

    /* For the neutrino DM particles, just copy the data */
    if (s->gparts[i].type == swift_type_neutrino) {

      memcpy(&gparts[i], &s->gparts[i], sizeof(struct gpart));

      /* For the background DM particles, copy the data and give a better ID */
    } else if (s->gparts[i].type == swift_type_dark_matter_background) {

      memcpy(&gparts[i], &s->gparts[i], sizeof(struct gpart));

      /* Multiply the ID by two to match the convention of even IDs for DM. */
      gparts[i].id_or_neg_offset *= 2;

    } else {

      /* For the zoom DM particles, there is a lot of work to do */

      struct part *p = &parts[j];
      struct gpart *gp_gas = &gparts[current_nr_gparts + j];
      struct gpart *gp_dm = &gparts[i];

      /* Start by copying over the gpart */
      memcpy(gp_gas, &s->gparts[i], sizeof(struct gpart));
      memcpy(gp_dm, &s->gparts[i], sizeof(struct gpart));

      /* Set the IDs */
      p->id = gp_gas->id_or_neg_offset * 2 + 1;
      gp_dm->id_or_neg_offset *= 2;

      if (gp_dm->id_or_neg_offset < 0)
        error("DM particle ID overflowd (DM id=%lld gas id=%lld)",
              gp_dm->id_or_neg_offset, p->id);

      if (p->id < 0) error("gas particle ID overflowd (id=%lld)", p->id);

      /* Set the links correctly */
      p->gpart = gp_gas;
      gp_gas->id_or_neg_offset = -j;
      gp_gas->type = swift_type_gas;

      /* Compute positions shift */
      const double d = cbrt(gp_dm->mass * bg_density_inv);
      const double shift_dm = 0.5 * d * mass_ratio;
      const double shift_gas = 0.5 * d * (1. - mass_ratio);

      /* Set the masses */
      gp_dm->mass *= (1. - mass_ratio);
      gp_gas->mass *= mass_ratio;
      hydro_set_mass(p, gp_gas->mass);

      /* Verify that we are not generating a gas particle larger than the
         threashold for particle splitting */
      if (particle_splitting && gp_gas->mass > splitting_mass_threshold)
        error("Generating a gas particle above the threshold for splitting");

      /* Set the new positions */
      gp_dm->x[0] += shift_dm;
      gp_dm->x[1] += shift_dm;
      gp_dm->x[2] += shift_dm;
      gp_gas->x[0] -= shift_gas;
      gp_gas->x[1] -= shift_gas;
      gp_gas->x[2] -= shift_gas;

      /* Make sure the positions are identical between linked particles */
      p->x[0] = gp_gas->x[0];
      p->x[1] = gp_gas->x[1];
      p->x[2] = gp_gas->x[2];

      /* Box-wrap the whole thing to be safe */
      if (periodic) {
        gp_dm->x[0] = box_wrap(gp_dm->x[0], 0., dim[0]);
        gp_dm->x[1] = box_wrap(gp_dm->x[1], 0., dim[1]);
        gp_dm->x[2] = box_wrap(gp_dm->x[2], 0., dim[2]);
        gp_gas->x[0] = box_wrap(gp_gas->x[0], 0., dim[0]);
        gp_gas->x[1] = box_wrap(gp_gas->x[1], 0., dim[1]);
        gp_gas->x[2] = box_wrap(gp_gas->x[2], 0., dim[2]);
        p->x[0] = box_wrap(p->x[0], 0., dim[0]);
        p->x[1] = box_wrap(p->x[1], 0., dim[1]);
        p->x[2] = box_wrap(p->x[2], 0., dim[2]);
      }

      /* Also copy the velocities */
      p->v[0] = gp_gas->v_full[0];
      p->v[1] = gp_gas->v_full[1];
      p->v[2] = gp_gas->v_full[2];

      /* Set the smoothing length to the mean inter-particle separation */
      p->h = d;

      /* Note that the thermodynamic properties (u, S, ...) will be set later */

      /* Move on to the next free gas slot */
      ++j;
    }
  }

  /* Replace the content of the space */
  swift_free("gparts", s->gparts, sizeof(struct gpart) * s->nr_gparts);
  s->parts = parts;
  s->gparts = gparts;
}

/**
 * @brief Verify that the matter content matches the cosmology model.
 *
 * @param s The #space.
 * @param cosmo The current cosmology model.
 * @param with_hydro Are we running with hydro switched on?
 * @param rank The MPI rank of this #space.
 * @param check_neutrinos Should neutrino masses be checked?
 */
void space_check_cosmology(struct space *s, const struct cosmology *cosmo,
                           const int with_hydro, const int rank,
                           const int check_neutrinos) {

  struct gpart *gparts = s->gparts;
  const size_t nr_gparts = s->nr_gparts;

  /* Sum up the mass in this space */
  int has_background_particles = 0;
  double mass_cdm = 0.;
  double mass_b = 0.;
  double mass_nu = 0.;
  for (size_t i = 0; i < nr_gparts; ++i) {

    /* Skip extra particles */
    if (gparts[i].time_bin == time_bin_not_created) continue;

    switch (gparts[i].type) {
      case swift_type_dark_matter:
      case swift_type_dark_matter_background:
        mass_cdm += gparts[i].mass;
        break;
      case swift_type_neutrino:
        mass_nu += gparts[i].mass;
        break;
      case swift_type_gas:
      case swift_type_stars:
      case swift_type_black_hole:
      case swift_type_sink:
        mass_b += gparts[i].mass;
        break;
      default:
        error("Invalid particle type");
    }

    if (gparts[i].type == swift_type_dark_matter_background)
      has_background_particles = 1;
  }

/* Reduce the total mass */
#ifdef WITH_MPI
  double total_mass_cdm;
  double total_mass_b;
  double total_mass_nu;
  MPI_Reduce(&mass_cdm, &total_mass_cdm, 1, MPI_DOUBLE, MPI_SUM, 0,
             MPI_COMM_WORLD);
  MPI_Reduce(&mass_b, &total_mass_b, 1, MPI_DOUBLE, MPI_SUM, 0, MPI_COMM_WORLD);
  MPI_Reduce(&mass_nu, &total_mass_nu, 1, MPI_DOUBLE, MPI_SUM, 0,
             MPI_COMM_WORLD);
#else
  double total_mass_cdm = mass_cdm;
  double total_mass_b = mass_b;
  double total_mass_nu = mass_nu;
#endif

  if (rank == 0) {

    const double volume = s->dim[0] * s->dim[1] * s->dim[2];

    /* Current Hubble constant */
    const double H = cosmo->H;

    /* z=0 Hubble parameter */
    const double H0 = cosmo->H0;

    /* Critical density at z=0 */
    const double rho_crit0 = cosmo->critical_density * H0 * H0 / (H * H);

    /* Compute the mass densities */
    const double Omega_particles_cdm = (total_mass_cdm / volume) / rho_crit0;
    const double Omega_particles_b = (total_mass_b / volume) / rho_crit0;
    const double Omega_particles_nu = (total_mass_nu / volume) / rho_crit0;

    const double Omega_particles_m = Omega_particles_cdm + Omega_particles_b;

    /* Expected matter density */
    const double Omega_m = cosmo->Omega_cdm + cosmo->Omega_b;

    if (with_hydro && !has_background_particles &&
        fabs(Omega_particles_cdm - cosmo->Omega_cdm) > 1e-3)
      error(
          "The cold dark matter content of the simulation does not match the "
          "cosmology in the parameter file: cosmo.Omega_cdm = %e particles "
          "Omega_cdm = %e",
          cosmo->Omega_cdm, Omega_particles_cdm);

    if (with_hydro && !has_background_particles &&
        fabs(Omega_particles_b - cosmo->Omega_b) > 1e-3)
      error(
          "The baryon content of the simulation does not match the cosmology "
          "in the parameter file: cosmo.Omega_b = %e particles Omega_b = %e",
          cosmo->Omega_b, Omega_particles_b);

    if (check_neutrinos && fabs(Omega_particles_nu - cosmo->Omega_nu_0) > 1e-3)
      error(
          "The massive neutrino content of the simulation does not match the "
          "cosmology in the parameter file: cosmo.Omega_nu = %e particles "
          "Omega_nu = %e",
          cosmo->Omega_nu_0, Omega_particles_nu);

    if (fabs(Omega_particles_m - Omega_m) > 1e-3)
      error(
          "The total matter content of the simulation does not match the "
          "cosmology in the parameter file: cosmo.Omega_m = %e particles "
          "Omega_m = %e \n cosmo: Omega_b=%e Omega_cdm=%e \n "
          "particles: Omega_b=%e Omega_cdm=%e",
          Omega_m, Omega_particles_m, cosmo->Omega_b, cosmo->Omega_cdm,
          Omega_particles_b, Omega_particles_cdm);
  }
}

/**
 * @brief Compute the max id of any #part in this space.
 *
 * This function is inefficient. Don't call often.
 * Background particles are ignored.
 *
 * @param s The #space.
 */
long long space_get_max_parts_id(struct space *s) {

  long long max_id = -1;
  for (size_t i = 0; i < s->nr_parts; ++i) max_id = max(max_id, s->parts[i].id);
  for (size_t i = 0; i < s->nr_sinks; ++i) max_id = max(max_id, s->sinks[i].id);
  for (size_t i = 0; i < s->nr_sparts; ++i)
    max_id = max(max_id, s->sparts[i].id);
  for (size_t i = 0; i < s->nr_bparts; ++i)
    max_id = max(max_id, s->bparts[i].id);

  /* Note: We Explicitly do *NOT* consider background particles */
  for (size_t i = 0; i < s->nr_gparts; ++i)
    if (s->gparts[i].type == swift_type_dark_matter ||
        s->gparts[i].type == swift_type_neutrino)
      max_id = max(max_id, s->gparts[i].id_or_neg_offset);
  return max_id;
}

/**
 * @brief Cleans-up all the cell links in the space
 *
 * Expensive funtion. Should only be used for debugging purposes.
 *
 * @param s The #space to clean.
 */
void space_link_cleanup(struct space *s) {

  /* Recursively apply the cell link cleaning routine */
  space_map_cells_pre(s, 1, cell_clean_links, NULL);
}

/**
 * @brief Checks that all cells have been drifted to a given point in time
 *
 * Should only be used for debugging purposes.
 *
 * @param s The #space to check.
 * @param ti_drift The (integer) time.
 * @param multipole Are we also checking the multipoles ?
 */
void space_check_drift_point(struct space *s, integertime_t ti_drift,
                             int multipole) {
#ifdef SWIFT_DEBUG_CHECKS
  /* Recursively check all cells */
  space_map_cells_pre(s, 1, cell_check_part_drift_point, &ti_drift);
  space_map_cells_pre(s, 1, cell_check_gpart_drift_point, &ti_drift);
  space_map_cells_pre(s, 1, cell_check_spart_drift_point, &ti_drift);
  if (multipole)
    space_map_cells_pre(s, 1, cell_check_multipole_drift_point, &ti_drift);
#else
  error("Calling debugging code without debugging flag activated.");
#endif
}

void space_check_top_multipoles_drift_point(struct space *s,
                                            integertime_t ti_drift) {
#ifdef SWIFT_DEBUG_CHECKS
  for (int i = 0; i < s->nr_cells; ++i) {
    cell_check_multipole_drift_point(&s->cells_top[i], &ti_drift);
  }
#else
  error("Calling debugging code without debugging flag activated.");
#endif
}

/**
 * @brief Checks that all particles and local cells have a non-zero time-step.
 *
 * Should only be used for debugging purposes.
 *
 * @param s The #space to check.
 */
void space_check_timesteps(const struct space *s) {
#ifdef SWIFT_DEBUG_CHECKS
  for (int i = 0; i < s->nr_cells; ++i) {
    if (s->cells_top[i].nodeID == engine_rank) {
      cell_check_timesteps(&s->cells_top[i], s->e->ti_current,
                           s->e->max_active_bin);
    }
  }
#else
  error("Calling debugging code without debugging flag activated.");
#endif
}

/**
 * @brief #threadpool mapper function for the limiter debugging check
 */
void space_check_limiter_mapper(void *map_data, int nr_parts,
                                void *extra_data) {
#ifdef SWIFT_DEBUG_CHECKS
  /* Unpack the data */
  struct part *restrict parts = (struct part *)map_data;
  const struct space *s = (struct space *)extra_data;
  const int with_timestep_limiter =
      (s->e->policy & engine_policy_timestep_limiter);
  const int with_timestep_sync = (s->e->policy & engine_policy_timestep_sync);

  /* Verify that all limited particles have been treated */
  for (int k = 0; k < nr_parts; k++) {

    if (parts[k].time_bin == time_bin_inhibited) continue;

    if (parts[k].time_bin < 0) error("Particle has negative time-bin!");

    if (with_timestep_limiter &&
        parts[k].limiter_data.wakeup != time_bin_not_awake)
      error("Particle still woken up! id=%lld wakeup=%d", parts[k].id,
            parts[k].limiter_data.wakeup);

    if (with_timestep_sync && parts[k].limiter_data.to_be_synchronized != 0)
      error("Synchronized particle not treated! id=%lld synchronized=%d",
            parts[k].id, parts[k].limiter_data.to_be_synchronized);

    if (parts[k].gpart != NULL) {
      if (parts[k].time_bin != parts[k].gpart->time_bin) {
        error("Gpart not on the same time-bin as part %i %i", parts[k].time_bin,
              parts[k].gpart->time_bin);
      }
    }
  }
#else
  error("Calling debugging code without debugging flag activated.");
#endif
}

/**
 * @brief Checks that all particles have their wakeup flag in a correct state.
 *
 * Should only be used for debugging purposes.
 *
 * @param s The #space to check.
 */
void space_check_limiter(struct space *s) {
#ifdef SWIFT_DEBUG_CHECKS

  threadpool_map(&s->e->threadpool, space_check_limiter_mapper, s->parts,
                 s->nr_parts, sizeof(struct part), 1000, s);
#else
  error("Calling debugging code without debugging flag activated.");
#endif
}

/**
 * @brief #threadpool mapper function for the swallow debugging check
 */
void space_check_part_swallow_mapper(void *map_data, int nr_parts,
                                     void *extra_data) {
#ifdef SWIFT_DEBUG_CHECKS
  /* Unpack the data */
  struct part *restrict parts = (struct part *)map_data;

  /* Verify that all particles have been swallowed or are untouched */
  for (int k = 0; k < nr_parts; k++) {

    if (parts[k].time_bin == time_bin_inhibited) continue;

    const long long swallow_id =
        black_holes_get_part_swallow_id(&parts[k].black_holes_data);

    if (swallow_id != -1)
      error("Particle has not been swallowed! id=%lld", parts[k].id);
  }
#else
  error("Calling debugging code without debugging flag activated.");
#endif
}

/**
 * @brief #threadpool mapper function for the swallow debugging check
 */
void space_check_bpart_swallow_mapper(void *map_data, int nr_bparts,
                                      void *extra_data) {
#ifdef SWIFT_DEBUG_CHECKS
  /* Unpack the data */
  struct bpart *restrict bparts = (struct bpart *)map_data;

  /* Verify that all particles have been swallowed or are untouched */
  for (int k = 0; k < nr_bparts; k++) {

    if (bparts[k].time_bin == time_bin_inhibited) continue;

    const long long swallow_id =
        black_holes_get_bpart_swallow_id(&bparts[k].merger_data);

    if (swallow_id != -1)
      error("BH particle has not been swallowed! id=%lld", bparts[k].id);
  }
#else
  error("Calling debugging code without debugging flag activated.");
#endif
}

/**
 * @brief Checks that all particles have their swallow flag in a "no swallow"
 * state.
 *
 * Should only be used for debugging purposes.
 *
 * @param s The #space to check.
 */
void space_check_swallow(struct space *s) {
#ifdef SWIFT_DEBUG_CHECKS

  threadpool_map(&s->e->threadpool, space_check_part_swallow_mapper, s->parts,
                 s->nr_parts, sizeof(struct part), threadpool_auto_chunk_size,
                 /*extra_data=*/NULL);

  threadpool_map(&s->e->threadpool, space_check_bpart_swallow_mapper, s->bparts,
                 s->nr_bparts, sizeof(struct bpart), threadpool_auto_chunk_size,
                 /*extra_data=*/NULL);
#else
  error("Calling debugging code without debugging flag activated.");
#endif
}

void space_check_sort_flags_mapper(void *map_data, int nr_cells,
                                   void *extra_data) {

#ifdef SWIFT_DEBUG_CHECKS

  const struct space *s = (struct space *)extra_data;
  int *local_cells_top = map_data;

  for (int ind = 0; ind < nr_cells; ++ind) {
    const struct cell *c = &s->cells_top[local_cells_top[ind]];

    cell_check_sort_flags(c);
  }

#endif
}

/**
 * @brief Checks that all cells have cleared their sort flags.
 *
 * Should only be used for debugging purposes.
 *
 * @param s The #space to check.
 */
void space_check_sort_flags(struct space *s) {
#ifdef SWIFT_DEBUG_CHECKS

  threadpool_map(&s->e->threadpool, space_check_sort_flags_mapper,
                 s->local_cells_with_tasks_top, s->nr_local_cells_with_tasks,
                 sizeof(int), 1, s);
#else
  error("Calling debugging code without debugging flag activated.");
#endif
}

/**
 * @brief Resets all the individual cell task counters to 0.
 *
 * Should only be used for debugging purposes.
 *
 * @param s The #space to reset.
 */
void space_reset_task_counters(struct space *s) {
#ifdef SWIFT_DEBUG_CHECKS
  for (int i = 0; i < s->nr_cells; ++i) {
    cell_reset_task_counters(&s->cells_top[i]);
  }
#else
  error("Calling debugging code without debugging flag activated.");
#endif
}

/**
 * @brief Call the post-snapshot tracer on all the particles.
 *
 * @param s The #space.
 */
void space_after_snap_tracer(struct space *s, int verbose) {
  for (size_t i = 0; i < s->nr_parts; ++i) {
    tracers_after_snapshot_part(&s->parts[i], &s->xparts[i]);
  }
  for (size_t i = 0; i < s->nr_sparts; ++i) {
    tracers_after_snapshot_spart(&s->sparts[i]);
  }
  for (size_t i = 0; i < s->nr_bparts; ++i) {
    tracers_after_snapshot_bpart(&s->bparts[i]);
  }
}

/**
 * @brief Frees up the memory allocated for this #space
 */
void space_clean(struct space *s) {

  for (int i = 0; i < s->nr_cells; ++i) cell_clean(&s->cells_top[i]);
  swift_free("cells_top", s->cells_top, s->nr_cells * sizeof(struct cell));
  swift_free("multipoles_top", s->multipoles_top, s->nr_cells * sizeof(struct gravity_tensors));
  swift_free("local_cells_top", s->local_cells_top, s->nr_cells * sizeof(int));
  swift_free("local_cells_with_tasks_top", s->local_cells_with_tasks_top, s->nr_cells * sizeof(int));
  swift_free("cells_with_particles_top", s->cells_with_particles_top, s->nr_cells * sizeof(int));
  swift_free("local_cells_with_particles_top",
             s->local_cells_with_particles_top, s->nr_cells * sizeof(int));
  swift_free("parts", s->parts, sizeof(struct part) * s->nr_parts);
  swift_free("xparts", s->xparts, sizeof(struct xpart) * s->nr_parts);
  swift_free("gparts", s->gparts, sizeof(struct gpart) * s->nr_gparts);
  swift_free("sparts", s->sparts, sizeof(struct spart) * s->nr_sparts);
  swift_free("bparts", s->bparts, sizeof(struct bpart) * s->nr_bparts);
  swift_free("sinks", s->sinks, sizeof(struct sink) * s->nr_sinks);
#ifdef WITH_MPI
  swift_free("parts_foreign", s->parts_foreign, sizeof(struct part) * s->size_parts_foreign);
  swift_free("sparts_foreign", s->sparts_foreign, sizeof(struct spart) * s->size_sparts_foreign);
  swift_free("gparts_foreign", s->gparts_foreign, sizeof(struct gpart) * s->size_gparts_foreign);
  swift_free("bparts_foreign", s->bparts_foreign, sizeof(struct bpart) * s->size_bparts_foreign);
#endif
  free(s->cells_sub);
  free(s->multipoles_sub);

  if (lock_destroy(&s->unique_id.lock) != 0)
    error("Failed to destroy spinlocks.");
}

/**
 * @brief Write the space struct and its contents to the given FILE as a
 * stream of bytes.
 *
 * @param s the space
 * @param stream the file stream
 */
void space_struct_dump(struct space *s, FILE *stream) {

  restart_write_blocks(s, sizeof(struct space), 1, stream, "space",
                       "space struct");

  /* Now all our globals. */
  restart_write_blocks(&space_splitsize, sizeof(int), 1, stream,
                       "space_splitsize", "space_splitsize");
  restart_write_blocks(&space_maxsize, sizeof(int), 1, stream, "space_maxsize",
                       "space_maxsize");
  restart_write_blocks(&space_subsize_pair_hydro, sizeof(int), 1, stream,
                       "space_subsize_pair_hydro", "space_subsize_pair_hydro");
  restart_write_blocks(&space_subsize_self_hydro, sizeof(int), 1, stream,
                       "space_subsize_self_hydro", "space_subsize_self_hydro");
  restart_write_blocks(&space_subsize_pair_stars, sizeof(int), 1, stream,
                       "space_subsize_pair_stars", "space_subsize_pair_stars");
  restart_write_blocks(&space_subsize_self_stars, sizeof(int), 1, stream,
                       "space_subsize_self_stars", "space_subsize_self_stars");
  restart_write_blocks(&space_subsize_pair_grav, sizeof(int), 1, stream,
                       "space_subsize_pair_grav", "space_subsize_pair_grav");
  restart_write_blocks(&space_subsize_self_grav, sizeof(int), 1, stream,
                       "space_subsize_self_grav", "space_subsize_self_grav");
  restart_write_blocks(&space_subdepth_diff_grav, sizeof(int), 1, stream,
                       "space_subdepth_diff_grav", "space_subdepth_diff_grav");
  restart_write_blocks(&space_extra_parts, sizeof(int), 1, stream,
                       "space_extra_parts", "space_extra_parts");
  restart_write_blocks(&space_extra_gparts, sizeof(int), 1, stream,
                       "space_extra_gparts", "space_extra_gparts");
  restart_write_blocks(&space_extra_sinks, sizeof(int), 1, stream,
                       "space_extra_sinks", "space_extra_sinks");
  restart_write_blocks(&space_extra_sparts, sizeof(int), 1, stream,
                       "space_extra_sparts", "space_extra_sparts");
  restart_write_blocks(&space_extra_bparts, sizeof(int), 1, stream,
                       "space_extra_bparts", "space_extra_bparts");
  restart_write_blocks(&space_expected_max_nr_strays, sizeof(int), 1, stream,
                       "space_expected_max_nr_strays",
                       "space_expected_max_nr_strays");
  restart_write_blocks(&engine_max_parts_per_ghost, sizeof(int), 1, stream,
                       "engine_max_parts_per_ghost",
                       "engine_max_parts_per_ghost");
  restart_write_blocks(&engine_max_sparts_per_ghost, sizeof(int), 1, stream,
                       "engine_max_sparts_per_ghost",
                       "engine_max_sparts_per_ghost");
  restart_write_blocks(&engine_max_parts_per_cooling, sizeof(int), 1, stream,
                       "engine_max_parts_per_cooling",
                       "engine_max_parts_per_cooling");
  restart_write_blocks(&engine_star_resort_task_depth, sizeof(int), 1, stream,
                       "engine_star_resort_task_depth",
                       "engine_star_resort_task_depth");
  restart_write_blocks(&engine_redistribute_alloc_margin, sizeof(double), 1,
                       stream, "engine_redistribute_alloc_margin",
                       "engine_redistribute_alloc_margin");
  restart_write_blocks(&engine_foreign_alloc_margin, sizeof(double), 1, stream,
                       "engine_foreign_alloc_margin",
                       "engine_foreign_alloc_margin");

  /* More things to write. */
  if (s->nr_parts > 0) {
    restart_write_blocks(s->parts, s->nr_parts, sizeof(struct part), stream,
                         "parts", "parts");
    restart_write_blocks(s->xparts, s->nr_parts, sizeof(struct xpart), stream,
                         "xparts", "xparts");
  }
  if (s->nr_gparts > 0)
    restart_write_blocks(s->gparts, s->nr_gparts, sizeof(struct gpart), stream,
                         "gparts", "gparts");

  if (s->nr_sinks > 0)
    restart_write_blocks(s->sinks, s->nr_sinks, sizeof(struct sink), stream,
                         "sinks", "sinks");

  if (s->nr_sparts > 0)
    restart_write_blocks(s->sparts, s->nr_sparts, sizeof(struct spart), stream,
                         "sparts", "sparts");
  if (s->nr_bparts > 0)
    restart_write_blocks(s->bparts, s->nr_bparts, sizeof(struct bpart), stream,
                         "bparts", "bparts");
}

/**
 * @brief Re-create a space struct and its contents from the given FILE
 *        stream.
 *
 * @param s the space
 * @param stream the file stream
 */
void space_struct_restore(struct space *s, FILE *stream) {

  restart_read_blocks(s, sizeof(struct space), 1, stream, NULL, "space struct");

  /* Now all our globals. */
  restart_read_blocks(&space_splitsize, sizeof(int), 1, stream, NULL,
                      "space_splitsize");
  restart_read_blocks(&space_maxsize, sizeof(int), 1, stream, NULL,
                      "space_maxsize");
  restart_read_blocks(&space_subsize_pair_hydro, sizeof(int), 1, stream, NULL,
                      "space_subsize_pair_hydro");
  restart_read_blocks(&space_subsize_self_hydro, sizeof(int), 1, stream, NULL,
                      "space_subsize_self_hydro");
  restart_read_blocks(&space_subsize_pair_stars, sizeof(int), 1, stream, NULL,
                      "space_subsize_pair_stars");
  restart_read_blocks(&space_subsize_self_stars, sizeof(int), 1, stream, NULL,
                      "space_subsize_self_stars");
  restart_read_blocks(&space_subsize_pair_grav, sizeof(int), 1, stream, NULL,
                      "space_subsize_pair_grav");
  restart_read_blocks(&space_subsize_self_grav, sizeof(int), 1, stream, NULL,
                      "space_subsize_self_grav");
  restart_read_blocks(&space_subdepth_diff_grav, sizeof(int), 1, stream, NULL,
                      "space_subdepth_diff_grav");
  restart_read_blocks(&space_extra_parts, sizeof(int), 1, stream, NULL,
                      "space_extra_parts");
  restart_read_blocks(&space_extra_gparts, sizeof(int), 1, stream, NULL,
                      "space_extra_gparts");
  restart_read_blocks(&space_extra_sinks, sizeof(int), 1, stream, NULL,
                      "space_extra_sinks");
  restart_read_blocks(&space_extra_sparts, sizeof(int), 1, stream, NULL,
                      "space_extra_sparts");
  restart_read_blocks(&space_extra_bparts, sizeof(int), 1, stream, NULL,
                      "space_extra_bparts");
  restart_read_blocks(&space_expected_max_nr_strays, sizeof(int), 1, stream,
                      NULL, "space_expected_max_nr_strays");
  restart_read_blocks(&engine_max_parts_per_ghost, sizeof(int), 1, stream, NULL,
                      "engine_max_parts_per_ghost");
  restart_read_blocks(&engine_max_sparts_per_ghost, sizeof(int), 1, stream,
                      NULL, "engine_max_sparts_per_ghost");
  restart_read_blocks(&engine_max_parts_per_cooling, sizeof(int), 1, stream,
                      NULL, "engine_max_parts_per_cooling");
  restart_read_blocks(&engine_star_resort_task_depth, sizeof(int), 1, stream,
                      NULL, "engine_star_resort_task_depth");
  restart_read_blocks(&engine_redistribute_alloc_margin, sizeof(double), 1,
                      stream, NULL, "engine_redistribute_alloc_margin");
  restart_read_blocks(&engine_foreign_alloc_margin, sizeof(double), 1, stream,
                      NULL, "engine_foreign_alloc_margin");

  /* Things that should be reconstructed in a rebuild. */
  s->cells_top = NULL;
  s->cells_sub = NULL;
  s->multipoles_top = NULL;
  s->multipoles_sub = NULL;
  s->local_cells_top = NULL;
  s->local_cells_with_tasks_top = NULL;
  s->cells_with_particles_top = NULL;
  s->local_cells_with_particles_top = NULL;
  s->nr_local_cells_with_tasks = 0;
  s->nr_cells_with_particles = 0;
#ifdef WITH_MPI
  s->parts_foreign = NULL;
  s->size_parts_foreign = 0;
  s->gparts_foreign = NULL;
  s->size_gparts_foreign = 0;
  s->sparts_foreign = NULL;
  s->size_sparts_foreign = 0;
  s->bparts_foreign = NULL;
  s->size_bparts_foreign = 0;
#endif

  /* More things to read. */
  s->parts = NULL;
  s->xparts = NULL;
  if (s->nr_parts > 0) {

    /* Need the memory for these. */
    if (swift_memalign("parts", (void **)&s->parts, part_align,
                       s->size_parts * sizeof(struct part)) != 0)
      error("Failed to allocate restore part array.");

    if (swift_memalign("xparts", (void **)&s->xparts, xpart_align,
                       s->size_parts * sizeof(struct xpart)) != 0)
      error("Failed to allocate restore xpart array.");

    restart_read_blocks(s->parts, s->nr_parts, sizeof(struct part), stream,
                        NULL, "parts");
    restart_read_blocks(s->xparts, s->nr_parts, sizeof(struct xpart), stream,
                        NULL, "xparts");
  }
  s->gparts = NULL;
  if (s->nr_gparts > 0) {
    if (swift_memalign("gparts", (void **)&s->gparts, gpart_align,
                       s->size_gparts * sizeof(struct gpart)) != 0)
      error("Failed to allocate restore gpart array.");

    restart_read_blocks(s->gparts, s->nr_gparts, sizeof(struct gpart), stream,
                        NULL, "gparts");
  }

  s->sinks = NULL;
  if (s->nr_sinks > 0) {
    if (swift_memalign("sinks", (void **)&s->sinks, sink_align,
                       s->size_sinks * sizeof(struct sink)) != 0)
      error("Failed to allocate restore sink array.");

    restart_read_blocks(s->sinks, s->nr_sinks, sizeof(struct sink), stream,
                        NULL, "sinks");
  }

  s->sparts = NULL;
  if (s->nr_sparts > 0) {
    if (swift_memalign("sparts", (void **)&s->sparts, spart_align,
                       s->size_sparts * sizeof(struct spart)) != 0)
      error("Failed to allocate restore spart array.");

    restart_read_blocks(s->sparts, s->nr_sparts, sizeof(struct spart), stream,
                        NULL, "sparts");
  }
  s->bparts = NULL;
  if (s->nr_bparts > 0) {
    if (swift_memalign("bparts", (void **)&s->bparts, bpart_align,
                       s->size_bparts * sizeof(struct bpart)) != 0)
      error("Failed to allocate restore bpart array.");

    restart_read_blocks(s->bparts, s->nr_bparts, sizeof(struct bpart), stream,
                        NULL, "bparts");
  }

  /* Need to reconnect the gravity parts to their hydro, star and BH particles.
   * Note that we can't use the threadpool here as we have not restored it yet.
   */

  /* Re-link the parts. */
  if (s->nr_parts > 0 && s->nr_gparts > 0)
    part_relink_parts_to_gparts(s->gparts, s->nr_gparts, s->parts);

  /* Re-link the sinks. */
  if (s->nr_sinks > 0 && s->nr_gparts > 0)
    part_relink_sinks_to_gparts(s->gparts, s->nr_gparts, s->sinks);

  /* Re-link the sparts. */
  if (s->nr_sparts > 0 && s->nr_gparts > 0)
    part_relink_sparts_to_gparts(s->gparts, s->nr_gparts, s->sparts);

  /* Re-link the bparts. */
  if (s->nr_bparts > 0 && s->nr_gparts > 0)
    part_relink_bparts_to_gparts(s->gparts, s->nr_gparts, s->bparts);

#ifdef SWIFT_DEBUG_CHECKS
  /* Verify that everything is correct */
  part_verify_links(s->parts, s->gparts, s->sinks, s->sparts, s->bparts,
                    s->nr_parts, s->nr_gparts, s->nr_sinks, s->nr_sparts,
                    s->nr_bparts, 1);
#endif
}

#define root_cell_id 0
/**
 * @brief write a single cell in a csv file.
 *
 * @param s The #space.
 * @param f The file to use (already open).
 * @param c The current #cell.
 */
void space_write_cell(const struct space *s, FILE *f, const struct cell *c) {
#ifdef SWIFT_CELL_GRAPH

  if (c == NULL) return;

  /* Get parent ID */
  long long parent = root_cell_id;
  if (c->parent != NULL) parent = c->parent->cellID;

  /* Get super ID */
  char superID[100] = "";
  if (c->super != NULL) sprintf(superID, "%lld", c->super->cellID);

  /* Get hydro super ID */
  char hydro_superID[100] = "";
  if (c->hydro.super != NULL)
    sprintf(hydro_superID, "%lld", c->hydro.super->cellID);

  /* Write line for current cell */
  fprintf(f, "%lld,%lld,%i,", c->cellID, parent, c->nodeID);
  fprintf(f, "%i,%i,%i,%s,%s,%g,%g,%g,%g,%g,%g, ", c->hydro.count,
          c->stars.count, c->grav.count, superID, hydro_superID, c->loc[0],
          c->loc[1], c->loc[2], c->width[0], c->width[1], c->width[2]);
  fprintf(f, "%g, %g, %i, %i\n", c->hydro.h_max, c->stars.h_max, c->depth,
          c->maxdepth);

  /* Write children */
  for (int i = 0; i < 8; i++) {
    space_write_cell(s, f, c->progeny[i]);
  }
#endif
}

/**
 * @brief Write a csv file containing the cell hierarchy
 *
 * @param s The #space.
 * @param j The file number.
 */
void space_write_cell_hierarchy(const struct space *s, int j) {

#ifdef SWIFT_CELL_GRAPH

  /* Open file */
  char filename[200];
  sprintf(filename, "cell_hierarchy_%04i_%04i.csv", j, engine_rank);
  FILE *f = fopen(filename, "w");
  if (f == NULL) error("Error opening task level file.");

  const int root_id = root_cell_id;
  /* Write header */
  if (engine_rank == 0) {
    fprintf(f, "name,parent,mpi_rank,");
    fprintf(f,
            "hydro_count,stars_count,gpart_count,super,hydro_super,"
            "loc1,loc2,loc3,width1,width2,width3,");
    fprintf(f, "hydro_h_max,stars_h_max,depth,maxdepth\n");

    /* Write root data */
    fprintf(f, "%i, ,-1,", root_id);
    fprintf(f, "%li,%li,%li, , , , , , , , ,", s->nr_parts, s->nr_sparts,
            s->nr_gparts);
    fprintf(f, " , , ,\n");
  }

  /* Write all the top level cells (and their children) */
  for (int i = 0; i < s->nr_cells; i++) {
    struct cell *c = &s->cells_top[i];
    if (c->nodeID == engine_rank) space_write_cell(s, f, c);
  }

  /* Cleanup */
  fclose(f);
#endif
}

/**
 * @brief Check the unskip flags for the cell and its progenies.
 *
 * @param c The current #cell.
 */
void space_recurse_check_unskip_flag(const struct cell *c) {

#ifdef SWIFT_DEBUG_CHECKS

  /* Check the current cell. */
  if (cell_get_flag(c, cell_flag_unskip_self_grav_processed)) {
    error(
        "A cell is still containing a self unskip flag for the gravity "
        "depth=%d node=%d cellID=%lld",
        c->depth, c->nodeID, c->cellID);
  }
  if (cell_get_flag(c, cell_flag_unskip_pair_grav_processed)) {
    error(
        "A cell is still containing a pair unskip flag for the gravity "
        "depth=%d node=%d cellID=%lld",
        c->depth, c->nodeID, c->cellID);
  }

  /* Recurse */
  for (int i = 0; i < 8; i++) {
    if (c->progeny[i] != NULL) space_recurse_check_unskip_flag(c->progeny[i]);
  }
#endif
}

/**
 * @brief Loop over all the cells and ensure that the unskip
 * flag have been cleared.
 *
 * @param s The #space
 */
void space_check_unskip_flags(const struct space *s) {
#ifdef SWIFT_DEBUG_CHECKS

  for (int i = 0; i < s->nr_cells; i++) {
    const struct cell *c = &s->cells_top[i];
    space_recurse_check_unskip_flag(c);
  }
#else
  error("This function should not be called without the debugging checks.");
#endif
}<|MERGE_RESOLUTION|>--- conflicted
+++ resolved
@@ -444,23 +444,14 @@
  * @param tpid ID of threadpool threadpool associated with cells_sub.
  */
 void space_getcells(struct space *s, int nr_cells, struct cell **cells,
-<<<<<<< HEAD
-                    const int tpid) {
-=======
                     const short int tpid) {
->>>>>>> f6e93b3d
 
   /* For each requested cell... */
   for (int j = 0; j < nr_cells; j++) {
 
     /* Is the cell buffer empty? */
     if (s->cells_sub[tpid] == NULL) {
-<<<<<<< HEAD
-      if (swift_memalign("cells_sub", (void **)&s->cells_sub[tpid],
-                         cell_align,
-=======
       if (swift_memalign("cells_sub", (void **)&s->cells_sub[tpid], cell_align,
->>>>>>> f6e93b3d
                          space_cellallocchunk * sizeof(struct cell)) != 0)
         error("Failed to allocate more cells.");
 
@@ -476,12 +467,8 @@
     /* Is the multipole buffer empty? */
     if (s->with_self_gravity && s->multipoles_sub[tpid] == NULL) {
       if (swift_memalign(
-<<<<<<< HEAD
-              "multipoles_sub", (void **)&s->multipoles_sub[tpid], multipole_align,
-=======
               "multipoles_sub", (void **)&s->multipoles_sub[tpid],
               multipole_align,
->>>>>>> f6e93b3d
               space_cellallocchunk * sizeof(struct gravity_tensors)) != 0)
         error("Failed to allocate more multipoles.");
 
@@ -534,11 +521,7 @@
  * @param s The #space.
  */
 void space_free_buff_sort_indices(struct space *s) {
-<<<<<<< HEAD
-  for (int tpid = 0; tpid < s->e->nr_pool_threads; ++tpid) {
-=======
   for (short int tpid = 0; tpid < s->e->nr_pool_threads; ++tpid) {
->>>>>>> f6e93b3d
     for (struct cell *finger = s->cells_sub[tpid]; finger != NULL;
          finger = finger->next) {
       cell_free_hydro_sorts(finger);
