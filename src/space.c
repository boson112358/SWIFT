/*******************************************************************************
 * This file is part of SWIFT.
 * Copyright (c) 2012 Pedro Gonnet (pedro.gonnet@durham.ac.uk)
 *                    Matthieu Schaller (schaller@strw.leidenuniv.nl)
 *               2015 Peter W. Draper (p.w.draper@durham.ac.uk)
 *               2016 John A. Regan (john.a.regan@durham.ac.uk)
 *                    Tom Theuns (tom.theuns@durham.ac.uk)
 *
 * This program is free software: you can redistribute it and/or modify
 * it under the terms of the GNU Lesser General Public License as published
 * by the Free Software Foundation, either version 3 of the License, or
 * (at your option) any later version.
 *
 * This program is distributed in the hope that it will be useful,
 * but WITHOUT ANY WARRANTY; without even the implied warranty of
 * MERCHANTABILITY or FITNESS FOR A PARTICULAR PURPOSE.  See the
 * GNU General Public License for more details.
 *
 * You should have received a copy of the GNU Lesser General Public License
 * along with this program.  If not, see <http://www.gnu.org/licenses/>.
 *
 ******************************************************************************/

/* Config parameters. */
#include <config.h>

/* Some standard headers. */
#include <float.h>
#include <limits.h>
#include <math.h>
#include <stdlib.h>
#include <string.h>

/* MPI headers. */
#ifdef WITH_MPI
#include <mpi.h>
#endif

/* This object's header. */
#include "space.h"

/* Local headers. */
#include "active.h"
#include "atomic.h"
#include "black_holes.h"
#include "const.h"
#include "cooling.h"
#include "engine.h"
#include "error.h"
#include "gravity_properties.h"
#include "kernel_hydro.h"
#include "lock.h"
#include "mhd.h"
#include "minmax.h"
#include "proxy.h"
#include "restart.h"
#include "rt.h"
#include "sort_part.h"
#include "space_unique_id.h"
#include "star_formation.h"
#include "stars.h"
#include "threadpool.h"
#include "tools.h"
<<<<<<< HEAD
#include "zoom_region.h"
=======
#include "tracers.h"
>>>>>>> 65da48e9

/* Split size. */
int space_splitsize = space_splitsize_default;
int space_subsize_pair_hydro = space_subsize_pair_hydro_default;
int space_subsize_self_hydro = space_subsize_self_hydro_default;
int space_subsize_pair_stars = space_subsize_pair_stars_default;
int space_subsize_self_stars = space_subsize_self_stars_default;
int space_subsize_pair_grav = space_subsize_pair_grav_default;
int space_subsize_self_grav = space_subsize_self_grav_default;
int space_subdepth_diff_grav = space_subdepth_diff_grav_default;
int space_maxsize = space_maxsize_default;

/*! Number of extra #part we allocate memory for per top-level cell */
int space_extra_parts = space_extra_parts_default;

/*! Number of extra #spart we allocate memory for per top-level cell */
int space_extra_sparts = space_extra_sparts_default;

/*! Number of extra #bpart we allocate memory for per top-level cell */
int space_extra_bparts = space_extra_bparts_default;

/*! Number of extra #gpart we allocate memory for per top-level cell */
int space_extra_gparts = space_extra_gparts_default;

/*! Number of extra #sink we allocate memory for per top-level cell */
int space_extra_sinks = space_extra_sinks_default;

/*! Maximum number of particles per ghost */
int engine_max_parts_per_ghost = engine_max_parts_per_ghost_default;
int engine_max_sparts_per_ghost = engine_max_sparts_per_ghost_default;
int engine_max_parts_per_cooling = engine_max_parts_per_cooling_default;

/*! Allocation margins */
double engine_redistribute_alloc_margin =
    engine_redistribute_alloc_margin_default;
double engine_foreign_alloc_margin = engine_foreign_alloc_margin_default;

/*! Maximal depth at which the stars resort task can be pushed */
int engine_star_resort_task_depth = engine_star_resort_task_depth_default;

/*! Expected maximal number of strays received at a rebuild */
int space_expected_max_nr_strays = space_expected_max_nr_strays_default;

/*! Counter for cell IDs (when debugging + max vals for unique IDs exceeded) */
#if defined(SWIFT_DEBUG_CHECKS) || defined(SWIFT_CELL_GRAPH)
unsigned long long last_cell_id;
unsigned long long last_leaf_cell_id;
#endif

/**
 * @brief Interval stack necessary for parallel particle sorting.
 */
struct qstack {
  volatile ptrdiff_t i, j;
  volatile int min, max;
  volatile int ready;
};

/**
 * @brief Free any memory in use for foreign particles.
 *
 * @param s The #space.
 * @param clear_cell_pointers Are we also setting all the foreign cell particle
 * pointers to NULL?
 */
void space_free_foreign_parts(struct space *s, const int clear_cell_pointers) {

#ifdef WITH_MPI
  if (s->parts_foreign != NULL) {
    swift_free("parts_foreign", s->parts_foreign);
    s->size_parts_foreign = 0;
    s->parts_foreign = NULL;
  }
  if (s->gparts_foreign != NULL) {
    swift_free("gparts_foreign", s->gparts_foreign);
    s->size_gparts_foreign = 0;
    s->gparts_foreign = NULL;
  }
  if (s->sparts_foreign != NULL) {
    swift_free("sparts_foreign", s->sparts_foreign);
    s->size_sparts_foreign = 0;
    s->sparts_foreign = NULL;
  }
  if (s->bparts_foreign != NULL) {
    swift_free("bparts_foreign", s->bparts_foreign);
    s->size_bparts_foreign = 0;
    s->bparts_foreign = NULL;
  }
  if (clear_cell_pointers) {
    for (int k = 0; k < s->e->nr_proxies; k++) {
      for (int j = 0; j < s->e->proxies[k].nr_cells_in; j++) {
        cell_unlink_foreign_particles(s->e->proxies[k].cells_in[j]);
      }
    }
  }
#endif
}

void space_reorder_extra_parts_mapper(void *map_data, int num_cells,
                                      void *extra_data) {
  int *local_cells = (int *)map_data;
  struct space *s = (struct space *)extra_data;
  struct cell *cells_top = s->cells_top;

  for (int ind = 0; ind < num_cells; ind++) {
    struct cell *c = &cells_top[local_cells[ind]];
    cell_reorder_extra_parts(c, c->hydro.parts - s->parts);
  }
}

void space_reorder_extra_gparts_mapper(void *map_data, int num_cells,
                                       void *extra_data) {

  int *local_cells = (int *)map_data;
  struct space *s = (struct space *)extra_data;
  struct cell *cells_top = s->cells_top;

  for (int ind = 0; ind < num_cells; ind++) {
    struct cell *c = &cells_top[local_cells[ind]];
    cell_reorder_extra_gparts(c, s->parts, s->sparts, s->sinks);
  }
}

void space_reorder_extra_sparts_mapper(void *map_data, int num_cells,
                                       void *extra_data) {

  int *local_cells = (int *)map_data;
  struct space *s = (struct space *)extra_data;
  struct cell *cells_top = s->cells_top;

  for (int ind = 0; ind < num_cells; ind++) {
    struct cell *c = &cells_top[local_cells[ind]];
    cell_reorder_extra_sparts(c, c->stars.parts - s->sparts);
  }
}

void space_reorder_extra_sinks_mapper(void *map_data, int num_cells,
                                      void *extra_data) {

  int *local_cells = (int *)map_data;
  struct space *s = (struct space *)extra_data;
  struct cell *cells_top = s->cells_top;

  for (int ind = 0; ind < num_cells; ind++) {
    struct cell *c = &cells_top[local_cells[ind]];
    cell_reorder_extra_sinks(c, c->sinks.parts - s->sinks);
  }
}

/**
 * @brief Re-orders the particles in each cell such that the extra particles
 * for on-the-fly creation are located at the end of their respective cells.
 *
 * This assumes that all the particles (real and extra) have already been sorted
 * in their correct top-level cell.
 *
 * @param s The #space to act upon.
 * @param verbose Are we talkative?
 */
void space_reorder_extras(struct space *s, int verbose) {

  /* Re-order the gas particles */
  if (space_extra_parts) {

    /* In the zoom case we need to limit our loop to the cells containing parts
     * (zoom cells). */
    if (s->with_zoom_region) {
      threadpool_map(&s->e->threadpool, space_reorder_extra_parts_mapper,
                     s->zoom_props->local_zoom_cells_top,
                     s->zoom_props->nr_local_zoom_cells, sizeof(int),
                     threadpool_auto_chunk_size, s);
    } else {
      threadpool_map(&s->e->threadpool, space_reorder_extra_parts_mapper,
                     s->local_cells_top, s->nr_local_cells, sizeof(int),
                     threadpool_auto_chunk_size, s);
    }
  }

  /* Re-order the gravity particles */
  if (space_extra_gparts)
    threadpool_map(&s->e->threadpool, space_reorder_extra_gparts_mapper,
                   s->local_cells_top, s->nr_local_cells, sizeof(int),
                   threadpool_auto_chunk_size, s);

  /* Re-order the star particles */
  if (space_extra_sparts) {

    /* In the zoom case we need to limit our loop to the cells containing sparts
     * (zoom cells). */
    if (s->with_zoom_region) {
      threadpool_map(&s->e->threadpool, space_reorder_extra_sparts_mapper,
                     s->zoom_props->local_zoom_cells_top,
                     s->zoom_props->nr_local_zoom_cells, sizeof(int),
                     threadpool_auto_chunk_size, s);
    } else {
      threadpool_map(&s->e->threadpool, space_reorder_extra_sparts_mapper,
                     s->local_cells_top, s->nr_local_cells, sizeof(int),
                     threadpool_auto_chunk_size, s);
    }
  }

  /* Re-order the black hole particles */
  if (space_extra_bparts)
    error("Missing implementation of BH extra reordering");

  /* Re-order the sink particles */
  if (space_extra_sinks) {

    /* In the zoom case we need to limit our loop to the cells containing sinks
     * (zoom cells). */
    if (s->with_zoom_region) {
      threadpool_map(&s->e->threadpool, space_reorder_extra_sinks_mapper,
                     s->zoom_props->local_zoom_cells_top,
                     s->zoom_props->nr_local_zoom_cells, sizeof(int),
                     threadpool_auto_chunk_size, s);
    } else {
      threadpool_map(&s->e->threadpool, space_reorder_extra_sinks_mapper,
                     s->local_cells_top, s->nr_local_cells, sizeof(int),
                     threadpool_auto_chunk_size, s);
    }
  }
}

/**
 * @brief #threadpool mapper function to sanitize the cells
 *
 * @param map_data Pointers towards the top-level cells.
 * @param num_cells The number of top-level cells.
 * @param extra_data Unused parameters.
 */
void space_sanitize_mapper(void *map_data, int num_cells, void *extra_data) {
  /* Unpack the inputs. */
  struct cell *cells_top = (struct cell *)map_data;

  for (int ind = 0; ind < num_cells; ind++) {
    struct cell *c = &cells_top[ind];
    cell_sanitize(c, 0);
  }
}

/**
 * @brief Runs through the top-level cells and sanitize their h values
 *
 * @param s The #space to act upon.
 */
void space_sanitize(struct space *s) {

  if (s->e->nodeID == 0) message("Cleaning up unreasonable values of h");

  threadpool_map(&s->e->threadpool, space_sanitize_mapper, s->cells_top,
                 s->nr_cells, sizeof(struct cell), threadpool_auto_chunk_size,
                 /*extra_data=*/NULL);
}

/**
 * @brief Mapping function to free the sorted indices buffers.
 */
void space_map_clearsort(struct cell *c, void *data) {

  cell_free_hydro_sorts(c);
  cell_free_stars_sorts(c);
}

/**
 * @brief Map a function to all particles in a cell recursively.
 *
 * @param c The #cell we are working in.
 * @param fun Function pointer to apply on the cells.
 * @param data Data passed to the function fun.
 */
static void rec_map_parts(struct cell *c,
                          void (*fun)(struct part *p, struct cell *c,
                                      void *data),
                          void *data) {
  /* No progeny? */
  if (!c->split)
    for (int k = 0; k < c->hydro.count; k++) fun(&c->hydro.parts[k], c, data);

  /* Otherwise, recurse. */
  else
    for (int k = 0; k < 8; k++)
      if (c->progeny[k] != NULL) rec_map_parts(c->progeny[k], fun, data);
}

/**
 * @brief Map a function to all particles in a space.
 *
 * @param s The #space we are working in.
 * @param fun Function pointer to apply on the cells.
 * @param data Data passed to the function fun.
 */
void space_map_parts(struct space *s,
                     void (*fun)(struct part *p, struct cell *c, void *data),
                     void *data) {

  /* Call the recursive function on all higher-level cells. */
  for (int cid = 0; cid < s->nr_cells; cid++)
    rec_map_parts(&s->cells_top[cid], fun, data);
}

/**
 * @brief Map a function to all particles in a cell recursively.
 *
 * @param c The #cell we are working in.
 * @param fun Function pointer to apply on the cells.
 */
static void rec_map_parts_xparts(struct cell *c,
                                 void (*fun)(struct part *p, struct xpart *xp,
                                             struct cell *c)) {

  /* No progeny? */
  if (!c->split)
    for (int k = 0; k < c->hydro.count; k++)
      fun(&c->hydro.parts[k], &c->hydro.xparts[k], c);

  /* Otherwise, recurse. */
  else
    for (int k = 0; k < 8; k++)
      if (c->progeny[k] != NULL) rec_map_parts_xparts(c->progeny[k], fun);
}

/**
 * @brief Map a function to all particles (#part and #xpart) in a space.
 *
 * @param s The #space we are working in.
 * @param fun Function pointer to apply on the particles in the cells.
 */
void space_map_parts_xparts(struct space *s,
                            void (*fun)(struct part *p, struct xpart *xp,
                                        struct cell *c)) {

  /* Call the recursive function on all higher-level cells. */
  for (int cid = 0; cid < s->nr_cells; cid++)
    rec_map_parts_xparts(&s->cells_top[cid], fun);
}

/**
 * @brief Map a function to all particles in a cell recursively.
 *
 * @param c The #cell we are working in.
 * @param full Map to all cells, including cells with sub-cells.
 * @param fun Function pointer to apply on the cells.
 * @param data Data passed to the function fun.
 */
static void rec_map_cells_post(struct cell *c, int full,
                               void (*fun)(struct cell *c, void *data),
                               void *data) {
  /* Recurse. */
  if (c->split)
    for (int k = 0; k < 8; k++)
      if (c->progeny[k] != NULL)
        rec_map_cells_post(c->progeny[k], full, fun, data);

  /* No progeny? */
  if (full || !c->split) fun(c, data);
}

/**
 * @brief Map a function to all particles in a aspace.
 *
 * @param s The #space we are working in.
 * @param full Map to all cells, including cells with sub-cells.
 * @param fun Function pointer to apply on the cells.
 * @param data Data passed to the function fun.
 */
void space_map_cells_post(struct space *s, int full,
                          void (*fun)(struct cell *c, void *data), void *data) {

  /* Call the recursive function on all higher-level cells. */
  for (int cid = 0; cid < s->nr_cells; cid++)
    rec_map_cells_post(&s->cells_top[cid], full, fun, data);
}

static void rec_map_cells_pre(struct cell *c, int full,
                              void (*fun)(struct cell *c, void *data),
                              void *data) {

  /* No progeny? */
  if (full || !c->split) fun(c, data);

  /* Recurse. */
  if (c->split)
    for (int k = 0; k < 8; k++)
      if (c->progeny[k] != NULL)
        rec_map_cells_pre(c->progeny[k], full, fun, data);
}

/**
 * @brief Calls function fun on the cells in the space s
 *
 * @param s The #space
 * @param full If true calls the function on all cells and not just on leaves
 * @param fun The function to call.
 * @param data Additional data passed to fun() when called
 */
void space_map_cells_pre(struct space *s, int full,
                         void (*fun)(struct cell *c, void *data), void *data) {

  /* Call the recursive function on all higher-level cells. */
  for (int cid = 0; cid < s->nr_cells; cid++)
    rec_map_cells_pre(&s->cells_top[cid], full, fun, data);
}

/**
 * @brief Get a new empty (sub-)#cell.
 *
 * If there are cells in the buffer, use the one at the end of the linked list.
 * If we have no cells, allocate a new chunk of memory and pick one from there.
 *
 * @param s The #space.
 * @param nr_cells Number of #cell to pick up.
 * @param cells Array of @c nr_cells #cell pointers in which to store the
 *        new cells.
 * @param tpid ID of threadpool threadpool associated with cells_sub.
 */
void space_getcells(struct space *s, int nr_cells, struct cell **cells,
                    const short int tpid) {

  /* For each requested cell... */
  for (int j = 0; j < nr_cells; j++) {

    /* Is the cell buffer empty? */
    if (s->cells_sub[tpid] == NULL) {
      if (swift_memalign("cells_sub", (void **)&s->cells_sub[tpid], cell_align,
                         space_cellallocchunk * sizeof(struct cell)) != 0)
        error("Failed to allocate more cells.");

      /* Clear the newly-allocated cells. */
      bzero(s->cells_sub[tpid], sizeof(struct cell) * space_cellallocchunk);

      /* Constructed a linked list */
      for (int k = 0; k < space_cellallocchunk - 1; k++)
        s->cells_sub[tpid][k].next = &s->cells_sub[tpid][k + 1];
      s->cells_sub[tpid][space_cellallocchunk - 1].next = NULL;
    }

    /* Is the multipole buffer empty? */
    if (s->with_self_gravity && s->multipoles_sub[tpid] == NULL) {
      if (swift_memalign(
              "multipoles_sub", (void **)&s->multipoles_sub[tpid],
              multipole_align,
              space_cellallocchunk * sizeof(struct gravity_tensors)) != 0)
        error("Failed to allocate more multipoles.");

      /* Constructed a linked list */
      for (int k = 0; k < space_cellallocchunk - 1; k++)
        s->multipoles_sub[tpid][k].next = &s->multipoles_sub[tpid][k + 1];
      s->multipoles_sub[tpid][space_cellallocchunk - 1].next = NULL;
    }

    /* Pick off the next cell. */
    cells[j] = s->cells_sub[tpid];
    s->cells_sub[tpid] = cells[j]->next;

    /* Hook the multipole */
    if (s->with_self_gravity) {
      cells[j]->grav.multipole = s->multipoles_sub[tpid];
      s->multipoles_sub[tpid] = cells[j]->grav.multipole->next;
    }
  }

  /* Unlock the space. */
  atomic_add(&s->tot_cells, nr_cells);

  /* Init some things in the cell we just got. */
  for (int j = 0; j < nr_cells; j++) {
    cell_free_hydro_sorts(cells[j]);
    cell_free_stars_sorts(cells[j]);

    struct gravity_tensors *temp = cells[j]->grav.multipole;
    bzero(cells[j], sizeof(struct cell));
    cells[j]->grav.multipole = temp;
    cells[j]->nodeID = -1;
    cells[j]->tpid = tpid;
    if (lock_init(&cells[j]->hydro.lock) != 0 ||
        lock_init(&cells[j]->grav.plock) != 0 ||
        lock_init(&cells[j]->grav.mlock) != 0 ||
        lock_init(&cells[j]->stars.lock) != 0 ||
        lock_init(&cells[j]->sinks.lock) != 0 ||
        lock_init(&cells[j]->sinks.sink_formation_lock) != 0 ||
        lock_init(&cells[j]->black_holes.lock) != 0 ||
        lock_init(&cells[j]->stars.star_formation_lock) != 0 ||
        lock_init(&cells[j]->grav.star_formation_lock) != 0)
      error("Failed to initialize cell spinlocks.");
  }
}

/**
 * @brief Free sort arrays in any cells in the cell buffer.
 *
 * @param s The #space.
 */
void space_free_buff_sort_indices(struct space *s) {
  for (short int tpid = 0; tpid < s->e->nr_pool_threads; ++tpid) {
    for (struct cell *finger = s->cells_sub[tpid]; finger != NULL;
         finger = finger->next) {
      cell_free_hydro_sorts(finger);
      cell_free_stars_sorts(finger);
    }
  }
}

/**
 * @brief Construct the list of top-level cells that have any tasks in
 * their hierarchy on this MPI rank. Also construct the list of top-level
 * cells on any rank that have > 0 particles (of any kind).
 *
 * This assumes the list has been pre-allocated at a regrid.
 *
 * @param s The #space.
 */
void space_list_useful_top_level_cells(struct space *s) {

  const ticks tic = getticks();

  s->nr_local_cells_with_tasks = 0;
  s->nr_cells_with_particles = 0;

  for (int i = 0; i < s->nr_cells; ++i) {
    struct cell *c = &s->cells_top[i];

    if (cell_has_tasks(c)) {
      s->local_cells_with_tasks_top[s->nr_local_cells_with_tasks] = i;
      s->nr_local_cells_with_tasks++;
    }

    const int has_particles =
        (c->hydro.count > 0) || (c->grav.count > 0) || (c->stars.count > 0) ||
        (c->black_holes.count > 0) || (c->sinks.count > 0) ||
        (c->grav.multipole != NULL && c->grav.multipole->m_pole.M_000 > 0.f);

    if (has_particles) {
      s->cells_with_particles_top[s->nr_cells_with_particles] = i;
      s->nr_cells_with_particles++;
    }
  }
  if (s->e->verbose) {
    message("Have %d local top-level cells with tasks (total=%d)",
            s->nr_local_cells_with_tasks, s->nr_cells);
    message("Have %d top-level cells with particles (total=%d)",
            s->nr_cells_with_particles, s->nr_cells);
  }

  if (s->e->verbose)
    message("took %.3f %s.", clocks_from_ticks(getticks() - tic),
            clocks_getunit());
}

void space_synchronize_part_positions_mapper(void *map_data, int nr_parts,
                                             void *extra_data) {
  /* Unpack the data */
  const struct part *parts = (struct part *)map_data;
  struct space *s = (struct space *)extra_data;
  const ptrdiff_t offset = parts - s->parts;
  const struct xpart *xparts = s->xparts + offset;

  for (int k = 0; k < nr_parts; k++) {

    /* Get the particle */
    const struct part *p = &parts[k];
    const struct xpart *xp = &xparts[k];

    /* Skip unimportant particles */
    if (p->time_bin == time_bin_not_created ||
        p->time_bin == time_bin_inhibited)
      continue;

    /* Get its gravity friend */
    struct gpart *gp = p->gpart;

#ifdef SWIFT_DEBUG_CHECKS
    if (gp == NULL) error("Unlinked particle!");
#endif

    /* Synchronize positions, velocities and masses */
    gp->x[0] = p->x[0];
    gp->x[1] = p->x[1];
    gp->x[2] = p->x[2];

    gp->v_full[0] = xp->v_full[0];
    gp->v_full[1] = xp->v_full[1];
    gp->v_full[2] = xp->v_full[2];

    gp->mass = hydro_get_mass(p);
  }
}

void space_synchronize_spart_positions_mapper(void *map_data, int nr_sparts,
                                              void *extra_data) {
  /* Unpack the data */
  const struct spart *sparts = (struct spart *)map_data;

  for (int k = 0; k < nr_sparts; k++) {

    /* Get the particle */
    const struct spart *sp = &sparts[k];

    /* Skip unimportant particles */
    if (sp->time_bin == time_bin_not_created ||
        sp->time_bin == time_bin_inhibited)
      continue;

    /* Get its gravity friend */
    struct gpart *gp = sp->gpart;

#ifdef SWIFT_DEBUG_CHECKS
    if (gp == NULL) error("Unlinked particle!");
#endif

    /* Synchronize positions, velocities and masses */
    gp->x[0] = sp->x[0];
    gp->x[1] = sp->x[1];
    gp->x[2] = sp->x[2];

    gp->v_full[0] = sp->v[0];
    gp->v_full[1] = sp->v[1];
    gp->v_full[2] = sp->v[2];

    gp->mass = sp->mass;
  }
}

void space_synchronize_bpart_positions_mapper(void *map_data, int nr_bparts,
                                              void *extra_data) {
  /* Unpack the data */
  const struct bpart *bparts = (struct bpart *)map_data;

  for (int k = 0; k < nr_bparts; k++) {

    /* Get the particle */
    const struct bpart *bp = &bparts[k];

    /* Skip unimportant particles */
    if (bp->time_bin == time_bin_not_created ||
        bp->time_bin == time_bin_inhibited)
      continue;

    /* Get its gravity friend */
    struct gpart *gp = bp->gpart;

#ifdef SWIFT_DEBUG_CHECKS
    if (gp == NULL) error("Unlinked particle!");
#endif

    /* Synchronize positions, velocities and masses */
    gp->x[0] = bp->x[0];
    gp->x[1] = bp->x[1];
    gp->x[2] = bp->x[2];

    gp->v_full[0] = bp->v[0];
    gp->v_full[1] = bp->v[1];
    gp->v_full[2] = bp->v[2];

    gp->mass = bp->mass;
  }
}

void space_synchronize_sink_positions_mapper(void *map_data, int nr_sinks,
                                             void *extra_data) {
  /* Unpack the data */
  const struct sink *sinks = (struct sink *)map_data;

  for (int k = 0; k < nr_sinks; k++) {

    /* Get the particle */
    const struct sink *sink = &sinks[k];

    /* Skip unimportant particles */
    if (sink->time_bin == time_bin_not_created ||
        sink->time_bin == time_bin_inhibited)
      continue;

    /* Get its gravity friend */
    struct gpart *gp = sink->gpart;

#ifdef SWIFT_DEBUG_CHECKS
    if (gp == NULL) error("Unlinked particle!");
#endif

    /* Synchronize positions, velocities and masses */
    gp->x[0] = sink->x[0];
    gp->x[1] = sink->x[1];
    gp->x[2] = sink->x[2];

    gp->v_full[0] = sink->v[0];
    gp->v_full[1] = sink->v[1];
    gp->v_full[2] = sink->v[2];

    gp->mass = sink->mass;
  }
}

/**
 * @brief Make sure the baryon particles are at the same position and
 * have the same velocity and mass as their #gpart friends.
 *
 * We copy the baryon particle properties to the #gpart type-by-type.
 *
 * @param s The #space.
 */
void space_synchronize_particle_positions(struct space *s) {

  const ticks tic = getticks();

  if (s->nr_gparts > 0 && s->nr_parts > 0)
    threadpool_map(&s->e->threadpool, space_synchronize_part_positions_mapper,
                   s->parts, s->nr_parts, sizeof(struct part),
                   threadpool_auto_chunk_size, (void *)s);

  if (s->nr_gparts > 0 && s->nr_sparts > 0)
    threadpool_map(&s->e->threadpool, space_synchronize_spart_positions_mapper,
                   s->sparts, s->nr_sparts, sizeof(struct spart),
                   threadpool_auto_chunk_size, /*extra_data=*/NULL);

  if (s->nr_gparts > 0 && s->nr_bparts > 0)
    threadpool_map(&s->e->threadpool, space_synchronize_bpart_positions_mapper,
                   s->bparts, s->nr_bparts, sizeof(struct bpart),
                   threadpool_auto_chunk_size, /*extra_data=*/NULL);

  if (s->nr_gparts > 0 && s->nr_sinks > 0)
    threadpool_map(&s->e->threadpool, space_synchronize_sink_positions_mapper,
                   s->sinks, s->nr_sinks, sizeof(struct sink),
                   threadpool_auto_chunk_size, /*extra_data=*/NULL);

  if (s->e->verbose)
    message("took %.3f %s.", clocks_from_ticks(getticks() - tic),
            clocks_getunit());
}

void space_convert_quantities_mapper(void *restrict map_data, int count,
                                     void *restrict extra_data) {
  struct space *s = (struct space *)extra_data;
  const struct cosmology *cosmo = s->e->cosmology;
  const struct hydro_props *hydro_props = s->e->hydro_properties;
  struct part *restrict parts = (struct part *)map_data;
  const ptrdiff_t index = parts - s->parts;
  struct xpart *restrict xparts = s->xparts + index;

  /* Loop over all the particles ignoring the extra buffer ones for on-the-fly
   * creation */
  for (int k = 0; k < count; k++) {
    if (parts[k].time_bin <= num_time_bins) {
      hydro_convert_quantities(&parts[k], &xparts[k], cosmo, hydro_props);
      mhd_convert_quantities(&parts[k], &xparts[k], cosmo, hydro_props);
    }
  }
}

/**
 * @brief Calls the #part quantities conversion function on all particles in the
 * space.
 *
 * @param s The #space.
 * @param verbose Are we talkative?
 */
void space_convert_quantities(struct space *s, int verbose) {

  const ticks tic = getticks();

  if (s->nr_parts > 0)
    threadpool_map(&s->e->threadpool, space_convert_quantities_mapper, s->parts,
                   s->nr_parts, sizeof(struct part), threadpool_auto_chunk_size,
                   s);

  if (verbose)
    message("took %.3f %s.", clocks_from_ticks(getticks() - tic),
            clocks_getunit());
}

void space_convert_rt_quantities_mapper(void *restrict map_data, int count,
                                        void *restrict extra_data) {
  struct space *s = (struct space *)extra_data;
  const struct engine *restrict e = s->e;
  const int with_rt = (e->policy & engine_policy_rt);
  if (!with_rt) return;

  const struct rt_props *restrict rt_props = e->rt_props;
  const struct hydro_props *restrict hydro_props = e->hydro_properties;
  const struct phys_const *restrict phys_const = e->physical_constants;
  const struct unit_system *restrict iu = e->internal_units;
  const struct cosmology *restrict cosmo = e->cosmology;

  struct part *restrict parts = (struct part *)map_data;

  /* Loop over all the particles ignoring the extra buffer ones for on-the-fly
   * creation */
  for (int k = 0; k < count; k++) {
    if (parts[k].time_bin <= num_time_bins)
      rt_convert_quantities(&parts[k], rt_props, hydro_props, phys_const, iu,
                            cosmo);
  }
}

/**
 * @brief Calls the #part RT quantities conversion function on all particles in
 * the space.
 *
 * @param s The #space.
 * @param verbose Are we talkative?
 */
void space_convert_rt_quantities(struct space *s, int verbose) {

  const ticks tic = getticks();

  if (s->nr_parts > 0)
    threadpool_map(&s->e->threadpool, space_convert_rt_quantities_mapper,
                   s->parts, s->nr_parts, sizeof(struct part),
                   threadpool_auto_chunk_size, s);

  if (verbose)
    message("took %.3f %s.", clocks_from_ticks(getticks() - tic),
            clocks_getunit());
}

void space_collect_sum_part_mass(void *restrict map_data, int count,
                                 void *restrict extra_data) {

  struct space *s = (struct space *)extra_data;
  const struct part *parts = (const struct part *)map_data;

  /* Local collection */
  double sum = 0.;
  for (int i = 0; i < count; ++i) sum += hydro_get_mass(&parts[i]);

  /* Store back */
  atomic_add_d(&s->initial_mean_mass_particles[0], sum);
  atomic_add(&s->initial_count_particles[0], count);
}

void space_collect_sum_gpart_mass(void *restrict map_data, int count,
                                  void *restrict extra_data) {

  struct space *s = (struct space *)extra_data;
  const struct gpart *gparts = (const struct gpart *)map_data;

  /* Local collection */
  double sum_DM = 0., sum_DM_background = 0., sum_nu = 0.;
  long long count_DM = 0, count_DM_background = 0, count_nu = 0;
  for (int i = 0; i < count; ++i) {
    /* Skip inexistant particles */
    if (gpart_is_inhibited(&gparts[i], s->e) ||
        gparts[i].time_bin == time_bin_not_created)
      continue;

    if (gparts[i].type == swift_type_dark_matter) {
      sum_DM += gparts[i].mass;
      count_DM++;
    }
    if (gparts[i].type == swift_type_dark_matter_background) {
      sum_DM_background += gparts[i].mass;
      count_DM_background++;
    }
    if (gparts[i].type == swift_type_neutrino) {
      sum_nu += gparts[i].mass;
      count_nu++;
    }
  }

  /* Store back */
  atomic_add_d(&s->initial_mean_mass_particles[1], sum_DM);
  atomic_add(&s->initial_count_particles[1], count_DM);
  atomic_add_d(&s->initial_mean_mass_particles[2], sum_DM_background);
  atomic_add(&s->initial_count_particles[2], count_DM_background);
  atomic_add_d(&s->initial_mean_mass_particles[6], sum_nu);
  atomic_add(&s->initial_count_particles[6], count_nu);
}

void space_collect_sum_sink_mass(void *restrict map_data, int count,
                                 void *restrict extra_data) {

  struct space *s = (struct space *)extra_data;
  const struct sink *sinks = (const struct sink *)map_data;

  /* Local collection */
  double sum = 0.;
  for (int i = 0; i < count; ++i) sum += sinks[i].mass;

  /* Store back */
  atomic_add_d(&s->initial_mean_mass_particles[3], sum);
  atomic_add(&s->initial_count_particles[3], count);
}

void space_collect_sum_spart_mass(void *restrict map_data, int count,
                                  void *restrict extra_data) {

  struct space *s = (struct space *)extra_data;
  const struct spart *sparts = (const struct spart *)map_data;

  /* Local collection */
  double sum = 0.;
  for (int i = 0; i < count; ++i) sum += sparts[i].mass;

  /* Store back */
  atomic_add_d(&s->initial_mean_mass_particles[4], sum);
  atomic_add(&s->initial_count_particles[4], count);
}

void space_collect_sum_bpart_mass(void *restrict map_data, int count,
                                  void *restrict extra_data) {

  struct space *s = (struct space *)extra_data;
  const struct bpart *bparts = (const struct bpart *)map_data;

  /* Local collection */
  double sum = 0.;
  for (int i = 0; i < count; ++i) sum += bparts[i].mass;

  /* Store back */
  atomic_add_d(&s->initial_mean_mass_particles[5], sum);
  atomic_add(&s->initial_count_particles[5], count);
}

/**
 * @breif Collect the mean mass of each particle type in the #space.
 */
void space_collect_mean_masses(struct space *s, int verbose) {

  /* Init counters */
  for (int i = 0; i < swift_type_count; ++i)
    s->initial_mean_mass_particles[i] = 0.;
  for (int i = 0; i < swift_type_count; ++i) s->initial_count_particles[i] = 0;

  /* Collect each particle type */
  threadpool_map(&s->e->threadpool, space_collect_sum_part_mass, s->parts,
                 s->nr_parts, sizeof(struct part), threadpool_auto_chunk_size,
                 s);
  threadpool_map(&s->e->threadpool, space_collect_sum_gpart_mass, s->gparts,
                 s->nr_gparts, sizeof(struct gpart), threadpool_auto_chunk_size,
                 s);
  threadpool_map(&s->e->threadpool, space_collect_sum_spart_mass, s->sparts,
                 s->nr_sparts, sizeof(struct spart), threadpool_auto_chunk_size,
                 s);
  threadpool_map(&s->e->threadpool, space_collect_sum_sink_mass, s->sinks,
                 s->nr_sinks, sizeof(struct sink), threadpool_auto_chunk_size,
                 s);
  threadpool_map(&s->e->threadpool, space_collect_sum_bpart_mass, s->bparts,
                 s->nr_bparts, sizeof(struct bpart), threadpool_auto_chunk_size,
                 s);

#ifdef WITH_MPI
  MPI_Allreduce(MPI_IN_PLACE, s->initial_mean_mass_particles, swift_type_count,
                MPI_DOUBLE, MPI_SUM, MPI_COMM_WORLD);
  MPI_Allreduce(MPI_IN_PLACE, s->initial_count_particles, swift_type_count,
                MPI_LONG_LONG, MPI_SUM, MPI_COMM_WORLD);
#endif

  /* Get means
   *
   * Note: the Intel compiler vectorizes this loop and creates FPEs from
   * the masked bit of the vector... Silly ICC... */
  /* TK comment: the following also has problems with gnu_7.3.0 and optimization
   */
#if defined(__ICC)
#pragma novector
#endif
  for (int i = 0; i < swift_type_count; ++i)
    if (s->initial_count_particles[i] > 0)
      s->initial_mean_mass_particles[i] /=
          (double)s->initial_count_particles[i];
}

/**
 * @brief Split the space into cells given the array of particles.
 *
 * @param s The #space to initialize.
 * @param params The parsed parameter file.
 * @param cosmo The current cosmological model.
 * @param dim Spatial dimensions of the domain.
 * @param hydro_properties The properties of the hydro scheme.
 * @param parts Array of Gas particles.
 * @param gparts Array of Gravity particles.
 * @param sinks Array of sink particles.
 * @param sparts Array of stars particles.
 * @param bparts Array of black hole particles.
 * @param Npart The number of Gas particles in the space.
 * @param Ngpart The number of Gravity particles in the space.
 * @param Nsink The number of sink particles in the space.
 * @param Nspart The number of stars particles in the space.
 * @param Nbpart The number of black hole particles in the space.
 * @param periodic flag whether the domain is periodic or not.
 * @param replicate How many replications along each direction do we want?
 * @param remap_ids Are we remapping the IDs from 1 to N?
 * @param generate_gas_in_ics Are we generating gas particles from the gparts?
 * @param hydro flag whether we are doing hydro or not?
 * @param self_gravity flag whether we are doing gravity or not?
 * @param star_formation flag whether we are doing star formation or not?
 * @param with_sink flag whether we are doing sink particles or not?
 * @param DM_background Are we running with some DM background particles?
 * @param verbose Print messages to stdout or not.
 * @param dry_run If 1, just initialise stuff, don't do anything with the parts.
 * @param nr_nodes The number of MPI rank.
 *
 * Makes a grid of edge length > r_max and fills the particles
 * into the respective cells. Cells containing more than #space_splitsize
 * parts with a cutoff below half the cell width are then split
 * recursively.
 */
void space_init(struct space *s, struct swift_params *params,
                const struct cosmology *cosmo, double dim[3],
                const struct hydro_props *hydro_properties,
                struct gravity_props *gravity_properties, struct part *parts,
                struct gpart *gparts, struct sink *sinks, struct spart *sparts,
                struct bpart *bparts, size_t Npart, size_t Ngpart, size_t Nsink,
                size_t Nspart, size_t Nbpart, size_t Nnupart, int periodic,
                int replicate, int remap_ids, int generate_gas_in_ics,
                int hydro, int self_gravity, int star_formation, int with_sink,
                int with_DM, int with_DM_background, int neutrinos, int verbose,
                int dry_run, int nr_nodes) {

  /* Clean-up everything */
  bzero(s, sizeof(struct space));

  /* Store everything in the space. */
  s->dim[0] = dim[0];
  s->dim[1] = dim[1];
  s->dim[2] = dim[2];
  s->periodic = periodic;
  s->with_self_gravity = self_gravity;
  s->with_hydro = hydro;
  s->with_star_formation = star_formation;
  s->with_sink = with_sink;
  s->with_DM = with_DM;
  s->with_DM_background = with_DM_background;
  s->with_neutrinos = neutrinos;
  s->nr_parts = Npart;
  s->nr_gparts = Ngpart;
  s->nr_sparts = Nspart;
  s->nr_bparts = Nbpart;
  s->nr_sinks = Nsink;
  s->nr_nuparts = Nnupart;
  s->size_parts = Npart;
  s->size_gparts = Ngpart;
  s->size_sparts = Nspart;
  s->size_bparts = Nbpart;
  s->size_sinks = Nsink;
  s->nr_inhibited_parts = 0;
  s->nr_inhibited_gparts = 0;
  s->nr_inhibited_sparts = 0;
  s->nr_inhibited_bparts = 0;
  s->nr_inhibited_sinks = 0;
  s->nr_extra_parts = 0;
  s->nr_extra_gparts = 0;
  s->nr_extra_sparts = 0;
  s->nr_extra_bparts = 0;
  s->nr_extra_sinks = 0;
  s->parts = parts;
  s->gparts = gparts;
  s->sparts = sparts;
  s->bparts = bparts;
  s->sinks = sinks;
  s->min_part_mass = FLT_MAX;
  s->min_gpart_mass = FLT_MAX;
  s->min_sink_mass = FLT_MAX;
  s->min_spart_mass = FLT_MAX;
  s->min_bpart_mass = FLT_MAX;
  s->sum_part_vel_norm = 0.f;
  s->sum_gpart_vel_norm = 0.f;
  s->sum_sink_vel_norm = 0.f;
  s->sum_spart_vel_norm = 0.f;
  s->sum_bpart_vel_norm = 0.f;
  s->nr_queues = 1; /* Temporary value until engine construction */

  /* do a quick check that the box size has valid values */
#if defined HYDRO_DIMENSION_1D
  if (dim[0] <= 0.) error("Invalid box size: [%f]", dim[0]);
#elif defined HYDRO_DIMENSION_2D
  if (dim[0] <= 0. || dim[1] <= 0.)
    error("Invalid box size: [%f, %f]", dim[0], dim[1]);
#else
  if (dim[0] <= 0. || dim[1] <= 0. || dim[2] <= 0.)
    error("Invalid box size: [%f, %f, %f]", dim[0], dim[1], dim[2]);
#endif

  /* Initiate some basic randomness */
  srand(42);

  /* Are we remapping the IDs to the range [1, NumPart]? */
  if (remap_ids) {
    space_remap_ids(s, nr_nodes, verbose);
  }

  /* Are we generating gas from the DM-only ICs? */
  if (generate_gas_in_ics) {
    space_generate_gas(s, cosmo, hydro_properties, periodic, with_DM_background,
                       neutrinos, dim, verbose);
    parts = s->parts;
    gparts = s->gparts;
    Npart = s->nr_parts;
    Ngpart = s->nr_gparts;

#ifdef SWIFT_DEBUG_CHECKS
    if (!dry_run)
      part_verify_links(parts, gparts, sinks, sparts, bparts, Npart, Ngpart,
                        Nsink, Nspart, Nbpart, 1);
#endif
  }

  /* Are we replicating the space ? */
  if (replicate < 1)
    error("Value of 'InitialConditions:replicate' (%d) is too small",
          replicate);
  if (replicate > 1) {
    if (with_DM_background)
      error("Can't replicate the space if background DM particles are in use.");

    space_replicate(s, replicate, verbose);
    parts = s->parts;
    gparts = s->gparts;
    sparts = s->sparts;
    bparts = s->bparts;
    sinks = s->sinks;
    Npart = s->nr_parts;
    Ngpart = s->nr_gparts;
    Nspart = s->nr_sparts;
    Nbpart = s->nr_bparts;
    Nsink = s->nr_sinks;

#ifdef SWIFT_DEBUG_CHECKS
    part_verify_links(parts, gparts, sinks, sparts, bparts, Npart, Ngpart,
                      Nsink, Nspart, Nbpart, 1);
#endif
  }

  /* Decide on the minimal top-level cell size */
  const double dmax = max3(s->dim[0], s->dim[1], s->dim[2]);
  int maxtcells =
      parser_get_opt_param_int(params, "Scheduler:max_top_level_cells",
                               space_max_top_level_cells_default);
  s->cell_min = 0.99 * dmax / maxtcells;

  /* Check that it is big enough. */
  const double dmin = min3(s->dim[0], s->dim[1], s->dim[2]);
  int needtcells = 3 * dmax / dmin;
  if (maxtcells < needtcells)
    error(
        "Scheduler:max_top_level_cells is too small %d, needs to be at "
        "least %d",
        maxtcells, needtcells);

  /* Get the constants for the scheduler */
  space_maxsize = parser_get_opt_param_int(params, "Scheduler:cell_max_size",
                                           space_maxsize_default);
  space_subsize_pair_hydro =
      parser_get_opt_param_int(params, "Scheduler:cell_sub_size_pair_hydro",
                               space_subsize_pair_hydro_default);
  space_subsize_self_hydro =
      parser_get_opt_param_int(params, "Scheduler:cell_sub_size_self_hydro",
                               space_subsize_self_hydro_default);
  space_subsize_pair_stars =
      parser_get_opt_param_int(params, "Scheduler:cell_sub_size_pair_stars",
                               space_subsize_pair_stars_default);
  space_subsize_self_stars =
      parser_get_opt_param_int(params, "Scheduler:cell_sub_size_self_stars",
                               space_subsize_self_stars_default);
  space_subsize_pair_grav =
      parser_get_opt_param_int(params, "Scheduler:cell_sub_size_pair_grav",
                               space_subsize_pair_grav_default);
  space_subsize_self_grav =
      parser_get_opt_param_int(params, "Scheduler:cell_sub_size_self_grav",
                               space_subsize_self_grav_default);
  space_splitsize = parser_get_opt_param_int(
      params, "Scheduler:cell_split_size", space_splitsize_default);
  space_subdepth_diff_grav =
      parser_get_opt_param_int(params, "Scheduler:cell_subdepth_diff_grav",
                               space_subdepth_diff_grav_default);
  space_extra_parts = parser_get_opt_param_int(
      params, "Scheduler:cell_extra_parts", space_extra_parts_default);
  space_extra_sparts = parser_get_opt_param_int(
      params, "Scheduler:cell_extra_sparts", space_extra_sparts_default);
  space_extra_gparts = parser_get_opt_param_int(
      params, "Scheduler:cell_extra_gparts", space_extra_gparts_default);
  space_extra_bparts = parser_get_opt_param_int(
      params, "Scheduler:cell_extra_bparts", space_extra_bparts_default);
  space_extra_sinks = parser_get_opt_param_int(
      params, "Scheduler:cell_extra_sinks", space_extra_sinks_default);

  engine_max_parts_per_ghost =
      parser_get_opt_param_int(params, "Scheduler:engine_max_parts_per_ghost",
                               engine_max_parts_per_ghost_default);
  engine_max_sparts_per_ghost =
      parser_get_opt_param_int(params, "Scheduler:engine_max_sparts_per_ghost",
                               engine_max_sparts_per_ghost_default);

  engine_max_parts_per_cooling =
      parser_get_opt_param_int(params, "Scheduler:engine_max_parts_per_cooling",
                               engine_max_parts_per_cooling_default);

  engine_redistribute_alloc_margin = parser_get_opt_param_double(
      params, "Scheduler:engine_redist_alloc_margin",
      engine_redistribute_alloc_margin_default);

  engine_foreign_alloc_margin = parser_get_opt_param_double(
      params, "Scheduler:engine_foreign_alloc_margin",
      engine_foreign_alloc_margin_default);

  if (verbose) {
    message("max_size set to %d split_size set to %d", space_maxsize,
            space_splitsize);
    message("subdepth_grav set to %d", space_subdepth_diff_grav);
    message("sub_size_pair_hydro set to %d, sub_size_self_hydro set to %d",
            space_subsize_pair_hydro, space_subsize_self_hydro);
    message("sub_size_pair_grav set to %d, sub_size_self_grav set to %d",
            space_subsize_pair_grav, space_subsize_self_grav);
  }

  /* Apply h scaling */
  const double scaling = parser_get_opt_param_double(
      params, "InitialConditions:smoothing_length_scaling", 1.0);
  if (scaling != 1.0 && !dry_run) {
    message("Re-scaling smoothing lengths by a factor %e", scaling);
    for (size_t k = 0; k < Npart; k++) parts[k].h *= scaling;
  }

  /* Read in imposed star smoothing length */
  s->initial_spart_h = parser_get_opt_param_float(
      params, "InitialConditions:stars_smoothing_length", -1.f);
  if (s->initial_spart_h != -1.f) {
    message("Imposing a star smoothing length of %e", s->initial_spart_h);
  }
  /* Read in imposed black hole smoothing length */
  s->initial_bpart_h = parser_get_opt_param_float(
      params, "InitialConditions:black_holes_smoothing_length", -1.f);
  if (s->initial_bpart_h != -1.f) {
    message("Imposing a BH smoothing length of %e", s->initial_bpart_h);
  }

#ifdef WITH_ZOOM_REGION
  /* Init the zoom region. */
  zoom_region_init(params, s, gravity_properties, verbose);
#endif

  /* Apply shift */
  double shift[3] = {0.0, 0.0, 0.0};
  parser_get_opt_param_double_array(params, "InitialConditions:shift", 3,
                                    shift);
#ifdef WITH_ZOOM_REGION
  /* Include the zoom region shift. (Calculated in zoom_region_init)*/
  shift[0] += s->zoom_props->zoom_shift[0];
  shift[1] += s->zoom_props->zoom_shift[1];
  shift[2] += s->zoom_props->zoom_shift[2];
#endif
  if ((shift[0] != 0. || shift[1] != 0. || shift[2] != 0.) && !dry_run) {
    message("Shifting particles by [%e %e %e]", shift[0], shift[1], shift[2]);
    for (size_t k = 0; k < Npart; k++) {
      parts[k].x[0] += shift[0];
      parts[k].x[1] += shift[1];
      parts[k].x[2] += shift[2];
    }
    for (size_t k = 0; k < Ngpart; k++) {
      gparts[k].x[0] += shift[0];
      gparts[k].x[1] += shift[1];
      gparts[k].x[2] += shift[2];
    }
    for (size_t k = 0; k < Nspart; k++) {
      sparts[k].x[0] += shift[0];
      sparts[k].x[1] += shift[1];
      sparts[k].x[2] += shift[2];
    }
    for (size_t k = 0; k < Nbpart; k++) {
      bparts[k].x[0] += shift[0];
      bparts[k].x[1] += shift[1];
      bparts[k].x[2] += shift[2];
    }
    for (size_t k = 0; k < Nsink; k++) {
      sinks[k].x[0] += shift[0];
      sinks[k].x[1] += shift[1];
      sinks[k].x[2] += shift[2];
    }
  }

  if (!dry_run) {

    /* If we are running a zoom we must wrap regardless of periodicity. */

    /* Check that all the part positions are reasonable, wrap if periodic. */
    if (periodic || s->with_zoom_region) {
      for (size_t k = 0; k < Npart; k++)
        for (int j = 0; j < 3; j++) {
          while (parts[k].x[j] < 0) parts[k].x[j] += s->dim[j];
          while (parts[k].x[j] >= s->dim[j]) parts[k].x[j] -= s->dim[j];
        }
    } else {
      for (size_t k = 0; k < Npart; k++)
        for (int j = 0; j < 3; j++)
          if (parts[k].x[j] < 0 || parts[k].x[j] >= s->dim[j])
            error("Not all particles are within the specified domain.");
    }

    /* Same for the gparts */
    if (periodic || s->with_zoom_region) {
      for (size_t k = 0; k < Ngpart; k++)
        for (int j = 0; j < 3; j++) {
          while (gparts[k].x[j] < 0) gparts[k].x[j] += s->dim[j];
          while (gparts[k].x[j] >= s->dim[j]) gparts[k].x[j] -= s->dim[j];
        }
    } else {
      for (size_t k = 0; k < Ngpart; k++)
        for (int j = 0; j < 3; j++)
          if (gparts[k].x[j] < 0 || gparts[k].x[j] >= s->dim[j])
            error("Not all g-particles are within the specified domain.");
    }

    /* Same for the sparts */
    if (periodic || s->with_zoom_region) {
      for (size_t k = 0; k < Nspart; k++)
        for (int j = 0; j < 3; j++) {
          while (sparts[k].x[j] < 0) sparts[k].x[j] += s->dim[j];
          while (sparts[k].x[j] >= s->dim[j]) sparts[k].x[j] -= s->dim[j];
        }
    } else {
      for (size_t k = 0; k < Nspart; k++)
        for (int j = 0; j < 3; j++)
          if (sparts[k].x[j] < 0 || sparts[k].x[j] >= s->dim[j])
            error("Not all s-particles are within the specified domain.");
    }

    /* Same for the bparts */
    if (periodic || s->with_zoom_region) {
      for (size_t k = 0; k < Nbpart; k++)
        for (int j = 0; j < 3; j++) {
          while (bparts[k].x[j] < 0) bparts[k].x[j] += s->dim[j];
          while (bparts[k].x[j] >= s->dim[j]) bparts[k].x[j] -= s->dim[j];
        }
    } else {
      for (size_t k = 0; k < Nbpart; k++)
        for (int j = 0; j < 3; j++)
          if (bparts[k].x[j] < 0 || bparts[k].x[j] >= s->dim[j])
            error("Not all b-particles are within the specified domain.");
    }

    /* Same for the sinks */
    if (periodic || s->with_zoom_region) {
      for (size_t k = 0; k < Nsink; k++)
        for (int j = 0; j < 3; j++) {
          while (sinks[k].x[j] < 0) sinks[k].x[j] += s->dim[j];
          while (sinks[k].x[j] >= s->dim[j]) sinks[k].x[j] -= s->dim[j];
        }
    } else {
      for (size_t k = 0; k < Nsink; k++)
        for (int j = 0; j < 3; j++)
          if (sinks[k].x[j] < 0 || sinks[k].x[j] >= s->dim[j])
            error("Not all sink-particles are within the specified domain.");
    }
  }

  /* Allocate the extra parts array for the gas particles. */
  if (Npart > 0) {
    if (swift_memalign("xparts", (void **)&s->xparts, xpart_align,
                       Npart * sizeof(struct xpart)) != 0)
      error("Failed to allocate xparts.");
    bzero(s->xparts, Npart * sizeof(struct xpart));
  }

  hydro_space_init(&s->hs, s);

  /* Init the space lock. */
  if (lock_init(&s->lock) != 0) error("Failed to create space spin-lock.");

#if defined(SWIFT_DEBUG_CHECKS) || defined(SWIFT_CELL_GRAPH)
  last_cell_id = 1ULL;
  last_leaf_cell_id = 1ULL;
#endif

  /* Do we want any spare particles for on the fly creation?
     This condition should be the same than in engine_config.c */
  if (!(star_formation || with_sink) ||
      !swift_star_formation_model_creates_stars) {
    space_extra_sparts = 0;
    space_extra_gparts = 0;
    space_extra_sinks = 0;
  }

  const int create_sparts =
      (star_formation && swift_star_formation_model_creates_stars) || with_sink;
  if (create_sparts && space_extra_sparts == 0) {
    error(
        "Running with star formation but without spare star particles. "
        "Increase 'Scheduler:cell_extra_sparts'.");
  }

  if (with_sink && space_extra_gparts == 0) {
    error(
        "Running with star formation from sink but without spare g-particles. "
        "Increase 'Scheduler:cell_extra_gparts'.");
  }
  if (with_sink && space_extra_sinks == 0) {
    error(
        "Running with star formation from sink but without spare "
        "sink-particles. "
        "Increase 'Scheduler:cell_extra_sinks'.");
  }

  /* Build the cells recursively. */
#ifdef WITH_ZOOM_REGION
  if (!dry_run) {
    if (s->with_zoom_region) {
      space_regrid_zoom(s, gravity_properties, verbose);
    } else {
      space_regrid(s, verbose);
    }
  }
#else
  if (!dry_run) space_regrid(s, verbose);
#endif

  /* Compute the max id for the generation of unique id. */
  if (create_sparts) {
    space_init_unique_id(s, nr_nodes);
  }
}

/**
 * @brief Replicate the content of a space along each axis.
 *
 * Should only be called during initialisation.
 *
 * @param s The #space to replicate.
 * @param replicate The number of copies along each axis.
 * @param verbose Are we talkative ?
 */
void space_replicate(struct space *s, int replicate, int verbose) {

  if (replicate < 1) error("Invalid replicate value: %d", replicate);

  if (verbose)
    message("Replicating space %d times along each axis.", replicate);

  const int factor = replicate * replicate * replicate;

  /* Store the current values */
  const size_t nr_parts = s->nr_parts;
  const size_t nr_gparts = s->nr_gparts;
  const size_t nr_sparts = s->nr_sparts;
  const size_t nr_bparts = s->nr_bparts;
  const size_t nr_sinks = s->nr_sinks;
  const size_t nr_nuparts = s->nr_nuparts;
  const size_t nr_dm = nr_gparts - nr_parts - nr_sparts - nr_bparts;

  s->size_parts = s->nr_parts = nr_parts * factor;
  s->size_gparts = s->nr_gparts = nr_gparts * factor;
  s->size_sparts = s->nr_sparts = nr_sparts * factor;
  s->size_bparts = s->nr_bparts = nr_bparts * factor;
  s->size_sinks = s->nr_sinks = nr_sinks * factor;
  s->nr_nuparts = nr_nuparts * factor;

  /* Allocate space for new particles */
  struct part *parts = NULL;
  struct gpart *gparts = NULL;
  struct spart *sparts = NULL;
  struct bpart *bparts = NULL;
  struct sink *sinks = NULL;

  if (swift_memalign("parts", (void **)&parts, part_align,
                     s->nr_parts * sizeof(struct part)) != 0)
    error("Failed to allocate new part array.");

  if (swift_memalign("gparts", (void **)&gparts, gpart_align,
                     s->nr_gparts * sizeof(struct gpart)) != 0)
    error("Failed to allocate new gpart array.");

  if (swift_memalign("sparts", (void **)&sparts, spart_align,
                     s->nr_sparts * sizeof(struct spart)) != 0)
    error("Failed to allocate new spart array.");

  if (swift_memalign("sinks", (void **)&sinks, sink_align,
                     s->nr_sinks * sizeof(struct sink)) != 0)
    error("Failed to allocate new sink array.");

  if (swift_memalign("bparts", (void **)&bparts, bpart_align,
                     s->nr_bparts * sizeof(struct bpart)) != 0)
    error("Failed to allocate new bpart array.");

  /* Replicate everything */
  for (int i = 0; i < replicate; ++i) {
    for (int j = 0; j < replicate; ++j) {
      for (int k = 0; k < replicate; ++k) {
        const size_t offset = i * replicate * replicate + j * replicate + k;

        /* First copy the data */
        memcpy(parts + offset * nr_parts, s->parts,
               nr_parts * sizeof(struct part));
        memcpy(sparts + offset * nr_sparts, s->sparts,
               nr_sparts * sizeof(struct spart));
        memcpy(bparts + offset * nr_bparts, s->bparts,
               nr_bparts * sizeof(struct bpart));
        memcpy(gparts + offset * nr_gparts, s->gparts,
               nr_gparts * sizeof(struct gpart));
        memcpy(sinks + offset * nr_sinks, s->sinks,
               nr_sinks * sizeof(struct sink));

        /* Shift the positions */
        const double shift[3] = {i * s->dim[0], j * s->dim[1], k * s->dim[2]};

        for (size_t n = offset * nr_parts; n < (offset + 1) * nr_parts; ++n) {
          parts[n].x[0] += shift[0];
          parts[n].x[1] += shift[1];
          parts[n].x[2] += shift[2];
        }
        for (size_t n = offset * nr_gparts; n < (offset + 1) * nr_gparts; ++n) {
          gparts[n].x[0] += shift[0];
          gparts[n].x[1] += shift[1];
          gparts[n].x[2] += shift[2];
        }
        for (size_t n = offset * nr_sparts; n < (offset + 1) * nr_sparts; ++n) {
          sparts[n].x[0] += shift[0];
          sparts[n].x[1] += shift[1];
          sparts[n].x[2] += shift[2];
        }
        for (size_t n = offset * nr_bparts; n < (offset + 1) * nr_bparts; ++n) {
          bparts[n].x[0] += shift[0];
          bparts[n].x[1] += shift[1];
          bparts[n].x[2] += shift[2];
        }
        for (size_t n = offset * nr_sinks; n < (offset + 1) * nr_sinks; ++n) {
          sinks[n].x[0] += shift[0];
          sinks[n].x[1] += shift[1];
          sinks[n].x[2] += shift[2];
        }

        /* Set the correct links (recall gpart are sorted by type at start-up):
           first DM (unassociated gpart), then gas, then sinks, then stars */
        if (nr_parts > 0 && nr_gparts > 0) {
          const size_t offset_part = offset * nr_parts;
          const size_t offset_gpart = offset * nr_gparts + nr_dm;

          for (size_t n = 0; n < nr_parts; ++n) {
            parts[offset_part + n].gpart = &gparts[offset_gpart + n];
            gparts[offset_gpart + n].id_or_neg_offset = -(offset_part + n);
          }
        }
        if (nr_sinks > 0 && nr_gparts > 0) {
          const size_t offset_sink = offset * nr_sinks;
          const size_t offset_gpart = offset * nr_gparts + nr_dm + nr_parts;

          for (size_t n = 0; n < nr_sinks; ++n) {
            sinks[offset_sink + n].gpart = &gparts[offset_gpart + n];
            gparts[offset_gpart + n].id_or_neg_offset = -(offset_sink + n);
          }
        }
        if (nr_sparts > 0 && nr_gparts > 0) {
          const size_t offset_spart = offset * nr_sparts;
          const size_t offset_gpart =
              offset * nr_gparts + nr_dm + nr_parts + nr_sinks;

          for (size_t n = 0; n < nr_sparts; ++n) {
            sparts[offset_spart + n].gpart = &gparts[offset_gpart + n];
            gparts[offset_gpart + n].id_or_neg_offset = -(offset_spart + n);
          }
        }
        if (nr_bparts > 0 && nr_gparts > 0) {
          const size_t offset_bpart = offset * nr_bparts;
          const size_t offset_gpart =
              offset * nr_gparts + nr_dm + nr_parts + nr_sinks + nr_sparts;

          for (size_t n = 0; n < nr_bparts; ++n) {
            bparts[offset_bpart + n].gpart = &gparts[offset_gpart + n];
            gparts[offset_gpart + n].id_or_neg_offset = -(offset_bpart + n);
          }
        }
      }
    }
  }

  /* Replace the content of the space */
  swift_free("parts", s->parts);
  swift_free("gparts", s->gparts);
  swift_free("sparts", s->sparts);
  swift_free("bparts", s->bparts);
  swift_free("sinks", s->sinks);
  s->parts = parts;
  s->gparts = gparts;
  s->sparts = sparts;
  s->bparts = bparts;
  s->sinks = sinks;

  /* Finally, update the domain size */
  s->dim[0] *= replicate;
  s->dim[1] *= replicate;
  s->dim[2] *= replicate;

#ifdef SWIFT_DEBUG_CHECKS
  /* Verify that everything is correct */
  part_verify_links(s->parts, s->gparts, s->sinks, s->sparts, s->bparts,
                    s->nr_parts, s->nr_gparts, s->nr_sinks, s->nr_sparts,
                    s->nr_bparts, verbose);
#endif
}

/**
 * @brief Remaps the IDs of the particles to the range [1, N]
 *
 * The IDs are unique accross all MPI ranks and are generated
 * in ther order DM, gas, sinks, stars, BHs.
 *
 * @param s The current #space object.
 * @param nr_nodes The number of MPI ranks used in the run.
 * @param verbose Are we talkative?
 */
void space_remap_ids(struct space *s, int nr_nodes, int verbose) {

  if (verbose) message("Remapping all the IDs");

  size_t local_nr_dm_background = 0;
  size_t local_nr_nuparts = 0;
  for (size_t i = 0; i < s->nr_gparts; ++i) {
    if (s->gparts[i].type == swift_type_neutrino)
      local_nr_nuparts++;
    else if (s->gparts[i].type == swift_type_dark_matter_background)
      local_nr_dm_background++;
  }

  /* Get the current local number of particles */
  const size_t local_nr_parts = s->nr_parts;
  const size_t local_nr_sinks = s->nr_sinks;
  const size_t local_nr_gparts = s->nr_gparts;
  const size_t local_nr_sparts = s->nr_sparts;
  const size_t local_nr_bparts = s->nr_bparts;
  const size_t local_nr_baryons =
      local_nr_parts + local_nr_sinks + local_nr_sparts + local_nr_bparts;
  const size_t local_nr_dm = local_nr_gparts > 0
                                 ? local_nr_gparts - local_nr_baryons -
                                       local_nr_nuparts - local_nr_dm_background
                                 : 0;

  /* Get the global offsets */
  long long offset_parts = 0;
  long long offset_sinks = 0;
  long long offset_sparts = 0;
  long long offset_bparts = 0;
  long long offset_dm = 0;
  long long offset_dm_background = 0;
  long long offset_nuparts = 0;
#ifdef WITH_MPI
  MPI_Exscan(&local_nr_parts, &offset_parts, 1, MPI_LONG_LONG_INT, MPI_SUM,
             MPI_COMM_WORLD);
  MPI_Exscan(&local_nr_sinks, &offset_sinks, 1, MPI_LONG_LONG_INT, MPI_SUM,
             MPI_COMM_WORLD);
  MPI_Exscan(&local_nr_sparts, &offset_sparts, 1, MPI_LONG_LONG_INT, MPI_SUM,
             MPI_COMM_WORLD);
  MPI_Exscan(&local_nr_bparts, &offset_bparts, 1, MPI_LONG_LONG_INT, MPI_SUM,
             MPI_COMM_WORLD);
  MPI_Exscan(&local_nr_dm, &offset_dm, 1, MPI_LONG_LONG_INT, MPI_SUM,
             MPI_COMM_WORLD);
  MPI_Exscan(&local_nr_dm_background, &offset_dm_background, 1,
             MPI_LONG_LONG_INT, MPI_SUM, MPI_COMM_WORLD);
  MPI_Exscan(&local_nr_nuparts, &offset_nuparts, 1, MPI_LONG_LONG_INT, MPI_SUM,
             MPI_COMM_WORLD);
#endif

  /* Total number of particles of each kind */
  long long total_dm = offset_dm + local_nr_dm;
  long long total_parts = offset_parts + local_nr_parts;
  long long total_sinks = offset_sinks + local_nr_sinks;
  long long total_sparts = offset_sparts + local_nr_sparts;
  long long total_bparts = offset_bparts + local_nr_bparts;
  long long total_nuparts = offset_nuparts + local_nr_nuparts;
  // long long total_dm_backgroud = offset_dm_background +
  // local_nr_dm_background;

#ifdef WITH_MPI
  /* The last rank now has the correct total, let's broadcast this back */
  MPI_Bcast(&total_dm, 1, MPI_LONG_LONG_INT, nr_nodes - 1, MPI_COMM_WORLD);
  MPI_Bcast(&total_parts, 1, MPI_LONG_LONG_INT, nr_nodes - 1, MPI_COMM_WORLD);
  MPI_Bcast(&total_sinks, 1, MPI_LONG_LONG_INT, nr_nodes - 1, MPI_COMM_WORLD);
  MPI_Bcast(&total_sparts, 1, MPI_LONG_LONG_INT, nr_nodes - 1, MPI_COMM_WORLD);
  MPI_Bcast(&total_bparts, 1, MPI_LONG_LONG_INT, nr_nodes - 1, MPI_COMM_WORLD);
  MPI_Bcast(&total_nuparts, 1, MPI_LONG_LONG_INT, nr_nodes - 1, MPI_COMM_WORLD);
  // MPI_Bcast(&total_dm_background, 1, MPI_LONG_LONG_INT, nr_nodes - 1,
  // MPI_COMM_WORLD);
#endif

  /* Let's order the particles
   * IDs will be DM then gas then sinks than stars then BHs then nus then
   * DM background. Note that we leave a large gap (10x the number of particles)
   * in-between the regular particles and the background ones. This allow for
   * particle splitting to keep a compact set of ids. */
  offset_dm += 1;
  offset_parts += 1 + total_dm;
  offset_sinks += 1 + total_dm + total_parts;
  offset_sparts += 1 + total_dm + total_parts + total_sinks;
  offset_bparts += 1 + total_dm + total_parts + total_sinks + total_sparts;
  offset_nuparts +=
      1 + total_dm + total_parts + total_sinks + total_sparts + total_bparts;
  offset_dm_background +=
      1 + 10 * (total_dm * total_parts + total_sinks + total_sparts +
                total_bparts + total_nuparts);

  /* We can now remap the IDs in the range [offset offset + local_nr] */
  for (size_t i = 0; i < local_nr_parts; ++i) {
    s->parts[i].id = offset_parts + i;
  }
  for (size_t i = 0; i < local_nr_sinks; ++i) {
    s->sinks[i].id = offset_sinks + i;
  }
  for (size_t i = 0; i < local_nr_sparts; ++i) {
    s->sparts[i].id = offset_sparts + i;
  }
  for (size_t i = 0; i < local_nr_bparts; ++i) {
    s->bparts[i].id = offset_bparts + i;
  }
  size_t count_dm = 0;
  size_t count_dm_background = 0;
  size_t count_nu = 0;
  for (size_t i = 0; i < s->nr_gparts; ++i) {
    if (s->gparts[i].type == swift_type_dark_matter) {
      s->gparts[i].id_or_neg_offset = offset_dm + count_dm;
      count_dm++;
    } else if (s->gparts[i].type == swift_type_neutrino) {
      s->gparts[i].id_or_neg_offset = offset_nuparts + count_nu;
      count_nu++;
    } else if (s->gparts[i].type == swift_type_dark_matter_background) {
      s->gparts[i].id_or_neg_offset =
          offset_dm_background + count_dm_background;
      count_dm_background++;
    }
  }
}

/**
 * @brief Duplicate all the dark matter particles to create the same number
 * of gas particles with mass ratios given by the cosmology.
 *
 * Note that this function alters the dark matter particle masses and positions.
 * Velocities are unchanged. We also leave the thermodynamic properties of the
 * gas un-initialised as they will be given a value from the parameter file at a
 * later stage.
 *
 * Background DM particles are not duplicated.
 *
 * @param s The #space to create the particles in.
 * @param cosmo The current #cosmology model.
 * @param hydro_properties The properties of the hydro scheme.
 * @param periodic Are we using periodic boundary conditions?
 * @param with_background Are we using background DM particles?
 * @param dim The size of the box (for periodic wrapping).
 * @param verbose Are we talkative?
 */
void space_generate_gas(struct space *s, const struct cosmology *cosmo,
                        const struct hydro_props *hydro_properties,
                        const int periodic, const int with_background,
                        const int with_neutrinos, const double dim[3],
                        const int verbose) {

  /* Check that this is a sensible ting to do */
  if (!s->with_hydro)
    error(
        "Cannot generate gas from ICs if we are running without "
        "hydrodynamics. Need to run with -s and the corresponding "
        "hydrodynamics parameters in the YAML file.");

  if (hydro_properties->initial_internal_energy == 0.)
    error(
        "Cannot generate gas from ICs if the initial temperature is set to 0. "
        "Need to set 'SPH:initial_temperature' to a sensible value.");

  if (cosmo->Omega_b == 0.)
    error("Cannot generate gas from ICs if Omega_b is set to 0.");

  if (verbose) message("Generating gas particles from gparts");

  /* Store the current values */
  const size_t current_nr_parts = s->nr_parts;
  const size_t current_nr_gparts = s->nr_gparts;

  /* Basic checks for unwanted modes */
  if (current_nr_parts != 0)
    error("Generating gas particles from DM but gas already exist!");

  if (s->nr_sparts != 0)
    error("Generating gas particles from DM but stars already exist!");

  if (s->nr_bparts != 0)
    error("Generating gas particles from DM but BHs already exist!");

  if (s->nr_sinks != 0)
    error("Generating gas particles from DM but sinks already exist!");

  /* Pull out information about particle splitting */
  const int particle_splitting = hydro_properties->particle_splitting;
  const float splitting_mass_threshold =
      hydro_properties->particle_splitting_mass_threshold;

  /* Start by counting the number of background, neutrino & zoom DM particles */
  size_t nr_background_gparts = 0;
  size_t nr_neutrino_gparts = 0;
  if (with_background) {
    for (size_t i = 0; i < current_nr_gparts; ++i)
      if (s->gparts[i].type == swift_type_dark_matter_background)
        ++nr_background_gparts;
  }
  if (with_neutrinos) {
    for (size_t i = 0; i < current_nr_gparts; ++i)
      if (s->gparts[i].type == swift_type_neutrino) ++nr_neutrino_gparts;
  }
  const size_t nr_zoom_gparts =
      current_nr_gparts - nr_background_gparts - nr_neutrino_gparts;

  if (nr_zoom_gparts == 0)
    error("Can't generate gas from ICs if there are no high res. particles");

  /* New particle counts after replication */
  s->size_parts = s->nr_parts = nr_zoom_gparts;
  s->size_gparts = s->nr_gparts =
      2 * nr_zoom_gparts + nr_background_gparts + nr_neutrino_gparts;

  /* Allocate space for new particles */
  struct part *parts = NULL;
  struct gpart *gparts = NULL;

  if (swift_memalign("parts", (void **)&parts, part_align,
                     s->nr_parts * sizeof(struct part)) != 0)
    error("Failed to allocate new part array.");

  if (swift_memalign("gparts", (void **)&gparts, gpart_align,
                     s->nr_gparts * sizeof(struct gpart)) != 0)
    error("Failed to allocate new gpart array.");

  /* And zero the parts */
  bzero(gparts, s->nr_gparts * sizeof(struct gpart));
  bzero(parts, s->nr_parts * sizeof(struct part));

  /* Compute some constants */
  const double Omega_m = cosmo->Omega_cdm + cosmo->Omega_b;
  const double mass_ratio = cosmo->Omega_b / Omega_m;
  const double bg_density = Omega_m * cosmo->critical_density_0;
  const double bg_density_inv = 1. / bg_density;

  // message("%zd", current_nr_gparts);

  /* Update the particle properties */
  size_t j = 0;
  for (size_t i = 0; i < current_nr_gparts; ++i) {

    /* For the neutrino DM particles, just copy the data */
    if (s->gparts[i].type == swift_type_neutrino) {

      memcpy(&gparts[i], &s->gparts[i], sizeof(struct gpart));

      /* For the background DM particles, copy the data and give a better ID */
    } else if (s->gparts[i].type == swift_type_dark_matter_background) {

      memcpy(&gparts[i], &s->gparts[i], sizeof(struct gpart));

      /* Multiply the ID by two to match the convention of even IDs for DM. */
      gparts[i].id_or_neg_offset *= 2;

    } else {

      /* For the zoom DM particles, there is a lot of work to do */

      struct part *p = &parts[j];
      struct gpart *gp_gas = &gparts[current_nr_gparts + j];
      struct gpart *gp_dm = &gparts[i];

      /* Start by copying over the gpart */
      memcpy(gp_gas, &s->gparts[i], sizeof(struct gpart));
      memcpy(gp_dm, &s->gparts[i], sizeof(struct gpart));

      /* Set the IDs */
      p->id = gp_gas->id_or_neg_offset * 2 + 1;
      gp_dm->id_or_neg_offset *= 2;

      if (gp_dm->id_or_neg_offset < 0)
        error("DM particle ID overflowd (DM id=%lld gas id=%lld)",
              gp_dm->id_or_neg_offset, p->id);

      if (p->id < 0) error("gas particle ID overflowd (id=%lld)", p->id);

      /* Set the links correctly */
      p->gpart = gp_gas;
      gp_gas->id_or_neg_offset = -j;
      gp_gas->type = swift_type_gas;

      /* Compute positions shift */
      const double d = cbrt(gp_dm->mass * bg_density_inv);
      const double shift_dm = 0.5 * d * mass_ratio;
      const double shift_gas = 0.5 * d * (1. - mass_ratio);

      /* Set the masses */
      gp_dm->mass *= (1. - mass_ratio);
      gp_gas->mass *= mass_ratio;
      hydro_set_mass(p, gp_gas->mass);

      /* Verify that we are not generating a gas particle larger than the
         threashold for particle splitting */
      if (particle_splitting && gp_gas->mass > splitting_mass_threshold)
        error("Generating a gas particle above the threshold for splitting");

      /* Set the new positions */
      gp_dm->x[0] += shift_dm;
      gp_dm->x[1] += shift_dm;
      gp_dm->x[2] += shift_dm;
      gp_gas->x[0] -= shift_gas;
      gp_gas->x[1] -= shift_gas;
      gp_gas->x[2] -= shift_gas;

      /* Make sure the positions are identical between linked particles */
      p->x[0] = gp_gas->x[0];
      p->x[1] = gp_gas->x[1];
      p->x[2] = gp_gas->x[2];

      /* Box-wrap the whole thing to be safe */
      if (periodic) {
        gp_dm->x[0] = box_wrap(gp_dm->x[0], 0., dim[0]);
        gp_dm->x[1] = box_wrap(gp_dm->x[1], 0., dim[1]);
        gp_dm->x[2] = box_wrap(gp_dm->x[2], 0., dim[2]);
        gp_gas->x[0] = box_wrap(gp_gas->x[0], 0., dim[0]);
        gp_gas->x[1] = box_wrap(gp_gas->x[1], 0., dim[1]);
        gp_gas->x[2] = box_wrap(gp_gas->x[2], 0., dim[2]);
        p->x[0] = box_wrap(p->x[0], 0., dim[0]);
        p->x[1] = box_wrap(p->x[1], 0., dim[1]);
        p->x[2] = box_wrap(p->x[2], 0., dim[2]);
      }

      /* Also copy the velocities */
      p->v[0] = gp_gas->v_full[0];
      p->v[1] = gp_gas->v_full[1];
      p->v[2] = gp_gas->v_full[2];

      /* Set the smoothing length to the mean inter-particle separation */
      p->h = d;

      /* Note that the thermodynamic properties (u, S, ...) will be set later */

      /* Move on to the next free gas slot */
      ++j;
    }
  }

  /* Replace the content of the space */
  swift_free("gparts", s->gparts);
  s->parts = parts;
  s->gparts = gparts;
}

/**
 * @brief Verify that the matter content matches the cosmology model.
 *
 * @param s The #space.
 * @param cosmo The current cosmology model.
 * @param with_hydro Are we running with hydro switched on?
 * @param rank The MPI rank of this #space.
 * @param check_neutrinos Should neutrino masses be checked?
 */
void space_check_cosmology(struct space *s, const struct cosmology *cosmo,
                           const int with_hydro, const int rank,
                           const int check_neutrinos) {

  struct gpart *gparts = s->gparts;
  const size_t nr_gparts = s->nr_gparts;

  /* Sum up the mass in this space */
  int has_background_particles = 0;
  double mass_cdm = 0.;
  double mass_b = 0.;
  double mass_nu = 0.;
  for (size_t i = 0; i < nr_gparts; ++i) {

    /* Skip extra particles */
    if (gparts[i].time_bin == time_bin_not_created) continue;

    switch (gparts[i].type) {
      case swift_type_dark_matter:
      case swift_type_dark_matter_background:
        mass_cdm += gparts[i].mass;
        break;
      case swift_type_neutrino:
        mass_nu += gparts[i].mass;
        break;
      case swift_type_gas:
      case swift_type_stars:
      case swift_type_black_hole:
      case swift_type_sink:
        mass_b += gparts[i].mass;
        break;
      default:
        error("Invalid particle type");
    }

    if (gparts[i].type == swift_type_dark_matter_background)
      has_background_particles = 1;
  }

/* Reduce the total mass */
#ifdef WITH_MPI
  double total_mass_cdm;
  double total_mass_b;
  double total_mass_nu;
  MPI_Reduce(&mass_cdm, &total_mass_cdm, 1, MPI_DOUBLE, MPI_SUM, 0,
             MPI_COMM_WORLD);
  MPI_Reduce(&mass_b, &total_mass_b, 1, MPI_DOUBLE, MPI_SUM, 0, MPI_COMM_WORLD);
  MPI_Reduce(&mass_nu, &total_mass_nu, 1, MPI_DOUBLE, MPI_SUM, 0,
             MPI_COMM_WORLD);
#else
  double total_mass_cdm = mass_cdm;
  double total_mass_b = mass_b;
  double total_mass_nu = mass_nu;
#endif

  if (rank == 0) {

    const double volume = s->dim[0] * s->dim[1] * s->dim[2];

    /* Current Hubble constant */
    const double H = cosmo->H;

    /* z=0 Hubble parameter */
    const double H0 = cosmo->H0;

    /* Critical density at z=0 */
    const double rho_crit0 = cosmo->critical_density * H0 * H0 / (H * H);

    /* Compute the mass densities */
    const double Omega_particles_cdm = (total_mass_cdm / volume) / rho_crit0;
    const double Omega_particles_b = (total_mass_b / volume) / rho_crit0;
    const double Omega_particles_nu = (total_mass_nu / volume) / rho_crit0;

    const double Omega_particles_m = Omega_particles_cdm + Omega_particles_b;

    /* Expected matter density */
    const double Omega_m = cosmo->Omega_cdm + cosmo->Omega_b;

    if (with_hydro && !has_background_particles &&
        fabs(Omega_particles_cdm - cosmo->Omega_cdm) > 1e-3)
      error(
          "The cold dark matter content of the simulation does not match the "
          "cosmology in the parameter file: cosmo.Omega_cdm = %e particles "
          "Omega_cdm = %e",
          cosmo->Omega_cdm, Omega_particles_cdm);

    if (with_hydro && !has_background_particles &&
        fabs(Omega_particles_b - cosmo->Omega_b) > 1e-3)
      error(
          "The baryon content of the simulation does not match the cosmology "
          "in the parameter file: cosmo.Omega_b = %e particles Omega_b = %e",
          cosmo->Omega_b, Omega_particles_b);

    if (check_neutrinos && fabs(Omega_particles_nu - cosmo->Omega_nu_0) > 1e-3)
      error(
          "The massive neutrino content of the simulation does not match the "
          "cosmology in the parameter file: cosmo.Omega_nu = %e particles "
          "Omega_nu = %e",
          cosmo->Omega_nu_0, Omega_particles_nu);

    if (fabs(Omega_particles_m - Omega_m) > 1e-3)
      error(
          "The total matter content of the simulation does not match the "
          "cosmology in the parameter file: cosmo.Omega_m = %e particles "
          "Omega_m = %e \n cosmo: Omega_b=%e Omega_cdm=%e \n "
          "particles: Omega_b=%e Omega_cdm=%e",
          Omega_m, Omega_particles_m, cosmo->Omega_b, cosmo->Omega_cdm,
          Omega_particles_b, Omega_particles_cdm);
  }
}

/**
 * @brief Compute the max id of any #part in this space.
 *
 * This function is inefficient. Don't call often.
 * Background particles are ignored.
 *
 * @param s The #space.
 */
long long space_get_max_parts_id(struct space *s) {

  long long max_id = -1;
  for (size_t i = 0; i < s->nr_parts; ++i) max_id = max(max_id, s->parts[i].id);
  for (size_t i = 0; i < s->nr_sinks; ++i) max_id = max(max_id, s->sinks[i].id);
  for (size_t i = 0; i < s->nr_sparts; ++i)
    max_id = max(max_id, s->sparts[i].id);
  for (size_t i = 0; i < s->nr_bparts; ++i)
    max_id = max(max_id, s->bparts[i].id);

  /* Note: We Explicitly do *NOT* consider background particles */
  for (size_t i = 0; i < s->nr_gparts; ++i)
    if (s->gparts[i].type == swift_type_dark_matter ||
        s->gparts[i].type == swift_type_neutrino)
      max_id = max(max_id, s->gparts[i].id_or_neg_offset);
  return max_id;
}

/**
 * @brief Cleans-up all the cell links in the space
 *
 * Expensive funtion. Should only be used for debugging purposes.
 *
 * @param s The #space to clean.
 */
void space_link_cleanup(struct space *s) {

  /* Recursively apply the cell link cleaning routine */
  space_map_cells_pre(s, 1, cell_clean_links, NULL);
}

/**
 * @brief Checks that all cells have been drifted to a given point in time
 *
 * Should only be used for debugging purposes.
 *
 * @param s The #space to check.
 * @param ti_drift The (integer) time.
 * @param multipole Are we also checking the multipoles ?
 */
void space_check_drift_point(struct space *s, integertime_t ti_drift,
                             int multipole) {
#ifdef SWIFT_DEBUG_CHECKS
  /* Recursively check all cells */
  space_map_cells_pre(s, 1, cell_check_part_drift_point, &ti_drift);
  space_map_cells_pre(s, 1, cell_check_gpart_drift_point, &ti_drift);
  space_map_cells_pre(s, 1, cell_check_spart_drift_point, &ti_drift);
  if (multipole)
    space_map_cells_pre(s, 1, cell_check_multipole_drift_point, &ti_drift);
#else
  error("Calling debugging code without debugging flag activated.");
#endif
}

void space_check_top_multipoles_drift_point(struct space *s,
                                            integertime_t ti_drift) {
#ifdef SWIFT_DEBUG_CHECKS
  for (int i = 0; i < s->nr_cells; ++i) {
    cell_check_multipole_drift_point(&s->cells_top[i], &ti_drift);
  }
#else
  error("Calling debugging code without debugging flag activated.");
#endif
}

/**
 * @brief Checks that all particles and local cells have a non-zero time-step.
 *
 * Should only be used for debugging purposes.
 *
 * @param s The #space to check.
 */
void space_check_timesteps(const struct space *s) {
#ifdef SWIFT_DEBUG_CHECKS

  /* If using a zoom region we need to limit to zoom cells here because hydro
   * is isolated to the zoom cells. */
  int ncells = s->nr_cells;
  if (s->with_zoom_region) ncells = s->zoom_props->nr_zoom_cells;

  /* Loop over cells. */
  for (int i = 0; i < ncells; ++i) {
    if (s->cells_top[i].nodeID == engine_rank) {
      cell_check_timesteps(&s->cells_top[i], s->e->ti_current,
                           s->e->max_active_bin);
    }
  }
#else
  error("Calling debugging code without debugging flag activated.");
#endif
}

/**
 * @brief #threadpool mapper function for the limiter debugging check
 */
void space_check_limiter_mapper(void *map_data, int nr_parts,
                                void *extra_data) {
#ifdef SWIFT_DEBUG_CHECKS
  /* Unpack the data */
  struct part *restrict parts = (struct part *)map_data;
  const struct space *s = (struct space *)extra_data;
  const int with_timestep_limiter =
      (s->e->policy & engine_policy_timestep_limiter);
  const int with_timestep_sync = (s->e->policy & engine_policy_timestep_sync);

  /* Verify that all limited particles have been treated */
  for (int k = 0; k < nr_parts; k++) {

    if (parts[k].time_bin == time_bin_inhibited) continue;

    if (parts[k].time_bin < 0) error("Particle has negative time-bin!");

    if (with_timestep_limiter &&
        parts[k].limiter_data.wakeup != time_bin_not_awake)
      error("Particle still woken up! id=%lld wakeup=%d", parts[k].id,
            parts[k].limiter_data.wakeup);

    if (with_timestep_sync && parts[k].limiter_data.to_be_synchronized != 0)
      error("Synchronized particle not treated! id=%lld synchronized=%d",
            parts[k].id, parts[k].limiter_data.to_be_synchronized);

    if (parts[k].gpart != NULL) {
      if (parts[k].time_bin != parts[k].gpart->time_bin) {
        error("Gpart not on the same time-bin as part %i %i", parts[k].time_bin,
              parts[k].gpart->time_bin);
      }
    }
  }
#else
  error("Calling debugging code without debugging flag activated.");
#endif
}

/**
 * @brief Checks that all particles have their wakeup flag in a correct state.
 *
 * Should only be used for debugging purposes.
 *
 * @param s The #space to check.
 */
void space_check_limiter(struct space *s) {
#ifdef SWIFT_DEBUG_CHECKS

  threadpool_map(&s->e->threadpool, space_check_limiter_mapper, s->parts,
                 s->nr_parts, sizeof(struct part), 1000, s);
#else
  error("Calling debugging code without debugging flag activated.");
#endif
}

/**
 * @brief #threadpool mapper function for the swallow debugging check
 */
void space_check_part_swallow_mapper(void *map_data, int nr_parts,
                                     void *extra_data) {
#ifdef SWIFT_DEBUG_CHECKS
  /* Unpack the data */
  struct part *restrict parts = (struct part *)map_data;

  /* Verify that all particles have been swallowed or are untouched */
  for (int k = 0; k < nr_parts; k++) {

    if (parts[k].time_bin == time_bin_inhibited) continue;

    const long long swallow_id =
        black_holes_get_part_swallow_id(&parts[k].black_holes_data);

    if (swallow_id != -1)
      error("Particle has not been swallowed! id=%lld", parts[k].id);
  }
#else
  error("Calling debugging code without debugging flag activated.");
#endif
}

/**
 * @brief #threadpool mapper function for the swallow debugging check
 */
void space_check_bpart_swallow_mapper(void *map_data, int nr_bparts,
                                      void *extra_data) {
#ifdef SWIFT_DEBUG_CHECKS
  /* Unpack the data */
  struct bpart *restrict bparts = (struct bpart *)map_data;

  /* Verify that all particles have been swallowed or are untouched */
  for (int k = 0; k < nr_bparts; k++) {

    if (bparts[k].time_bin == time_bin_inhibited) continue;

    const long long swallow_id =
        black_holes_get_bpart_swallow_id(&bparts[k].merger_data);

    if (swallow_id != -1)
      error("BH particle has not been swallowed! id=%lld", bparts[k].id);
  }
#else
  error("Calling debugging code without debugging flag activated.");
#endif
}

/**
 * @brief Checks that all particles have their swallow flag in a "no swallow"
 * state.
 *
 * Should only be used for debugging purposes.
 *
 * @param s The #space to check.
 */
void space_check_swallow(struct space *s) {
#ifdef SWIFT_DEBUG_CHECKS

  threadpool_map(&s->e->threadpool, space_check_part_swallow_mapper, s->parts,
                 s->nr_parts, sizeof(struct part), threadpool_auto_chunk_size,
                 /*extra_data=*/NULL);

  threadpool_map(&s->e->threadpool, space_check_bpart_swallow_mapper, s->bparts,
                 s->nr_bparts, sizeof(struct bpart), threadpool_auto_chunk_size,
                 /*extra_data=*/NULL);
#else
  error("Calling debugging code without debugging flag activated.");
#endif
}

void space_check_sort_flags_mapper(void *map_data, int nr_cells,
                                   void *extra_data) {

#ifdef SWIFT_DEBUG_CHECKS

  const struct space *s = (struct space *)extra_data;
  int *local_cells_top = map_data;

  for (int ind = 0; ind < nr_cells; ++ind) {
    const struct cell *c = &s->cells_top[local_cells_top[ind]];

    cell_check_sort_flags(c);
  }

#endif
}

/**
 * @brief Checks that all cells have cleared their sort flags.
 *
 * Should only be used for debugging purposes.
 *
 * @param s The #space to check.
 */
void space_check_sort_flags(struct space *s) {
#ifdef SWIFT_DEBUG_CHECKS

  threadpool_map(&s->e->threadpool, space_check_sort_flags_mapper,
                 s->local_cells_with_tasks_top, s->nr_local_cells_with_tasks,
                 sizeof(int), 1, s);
#else
  error("Calling debugging code without debugging flag activated.");
#endif
}

/**
 * @brief Resets all the individual cell task counters to 0.
 *
 * Should only be used for debugging purposes.
 *
 * @param s The #space to reset.
 */
void space_reset_task_counters(struct space *s) {
#ifdef SWIFT_DEBUG_CHECKS
  for (int i = 0; i < s->nr_cells; ++i) {
    cell_reset_task_counters(&s->cells_top[i]);
  }
#else
  error("Calling debugging code without debugging flag activated.");
#endif
}

/**
 * @brief Call the post-snapshot tracer on all the particles.
 *
 * @param s The #space.
 */
void space_after_snap_tracer(struct space *s, int verbose) {
  for (size_t i = 0; i < s->nr_parts; ++i) {
    tracers_after_snapshot_part(&s->parts[i], &s->xparts[i]);
  }
  for (size_t i = 0; i < s->nr_sparts; ++i) {
    tracers_after_snapshot_spart(&s->sparts[i]);
  }
  for (size_t i = 0; i < s->nr_bparts; ++i) {
    tracers_after_snapshot_bpart(&s->bparts[i]);
  }
}

/**
 * @brief Frees up the memory allocated for this #space
 */
void space_clean(struct space *s) {

  for (int i = 0; i < s->nr_cells; ++i) cell_clean(&s->cells_top[i]);
  swift_free("cells_top", s->cells_top);
  swift_free("multipoles_top", s->multipoles_top);
  swift_free("local_cells_top", s->local_cells_top);
  swift_free("local_cells_with_tasks_top", s->local_cells_with_tasks_top);
  swift_free("cells_with_particles_top", s->cells_with_particles_top);
  swift_free("local_cells_with_particles_top",
             s->local_cells_with_particles_top);
  swift_free("parts", s->parts);
  swift_free("xparts", s->xparts);
  swift_free("gparts", s->gparts);
  swift_free("sparts", s->sparts);
  swift_free("bparts", s->bparts);
  swift_free("sinks", s->sinks);
  free(s->zoom_props);
#ifdef WITH_MPI
  swift_free("parts_foreign", s->parts_foreign);
  swift_free("sparts_foreign", s->sparts_foreign);
  swift_free("gparts_foreign", s->gparts_foreign);
  swift_free("bparts_foreign", s->bparts_foreign);
#endif
  free(s->cells_sub);
  free(s->multipoles_sub);

  if (lock_destroy(&s->unique_id.lock) != 0)
    error("Failed to destroy spinlocks.");
}

/**
 * @brief Write the space struct and its contents to the given FILE as a
 * stream of bytes.
 *
 * @param s the space
 * @param stream the file stream
 */
void space_struct_dump(struct space *s, FILE *stream) {

  restart_write_blocks(s, sizeof(struct space), 1, stream, "space",
                       "space struct");

  /* Now all our globals. */
  restart_write_blocks(&space_splitsize, sizeof(int), 1, stream,
                       "space_splitsize", "space_splitsize");
  restart_write_blocks(&space_maxsize, sizeof(int), 1, stream, "space_maxsize",
                       "space_maxsize");
  restart_write_blocks(&space_subsize_pair_hydro, sizeof(int), 1, stream,
                       "space_subsize_pair_hydro", "space_subsize_pair_hydro");
  restart_write_blocks(&space_subsize_self_hydro, sizeof(int), 1, stream,
                       "space_subsize_self_hydro", "space_subsize_self_hydro");
  restart_write_blocks(&space_subsize_pair_stars, sizeof(int), 1, stream,
                       "space_subsize_pair_stars", "space_subsize_pair_stars");
  restart_write_blocks(&space_subsize_self_stars, sizeof(int), 1, stream,
                       "space_subsize_self_stars", "space_subsize_self_stars");
  restart_write_blocks(&space_subsize_pair_grav, sizeof(int), 1, stream,
                       "space_subsize_pair_grav", "space_subsize_pair_grav");
  restart_write_blocks(&space_subsize_self_grav, sizeof(int), 1, stream,
                       "space_subsize_self_grav", "space_subsize_self_grav");
  restart_write_blocks(&space_subdepth_diff_grav, sizeof(int), 1, stream,
                       "space_subdepth_diff_grav", "space_subdepth_diff_grav");
  restart_write_blocks(&space_extra_parts, sizeof(int), 1, stream,
                       "space_extra_parts", "space_extra_parts");
  restart_write_blocks(&space_extra_gparts, sizeof(int), 1, stream,
                       "space_extra_gparts", "space_extra_gparts");
  restart_write_blocks(&space_extra_sinks, sizeof(int), 1, stream,
                       "space_extra_sinks", "space_extra_sinks");
  restart_write_blocks(&space_extra_sparts, sizeof(int), 1, stream,
                       "space_extra_sparts", "space_extra_sparts");
  restart_write_blocks(&space_extra_bparts, sizeof(int), 1, stream,
                       "space_extra_bparts", "space_extra_bparts");
  restart_write_blocks(&space_expected_max_nr_strays, sizeof(int), 1, stream,
                       "space_expected_max_nr_strays",
                       "space_expected_max_nr_strays");
  restart_write_blocks(&engine_max_parts_per_ghost, sizeof(int), 1, stream,
                       "engine_max_parts_per_ghost",
                       "engine_max_parts_per_ghost");
  restart_write_blocks(&engine_max_sparts_per_ghost, sizeof(int), 1, stream,
                       "engine_max_sparts_per_ghost",
                       "engine_max_sparts_per_ghost");
  restart_write_blocks(&engine_max_parts_per_cooling, sizeof(int), 1, stream,
                       "engine_max_parts_per_cooling",
                       "engine_max_parts_per_cooling");
  restart_write_blocks(&engine_star_resort_task_depth, sizeof(int), 1, stream,
                       "engine_star_resort_task_depth",
                       "engine_star_resort_task_depth");
  restart_write_blocks(&engine_redistribute_alloc_margin, sizeof(double), 1,
                       stream, "engine_redistribute_alloc_margin",
                       "engine_redistribute_alloc_margin");
  restart_write_blocks(&engine_foreign_alloc_margin, sizeof(double), 1, stream,
                       "engine_foreign_alloc_margin",
                       "engine_foreign_alloc_margin");

  /* More things to write. */
  if (s->nr_parts > 0) {
    restart_write_blocks(s->parts, s->nr_parts, sizeof(struct part), stream,
                         "parts", "parts");
    restart_write_blocks(s->xparts, s->nr_parts, sizeof(struct xpart), stream,
                         "xparts", "xparts");
  }
  if (s->nr_gparts > 0)
    restart_write_blocks(s->gparts, s->nr_gparts, sizeof(struct gpart), stream,
                         "gparts", "gparts");

  if (s->nr_sinks > 0)
    restart_write_blocks(s->sinks, s->nr_sinks, sizeof(struct sink), stream,
                         "sinks", "sinks");

  if (s->nr_sparts > 0)
    restart_write_blocks(s->sparts, s->nr_sparts, sizeof(struct spart), stream,
                         "sparts", "sparts");
  if (s->nr_bparts > 0)
    restart_write_blocks(s->bparts, s->nr_bparts, sizeof(struct bpart), stream,
                         "bparts", "bparts");
  if (s->with_zoom_region)
    restart_write_blocks(s->zoom_props, 1,
                         sizeof(struct zoom_region_properties), stream,
                         "zoom_props", "zoom_props");
}

/**
 * @brief Re-create a space struct and its contents from the given FILE
 *        stream.
 *
 * @param s the space
 * @param stream the file stream
 */
void space_struct_restore(struct space *s, FILE *stream) {

  restart_read_blocks(s, sizeof(struct space), 1, stream, NULL, "space struct");

  /* Now all our globals. */
  restart_read_blocks(&space_splitsize, sizeof(int), 1, stream, NULL,
                      "space_splitsize");
  restart_read_blocks(&space_maxsize, sizeof(int), 1, stream, NULL,
                      "space_maxsize");
  restart_read_blocks(&space_subsize_pair_hydro, sizeof(int), 1, stream, NULL,
                      "space_subsize_pair_hydro");
  restart_read_blocks(&space_subsize_self_hydro, sizeof(int), 1, stream, NULL,
                      "space_subsize_self_hydro");
  restart_read_blocks(&space_subsize_pair_stars, sizeof(int), 1, stream, NULL,
                      "space_subsize_pair_stars");
  restart_read_blocks(&space_subsize_self_stars, sizeof(int), 1, stream, NULL,
                      "space_subsize_self_stars");
  restart_read_blocks(&space_subsize_pair_grav, sizeof(int), 1, stream, NULL,
                      "space_subsize_pair_grav");
  restart_read_blocks(&space_subsize_self_grav, sizeof(int), 1, stream, NULL,
                      "space_subsize_self_grav");
  restart_read_blocks(&space_subdepth_diff_grav, sizeof(int), 1, stream, NULL,
                      "space_subdepth_diff_grav");
  restart_read_blocks(&space_extra_parts, sizeof(int), 1, stream, NULL,
                      "space_extra_parts");
  restart_read_blocks(&space_extra_gparts, sizeof(int), 1, stream, NULL,
                      "space_extra_gparts");
  restart_read_blocks(&space_extra_sinks, sizeof(int), 1, stream, NULL,
                      "space_extra_sinks");
  restart_read_blocks(&space_extra_sparts, sizeof(int), 1, stream, NULL,
                      "space_extra_sparts");
  restart_read_blocks(&space_extra_bparts, sizeof(int), 1, stream, NULL,
                      "space_extra_bparts");
  restart_read_blocks(&space_expected_max_nr_strays, sizeof(int), 1, stream,
                      NULL, "space_expected_max_nr_strays");
  restart_read_blocks(&engine_max_parts_per_ghost, sizeof(int), 1, stream, NULL,
                      "engine_max_parts_per_ghost");
  restart_read_blocks(&engine_max_sparts_per_ghost, sizeof(int), 1, stream,
                      NULL, "engine_max_sparts_per_ghost");
  restart_read_blocks(&engine_max_parts_per_cooling, sizeof(int), 1, stream,
                      NULL, "engine_max_parts_per_cooling");
  restart_read_blocks(&engine_star_resort_task_depth, sizeof(int), 1, stream,
                      NULL, "engine_star_resort_task_depth");
  restart_read_blocks(&engine_redistribute_alloc_margin, sizeof(double), 1,
                      stream, NULL, "engine_redistribute_alloc_margin");
  restart_read_blocks(&engine_foreign_alloc_margin, sizeof(double), 1, stream,
                      NULL, "engine_foreign_alloc_margin");

  /* Things that should be reconstructed in a rebuild. */
  s->cells_top = NULL;
  s->cells_sub = NULL;
  s->multipoles_top = NULL;
  s->multipoles_sub = NULL;
  s->local_cells_top = NULL;
  s->local_cells_with_tasks_top = NULL;
  s->cells_with_particles_top = NULL;
  s->local_cells_with_particles_top = NULL;
  s->nr_local_cells_with_tasks = 0;
  s->nr_cells_with_particles = 0;
#ifdef WITH_MPI
  s->parts_foreign = NULL;
  s->size_parts_foreign = 0;
  s->gparts_foreign = NULL;
  s->size_gparts_foreign = 0;
  s->sparts_foreign = NULL;
  s->size_sparts_foreign = 0;
  s->bparts_foreign = NULL;
  s->size_bparts_foreign = 0;
#endif

  /* More things to read. */
  s->parts = NULL;
  s->xparts = NULL;
  if (s->nr_parts > 0) {

    /* Need the memory for these. */
    if (swift_memalign("parts", (void **)&s->parts, part_align,
                       s->size_parts * sizeof(struct part)) != 0)
      error("Failed to allocate restore part array.");

    if (swift_memalign("xparts", (void **)&s->xparts, xpart_align,
                       s->size_parts * sizeof(struct xpart)) != 0)
      error("Failed to allocate restore xpart array.");

    restart_read_blocks(s->parts, s->nr_parts, sizeof(struct part), stream,
                        NULL, "parts");
    restart_read_blocks(s->xparts, s->nr_parts, sizeof(struct xpart), stream,
                        NULL, "xparts");
  }
  s->gparts = NULL;
  if (s->nr_gparts > 0) {
    if (swift_memalign("gparts", (void **)&s->gparts, gpart_align,
                       s->size_gparts * sizeof(struct gpart)) != 0)
      error("Failed to allocate restore gpart array.");

    restart_read_blocks(s->gparts, s->nr_gparts, sizeof(struct gpart), stream,
                        NULL, "gparts");
  }

  s->sinks = NULL;
  if (s->nr_sinks > 0) {
    if (swift_memalign("sinks", (void **)&s->sinks, sink_align,
                       s->size_sinks * sizeof(struct sink)) != 0)
      error("Failed to allocate restore sink array.");

    restart_read_blocks(s->sinks, s->nr_sinks, sizeof(struct sink), stream,
                        NULL, "sinks");
  }

  s->sparts = NULL;
  if (s->nr_sparts > 0) {
    if (swift_memalign("sparts", (void **)&s->sparts, spart_align,
                       s->size_sparts * sizeof(struct spart)) != 0)
      error("Failed to allocate restore spart array.");

    restart_read_blocks(s->sparts, s->nr_sparts, sizeof(struct spart), stream,
                        NULL, "sparts");
  }
  s->bparts = NULL;
  if (s->nr_bparts > 0) {
    if (swift_memalign("bparts", (void **)&s->bparts, bpart_align,
                       s->size_bparts * sizeof(struct bpart)) != 0)
      error("Failed to allocate restore bpart array.");

    restart_read_blocks(s->bparts, s->nr_bparts, sizeof(struct bpart), stream,
                        NULL, "bparts");
  }

  /* Need to reconnect the gravity parts to their hydro, star and BH particles.
   * Note that we can't use the threadpool here as we have not restored it yet.
   */

  /* Re-link the parts. */
  if (s->nr_parts > 0 && s->nr_gparts > 0)
    part_relink_parts_to_gparts(s->gparts, s->nr_gparts, s->parts);

  /* Re-link the sinks. */
  if (s->nr_sinks > 0 && s->nr_gparts > 0)
    part_relink_sinks_to_gparts(s->gparts, s->nr_gparts, s->sinks);

  /* Re-link the sparts. */
  if (s->nr_sparts > 0 && s->nr_gparts > 0)
    part_relink_sparts_to_gparts(s->gparts, s->nr_gparts, s->sparts);

  /* Re-link the bparts. */
  if (s->nr_bparts > 0 && s->nr_gparts > 0)
    part_relink_bparts_to_gparts(s->gparts, s->nr_gparts, s->bparts);

  if (s->with_zoom_region) {
    s->zoom_props = (struct zoom_region_properties *)malloc(
        sizeof(struct zoom_region_properties));
    if (s->zoom_props == NULL)
      error("Error allocating memory for the zoom parameters.");

    restart_read_blocks(s->zoom_props, 1, sizeof(struct zoom_region_properties),
                        stream, NULL, "zoom_props");
    s->zoom_props->nr_local_zoom_cells = 0;
    s->zoom_props->nr_local_bkg_cells = 0;
    s->zoom_props->nr_local_buffer_cells = 0;
    s->zoom_props->nr_local_zoom_cells_with_particles = 0;
    s->zoom_props->nr_local_bkg_cells_with_particles = 0;
    s->zoom_props->nr_local_buffer_cells_with_particles = 0;
    s->zoom_props->local_zoom_cells_top = NULL;
    s->zoom_props->local_bkg_cells_top = NULL;
    s->zoom_props->local_buffer_cells_top = NULL;
    s->zoom_props->local_zoom_cells_with_particles_top = NULL;
    s->zoom_props->local_bkg_cells_with_particles_top = NULL;
    s->zoom_props->local_buffer_cells_with_particles_top = NULL;
  }

#ifdef SWIFT_DEBUG_CHECKS
  /* Verify that everything is correct */
  part_verify_links(s->parts, s->gparts, s->sinks, s->sparts, s->bparts,
                    s->nr_parts, s->nr_gparts, s->nr_sinks, s->nr_sparts,
                    s->nr_bparts, 1);
#endif
}

#define root_cell_id 0
/**
 * @brief write a single cell in a csv file.
 *
 * @param s The #space.
 * @param f The file to use (already open).
 * @param c The current #cell.
 */
void space_write_cell(const struct space *s, FILE *f, const struct cell *c) {
#ifdef SWIFT_CELL_GRAPH

  if (c == NULL) return;

  /* Get parent ID */
  long long parent = root_cell_id;
  if (c->parent != NULL) parent = c->parent->cellID;

  /* Get super ID */
  char superID[100] = "";
  if (c->super != NULL) sprintf(superID, "%lld", c->super->cellID);

  /* Get hydro super ID */
  char hydro_superID[100] = "";
  if (c->hydro.super != NULL)
    sprintf(hydro_superID, "%lld", c->hydro.super->cellID);

  /* Write line for current cell */
  fprintf(f, "%lld,%lld,%i,", c->cellID, parent, c->nodeID);
  fprintf(f, "%i,%i,%i,%s,%s,%g,%g,%g,%g,%g,%g,", c->hydro.count,
          c->stars.count, c->grav.count, superID, hydro_superID, c->loc[0],
          c->loc[1], c->loc[2], c->width[0], c->width[1], c->width[2]);
  fprintf(f, "%g,%g,%i,%i", c->hydro.h_max, c->stars.h_max, c->depth,
          c->maxdepth);
#ifdef WITH_ZOOM_REGION
  fprintf(f, ",%i\n", c->tl_cell_type);
#else
  fprintf(f, "\n");
#endif

  /* Write children */
  for (int i = 0; i < 8; i++) {
    space_write_cell(s, f, c->progeny[i]);
  }
#endif
}

/**
 * @brief Write a csv file containing the cell hierarchy
 *
 * @param s The #space.
 * @param j The file number.
 */
void space_write_cell_hierarchy(const struct space *s, int j) {

#ifdef SWIFT_CELL_GRAPH

  /* Open file */
  char filename[200];
  sprintf(filename, "cell_hierarchy_%04i_%04i.csv", j, engine_rank);
  FILE *f = fopen(filename, "w");
  if (f == NULL) error("Error opening task level file.");

  const int root_id = root_cell_id;
  /* Write header */
  if (engine_rank == 0) {
    fprintf(f, "name,parent,mpi_rank,");
    fprintf(f,
            "hydro_count,stars_count,gpart_count,super,hydro_super,"
            "loc1,loc2,loc3,width1,width2,width3,");
    fprintf(f, "hydro_h_max,stars_h_max,depth,maxdepth");
#ifdef WITH_ZOOM_REGION
    fprintf(f, ",tl_cell_type\n");
#else
    fprintf(f, "\n");
#endif

    /* Write root data */
    fprintf(f, "%i, ,-1,", root_id);
    fprintf(f, "%li,%li,%li, , , , , , , , ,", s->nr_parts, s->nr_sparts,
            s->nr_gparts);
    fprintf(f, " , , ,");
#ifdef WITH_ZOOM_REGION
    fprintf(f, " ,\n");
#else
    fprintf(f, "\n");
#endif
  }

  /* Write all the top level cells (and their children) */
  for (int i = 0; i < s->nr_cells; i++) {
    struct cell *c = &s->cells_top[i];
    if (c->nodeID == engine_rank) space_write_cell(s, f, c);
  }

  /* Cleanup */
  fclose(f);
#endif
}

/**
 * @brief Check the unskip flags for the cell and its progenies.
 *
 * @param c The current #cell.
 */
void space_recurse_check_unskip_flag(const struct cell *c) {

#ifdef SWIFT_DEBUG_CHECKS

  /* Check the current cell. */
  if (cell_get_flag(c, cell_flag_unskip_self_grav_processed)) {
    error(
        "A cell is still containing a self unskip flag for the gravity "
        "depth=%d node=%d cellID=%lld",
        c->depth, c->nodeID, c->cellID);
  }
  if (cell_get_flag(c, cell_flag_unskip_pair_grav_processed)) {
    error(
        "A cell is still containing a pair unskip flag for the gravity "
        "depth=%d node=%d cellID=%lld",
        c->depth, c->nodeID, c->cellID);
  }

  /* Recurse */
  for (int i = 0; i < 8; i++) {
    if (c->progeny[i] != NULL) space_recurse_check_unskip_flag(c->progeny[i]);
  }
#endif
}

/**
 * @brief Loop over all the cells and ensure that the unskip
 * flag have been cleared.
 *
 * @param s The #space
 */
void space_check_unskip_flags(const struct space *s) {
#ifdef SWIFT_DEBUG_CHECKS

  for (int i = 0; i < s->nr_cells; i++) {
    const struct cell *c = &s->cells_top[i];
    space_recurse_check_unskip_flag(c);
  }
#else
  error("This function should not be called without the debugging checks.");
#endif
}<|MERGE_RESOLUTION|>--- conflicted
+++ resolved
@@ -61,11 +61,8 @@
 #include "stars.h"
 #include "threadpool.h"
 #include "tools.h"
-<<<<<<< HEAD
 #include "zoom_region.h"
-=======
 #include "tracers.h"
->>>>>>> 65da48e9
 
 /* Split size. */
 int space_splitsize = space_splitsize_default;
