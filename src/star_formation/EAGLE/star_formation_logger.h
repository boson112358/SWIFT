/*******************************************************************************
 * This file is part of SWIFT.
 * Copyright (c) 2019 Folkert Nobels (nobels@strw.leidenuniv.nl)
 *
 * This program is free software: you can redistribute it and/or modify
 * it under the terms of the GNU Lesser General Public License as published
 * by the Free Software Foundation, either version 3 of the License, or
 * (at your option) any later version.
 *
 * This program is distributed in the hope that it will be useful,
 * but WITHOUT ANY WARRANTY; without even the implied warranty of
 * MERCHANTABILITY or FITNESS FOR A PARTICULAR PURPOSE.  See the
 * GNU General Public License for more details.
 *
 * You should have received a copy of the GNU Lesser General Public License
 * along with this program.  If not, see <http://www.gnu.org/licenses/>.
 *
 *******************************************************************************/
#ifndef SWIFT_EAGLE_STARFORMATION_LOGGER_H
#define SWIFT_EAGLE_STARFORMATION_LOGGER_H

/* Some standard headers */
#include <stdlib.h>

/* Local includes */
#include "cell.h"
#include "hydro.h"
#include "part.h"
#include "star_formation_logger_struct.h"
#include "units.h"

/**
 * @brief Update the stellar mass in the current cell after creating
 * the new star particle spart sp
 *
 * @param sp new created star particle
 * @param sf the star_formation_history struct of the current cell
 */
INLINE static void star_formation_logger_log_new_spart(
    const struct spart *sp, struct star_formation_history *sf) {

  /* Add mass of created sparticle to the total stellar mass in this cell*/
  sf->new_stellar_mass += sp->mass;
}

/**
 * @brief Initialize the star formation history struct in the case the cell is
 * inactive
 *
 * @param sf the star_formation_history struct we want to initialize
 */
INLINE static void star_formation_logger_log_inactive_cell(
    struct star_formation_history *sf) {

  /* Initialize the stellar mass to zero*/
  sf->new_stellar_mass = 0.f;

  /* The active SFR becomes the inactive SFR */
  sf->SFR_inactive += sf->SFR_active;

  /* Initialize the active SFR */
  sf->SFR_active = 0.f;

  /* Initialize the SFR*dt active */
  sf->SFRdt_active = 0.f;
}

/**
 * @brief add a star formation history struct to an other star formation history
 * struct
 *
 * @param sf_add the star formation struct which we want to add to the star
 * formation history
 * @param sf_update the star formation structure which we want to update
 */
INLINE static void star_formation_logger_add(
    struct star_formation_history *sf_update,
    const struct star_formation_history *sf_add) {

  /* Update the SFH structure */
  sf_update->new_stellar_mass += sf_add->new_stellar_mass;

  sf_update->SFR_active += sf_add->SFR_active;

  sf_update->SFRdt_active += sf_add->SFRdt_active;

  sf_update->SFR_inactive += sf_add->SFR_inactive;
}

/**
 * @brief add a star formation history struct to the engine star formation
 * history accumulator struct
 *
 * @param sf_add the star formation accumulator struct which we want to add to
 * the star formation history
 * @param sf_update the star formation structure which we want to update
 */
INLINE static void star_formation_logger_add_to_accumulator(
    struct star_formation_history_accumulator *sf_update,
    const struct star_formation_history *sf_add) {

  /* Update the SFH structure */
  sf_update->new_stellar_mass = sf_add->new_stellar_mass;

  sf_update->SFR_active = sf_add->SFR_active;

  sf_update->SFRdt_active = sf_add->SFRdt_active;

  sf_update->SFR_inactive = sf_add->SFR_inactive;
}

/**
 * @brief Initialize the star formation history structure in the #engine
 *
 * @param sfh The pointer to the star formation history structure
 */
INLINE static void star_formation_logger_init(
    struct star_formation_history *sfh) {

  /* Initialize the collecting SFH structure to zero */
  sfh->new_stellar_mass = 0.f;

  sfh->SFR_active = 0.f;

  sfh->SFRdt_active = 0.f;

  sfh->SFR_inactive = 0.f;
}

/**
 * @brief Initialize the star formation history structure in the #engine
 *
 * @param sfh The pointer to the star formation history structure
 */
INLINE static void star_formation_logger_accumulator_init(
    struct star_formation_history_accumulator *sfh) {

  /* Initialize the collecting SFH structure to zero */
  sfh->new_stellar_mass = 0.f;

  sfh->SFR_active = 0.f;

  sfh->SFRdt_active = 0.f;

  sfh->SFR_inactive = 0.f;
}

/**
 * @brief Write the final SFH to a file
 *
 * @param fp The file to write to.
 * @param time the simulation time (time since Big Bang) in internal units.
 * @param a the scale factor.
 * @param z the redshift.
 * @param sf the #star_formation_history struct.
 * @param step The time-step of the simulation.
 */
INLINE static void star_formation_logger_write_to_log_file(
    FILE *fp, const double time, const double a, const double z,
    const struct star_formation_history_accumulator sf, const int step) {

  /* Calculate the total SFR */
  const float totalSFR = sf.SFR_active + sf.SFR_inactive;
  fprintf(fp, "%6d %16e %12.7f %12.7f %14e %14e %14e %14e\n", step, time, a, z,
          sf.new_stellar_mass, sf.SFR_active, sf.SFRdt_active, totalSFR);
}

/**
 * @brief Initialize the SFH logger file
 *
 * @param fp the file pointer
 * @param us The current internal system of units.
 * @param phys_const Physical constants in internal units
 */
INLINE static void star_formation_logger_init_log_file(
    FILE *fp, const struct unit_system *restrict us,
    const struct phys_const *phys_const) {

  /* Write some general text to the logger file */
  fprintf(fp, "# Star Formation History Logger file\n");
  fprintf(fp, "######################################################\n");
  fprintf(fp, "# The quantities are all given in internal physical units!\n");
  fprintf(fp, "#\n");
  fprintf(fp, "# (0)  Simulation step\n");
  fprintf(fp, "#      Unit = dimensionless\n");
  fprintf(fp,
          "# (1) Time since Big Bang (cosmological run), Time since start of "
          "the simulation (non-cosmological run).\n");
  fprintf(fp, "#     Unit = %e s\n", us->UnitTime_in_cgs);
  fprintf(fp, "#     Unit = %e yr\n", 1.f / phys_const->const_year);
  fprintf(fp, "#     Unit = %e Myr\n", 1.f / phys_const->const_year / 1e6);
  fprintf(fp, "# (2) Scale factor\n");
  fprintf(fp, "#     Unit = dimensionless\n");
  fprintf(fp, "# (3) Redshift\n");
  fprintf(fp, "#     Unit = dimensionless\n");
  fprintf(fp, "# (4) Total mass stars formed in the current time-step.\n");
  fprintf(fp, "#     Unit = %e gram\n", us->UnitMass_in_cgs);
  fprintf(fp, "#     Unit = %e Msun\n", 1.f / phys_const->const_solar_mass);
  fprintf(fp, "# (5) The total SFR of all the active particles.\n");
  fprintf(fp, "#     Unit = %e gram/s\n",
          us->UnitMass_in_cgs / us->UnitTime_in_cgs);
  fprintf(fp, "#     Unit = %e Msun/yr\n",
          phys_const->const_year / phys_const->const_solar_mass);
  fprintf(fp,
          "# (6) The star formation rate (SFR) of active particles multiplied "
          "by their time-step size.\n");
  fprintf(fp, "#     Unit = %e gram\n", us->UnitMass_in_cgs);
  fprintf(fp, "#     Unit = %e Msun\n", 1.f / phys_const->const_solar_mass);
  fprintf(fp, "# (7) The total SFR of all the particles in the simulation.\n");
  fprintf(fp, "#     Unit = %e gram/s\n",
          us->UnitMass_in_cgs / us->UnitTime_in_cgs);
  fprintf(fp, "#     Unit = %e Msun/yr\n",
          phys_const->const_year / phys_const->const_solar_mass);
  fprintf(fp, "#\n");
  fprintf(
      fp,
      "# (0)         (1)            (2)          (3)            (4)           "
      " (5)            (6)            (7)\n");
  fprintf(
      fp,
      "# Step       Time             a            z        total M_stars  SFR "
      "(active)  SFR*dt (active)  SFR (total)\n");
}

/**
 * @brief Add the SFR tracer to the total active SFR of this cell
 *
 * @param p the #part
 * @param xp the #xpart
 * @param sf the SFH logger struct
 * @param dt_star The length of the time-step in physical internal units.
 */
INLINE static void star_formation_logger_log_active_part(
    const struct part *p, const struct xpart *xp,
    struct star_formation_history *sf, const double dt_star) {

  /* No SFR logging for wind particles. */
<<<<<<< HEAD
  if (p->feedback_data.decoupling_delay_time > 0.f) return;
=======
  if (p->decoupled) return;
>>>>>>> 6e1fabd4
  
  /* Add the SFR to the logger file */
  sf->SFR_active += p->sf_data.SFR;

  /* Update the active SFR*dt */
  sf->SFRdt_active += p->sf_data.SFR * dt_star;
}

/**
 * @brief Add the SFR tracer to the total inactive SFR of this cell as long as
 * the SFR tracer is larger than 0
 *
 * @param p the #part
 * @param xp the #xpart
 * @param sf the SFH logger struct
 */
INLINE static void star_formation_logger_log_inactive_part(
    const struct part *p, const struct xpart *xp,
    struct star_formation_history *sf) {

  /* No SFR logging for wind particles. */
<<<<<<< HEAD
  if (p->feedback_data.decoupling_delay_time > 0.f) return;
=======
  if (p->decoupled) return;
>>>>>>> 6e1fabd4

  /* Add the SFR to the logger file */
  sf->SFR_inactive += max(p->sf_data.SFR, 0.f);
}

#endif /* SWIFT_EAGLE_STARFORMATION_LOGGER_H */<|MERGE_RESOLUTION|>--- conflicted
+++ resolved
@@ -235,11 +235,7 @@
     struct star_formation_history *sf, const double dt_star) {
 
   /* No SFR logging for wind particles. */
-<<<<<<< HEAD
-  if (p->feedback_data.decoupling_delay_time > 0.f) return;
-=======
   if (p->decoupled) return;
->>>>>>> 6e1fabd4
   
   /* Add the SFR to the logger file */
   sf->SFR_active += p->sf_data.SFR;
@@ -261,11 +257,7 @@
     struct star_formation_history *sf) {
 
   /* No SFR logging for wind particles. */
-<<<<<<< HEAD
-  if (p->feedback_data.decoupling_delay_time > 0.f) return;
-=======
   if (p->decoupled) return;
->>>>>>> 6e1fabd4
 
   /* Add the SFR to the logger file */
   sf->SFR_inactive += max(p->sf_data.SFR, 0.f);
