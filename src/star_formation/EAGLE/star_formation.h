--- conflicted
+++ resolved
@@ -319,11 +319,7 @@
     const struct entropy_floor_properties* entropy_floor_props) {
 
   /* No star formation for particles in the wind */
-<<<<<<< HEAD
-  if (p->feedback_data.decoupling_delay_time > 0.f) return 0;
-=======
   if (p->decoupled) return 0;
->>>>>>> 6e1fabd4
 
   /* No star formation for particles that can't cool */
   if (p->feedback_data.cooling_shutoff_delay_time > 0.f) return 0;
