/*******************************************************************************
 * This file is part of SWIFT.
 * Copyright (c) 2019 Folkert Nobels (nobels@strw.leidenuniv.nl)
 *
 * This program is free software: you can redistribute it and/or modify
 * it under the terms of the GNU Lesser General Public License as published
 * by the Free Software Foundation, either version 3 of the License, or
 * (at your option) any later version.
 *
 * This program is distributed in the hope that it will be useful,
 * but WITHOUT ANY WARRANTY; without even the implied warranty of
 * MERCHANTABILITY or FITNESS FOR A PARTICULAR PURPOSE.  See the
 * GNU General Public License for more details.
 *
 * You should have received a copy of the GNU Lesser General Public License
 * along with this program.  If not, see <http://www.gnu.org/licenses/>.
 *
 *******************************************************************************/
#ifndef SWIFT_NONE_STARFORMATION_LOGGER_H
#define SWIFT_NONE_STARFORMATION_LOGGER_H

/* Some standard headers */
#include <stdlib.h>

/* Local includes */
#include "cell.h"
#include "hydro.h"
#include "part.h"
#include "star_formation_logger_struct.h"

/**
 * @brief Update the stellar mass in the current cell after creating
 * the new star particle spart sp
 *
 * @param sp new created star particle
 * @param sf the star_formation_history struct of the current cell
 */
INLINE static void star_formation_logger_log_new_spart(
    struct spart *sp, struct star_formation_history *sf) {}

/**
 * @brief Initialize the star formation history struct in the case the cell is
 * inactive
 *
 * @param sf the star_formation_history struct we want to initialize
 */
INLINE static void star_formation_logger_log_inactive_cell(
    struct star_formation_history *sf) {}

/**
 * @brief add a star formation history struct to an other star formation history
 * struct
 *
 * @param sf_add the star formation struct which we want to add to the star
 * formation history
 * @param sf_update the star formation structure which we want to update
 */
INLINE static void star_formation_logger_add(
    struct star_formation_history *sf_update,
    const struct star_formation_history *sf_add) {}

/**
 * @brief add a star formation history accumulator struct to an other star
 * formation history struct
 *
 * @param sf_add the star formation accumulator struct which we want to add to
 * the star formation history
 * @param sf_update the star formation structure which we want to update
 */
INLINE static void star_formation_logger_add_to_accumulator(
    struct star_formation_history_accumulator *sf_update,
    const struct star_formation_history *sf_add) {}

/**
 * @brief Initialize the star formation history structure in the #engine
 *
 * @param sfh The pointer to the star formation history structure
 */
INLINE static void star_formation_logger_init(
    struct star_formation_history *sfh) {}

/**
 * @brief Initialize the star formation history structure in the #engine
 *
 * @param sfh The pointer to the star formation history structure
 */
INLINE static void star_formation_logger_accumulator_init(
    struct star_formation_history_accumulator *sfh) {}

/**
 * @brief Write the final SFH to a file
 *
 * @param fp The file to write to.
 * @param time the simulation time (time since Big Bang) in internal units.
 * @param a the scale factor.
 * @param z the redshift.
 * @param sf the #star_formation_history_accumulator struct.
 * @param step The time-step of the simulation.
 */
INLINE static void star_formation_logger_write_to_log_file(
    FILE *fp, const double time, const double a, const double z,
    const struct star_formation_history_accumulator sf, const int step) {}

/**
 * @brief Initialize the SFH logger file
 *
 * @param fp the file pointer
 * @param us The current internal system of units.
 * @param phys_const Physical constants in internal units
 */
INLINE static void star_formation_logger_init_log_file(
    FILE *fp, const struct unit_system *restrict us,
    const struct phys_const *phys_const) {}

/**
 * @brief Add the SFR tracer to the total active SFR of this cell
 *
 * @param p the #part
 * @param xp the #xpart
 * @param sf the SFH logger struct
 */
INLINE static void star_formation_logger_log_active_part(
    const struct part *p, const struct xpart *xp,
    struct star_formation_history *sf, const double dt_star) {
  /* No SFR logging for wind particles. */
<<<<<<< HEAD
  if (p->feedback_data.decoupling_delay_time > 0.f) return;    
=======
  if (p->decoupled) return;    
>>>>>>> e65db1f1
}

/**
 * @brief Add the SFR tracer to the total inactive SFR of this cell as long as
 * the SFR tracer is larger than 0
 *
 * @param p the #part
 * @param xp the #xpart
 * @param sf the SFH logger struct
 */
INLINE static void star_formation_logger_log_inactive_part(
    const struct part *p, const struct xpart *xp,
    struct star_formation_history *sf) {
  /* No SFR logging for wind particles. */
<<<<<<< HEAD
  if (p->feedback_data.decoupling_delay_time > 0.f) return;
=======
  if (p->decoupled) return;
>>>>>>> e65db1f1
}

#endif /* SWIFT_NONE_STARFORMATION_LOGGER_H */<|MERGE_RESOLUTION|>--- conflicted
+++ resolved
@@ -123,11 +123,7 @@
     const struct part *p, const struct xpart *xp,
     struct star_formation_history *sf, const double dt_star) {
   /* No SFR logging for wind particles. */
-<<<<<<< HEAD
-  if (p->feedback_data.decoupling_delay_time > 0.f) return;    
-=======
   if (p->decoupled) return;    
->>>>>>> e65db1f1
 }
 
 /**
@@ -142,11 +138,7 @@
     const struct part *p, const struct xpart *xp,
     struct star_formation_history *sf) {
   /* No SFR logging for wind particles. */
-<<<<<<< HEAD
-  if (p->feedback_data.decoupling_delay_time > 0.f) return;
-=======
   if (p->decoupled) return;
->>>>>>> e65db1f1
 }
 
 #endif /* SWIFT_NONE_STARFORMATION_LOGGER_H */