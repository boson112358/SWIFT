--- conflicted
+++ resolved
@@ -231,7 +231,6 @@
     if (hydro_get_physical_density(p, cosmo) <
         starform->KS_high_den_thresh * phys_const->const_proton_mass) {
       /* Calculate the star formation rate */
-<<<<<<< HEAD
       SFRpergasmass = starform->SF_normalization *
                                    pow(hydro_get_physical_pressure(p,cosmo), starform->SF_power_law);
       //SFRpergasmass = starform->KS_normalization * pow(starform->Msunpsquaredpc,-starform->KS_power_law)*
@@ -239,13 +238,6 @@
     } else {
       SFRpergasmass = starform->SF_high_den_normalization *
                                    pow(hydro_get_physical_pressure(p,cosmo), starform->SF_high_den_power_law);
-=======
-      SFRpergasmass =
-          starform->SF_normalization * pow(pressure, starform->SF_power_law);
-    } else {
-      SFRpergasmass = starform->SF_high_den_normalization *
-                      pow(pressure, starform->SF_high_den_power_law);
->>>>>>> f66578dc
     }
 
     /* Store the SFR */
@@ -270,17 +262,11 @@
   /* Check if it is the first time steps after star formation */
   if (xp->SFR > 0.f) {
     if (with_cosmology) {
-<<<<<<< HEAD
       xp->SFR = - cosmo->a;
       xp->SFRrate = 0.f;
     } else {
       xp->SFR = - e->time; 
       xp->SFRrate = 0.f;
-=======
-      xp->SFR = -cosmo->a;
-    } else {
-      xp->SFR = -e->time;
->>>>>>> f66578dc
     }
   }
 
