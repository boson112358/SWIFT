--- conflicted
+++ resolved
@@ -90,17 +90,12 @@
   timer_step,
   timer_doself_stars_density,
   timer_dopair_stars_density,
-  timer_do_stars_ghost,
+  timer_dostars_ghost,
   timer_doself_subset_stars_density,
   timer_dopair_subset_stars_density,
   timer_dosubpair_stars_density,
   timer_dosub_self_stars_density,
-<<<<<<< HEAD
-  timer_dosub_pair_stars_density,
-  timer_dosub_subset_stars_density,
-=======
   timer_logger,
->>>>>>> 3f6ae44e
   timer_count,
 };
 
