--- conflicted
+++ resolved
@@ -916,11 +916,7 @@
       struct gpart *restrict gp = &gparts[k];
 
       /* If the g-particle has no counterpart and needs to be kicked */
-<<<<<<< HEAD
-      if (gp->id_or_neg_offset > 0 && gpart_is_starting(gp, e)) {
-=======
-      if (gp->type == swift_type_dark_matter && gpart_is_active(gp, e)) {
->>>>>>> e728a99f
+      if (gp->type == swift_type_dark_matter && gpart_is_starting(gp, e)) {
 
         const integertime_t ti_step = get_integer_timestep(gp->time_bin);
         const integertime_t ti_begin =
@@ -972,9 +968,9 @@
         /* do the kick */
         kick_spart(sp, ti_begin, ti_begin + ti_step / 2, timeBase);
       }
-    }
-  }
-
+   }
+
+  }
   if (timer) TIMER_TOC(timer_kick1);
 }
 
@@ -1122,13 +1118,8 @@
 
   TIMER_TIC;
 
-<<<<<<< HEAD
-  int updated = 0, g_updated = 0;
-  integertime_t ti_end_min = max_nr_timesteps, ti_end_max = 0, ti_beg_max = 0;
-=======
   int updated = 0, g_updated = 0, s_updated = 0;
-  integertime_t ti_end_min = max_nr_timesteps, ti_end_max = 0;
->>>>>>> e728a99f
+  integertime_t ti_end_min = max_nr_timesteps, ti_end_max = 0, ti_end_max = 0, ti_beg_max = 0;
 
   /* No children? */
   if (!c->split) {
@@ -1229,12 +1220,9 @@
           ti_end_min = min(ti_current + ti_new_step, ti_end_min);
           ti_end_max = max(ti_current + ti_new_step, ti_end_max);
 
-<<<<<<< HEAD
           /* What is the next starting point for this cell ? */
           ti_beg_max = max(ti_current, ti_beg_max);
 
-=======
->>>>>>> e728a99f
         } else { /* gpart is inactive */
 
           const integertime_t ti_end =
@@ -1243,7 +1231,6 @@
           /* What is the next sync-point ? */
           ti_end_min = min(ti_end, ti_end_min);
           ti_end_max = max(ti_end, ti_end_max);
-
           const integertime_t ti_beg =
               get_integer_time_begin(ti_current + 1, gp->time_bin);
 
@@ -1379,20 +1366,6 @@
       if (gp->type == swift_type_dark_matter) {
         if (gpart_is_active(gp, e)) gravity_end_force(gp, const_G);
       }
-    }
-
-    /* Loop over the star particles in this cell. */
-    for (int k = 0; k < scount; k++) {
-
-      /* Get a handle on the part. */
-      struct spart *restrict sp = &sparts[k];
-
-      if (spart_is_active(sp, e)) {
-
-        /* First, finish the force loop */
-        star_end_force(sp);
-        gravity_end_force(sp->gpart, const_G);
-      }
 
 #ifdef ICHECK
       if (gp->id_or_neg_offset == ICHECK) {
@@ -1400,6 +1373,20 @@
         printgParticle_single(gp);
       }
 #endif
+    }
+
+    /* Loop over the star particles in this cell. */
+    for (int k = 0; k < scount; k++) {
+
+      /* Get a handle on the part. */
+      struct spart *restrict sp = &sparts[k];
+
+      if (spart_is_active(sp, e)) {
+
+        /* First, finish the force loop */
+        star_end_force(sp);
+        gravity_end_force(sp->gpart, const_G);
+      }
     }
   }
 
