--- conflicted
+++ resolved
@@ -34,9 +34,11 @@
   float dBdt[3];
   /* Predicted Dedner Cleaning Scalar */
   float phi;
-<<<<<<< HEAD
+  /* Resistive Eta */
+  float Reta;
+
   // float Test[3];
-  float Deta;
+ // float Deta;
   
   /* Error monitoring quantities */
   float curl_B[3];
@@ -49,10 +51,6 @@
   /* total hydro force storing variable */
   float tot_F[3];
 
-=======
-  /* Resistive Eta */
-  float Reta;
->>>>>>> 6a714c5d
 };
 
 /**
