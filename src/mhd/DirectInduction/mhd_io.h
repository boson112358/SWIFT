--- conflicted
+++ resolved
@@ -81,19 +81,11 @@
  * @param h_grpsph The HDF5 group in which to write
  */
 INLINE static void mhd_write_flavour(hid_t h_grpsph) {
-<<<<<<< HEAD
-  /* write XXX atributes for the implementation */
-  /* really detail here */
-  io_write_attribute_s(
-      h_grpsph, "MHD Flavour",
-      "Orestis - Direct Induction, divB substraction & XXXX, Orestis here.");
-=======
 
   io_write_attribute_s(h_grpsph, "MHD Flavour",
                        "Orestis - Direct Induction, divB Subtraction, "
                        "Artificial Resistivity & Dedner cleaning. Price et al. (2018).");
 
->>>>>>> 1c81b1c4
 }
 
 #endif /* SWIFT_DIRECT_INDUCTION_MHD_IO_H */