/*******************************************************************************
 * This file is part of SWIFT.
 * Copyright (c) 2022 Matthieu Schaller (schaller@strw.leideuniv.nl)
 *
 * This program is free software: you can redistribute it and/or modify
 * it under the terms of the GNU Lesser General Public License as published
 * by the Free Software Foundation, either version 3 of the License, or
 * (at your option) any later version.
 *
 * This program is distributed in the hope that it will be useful,
 * but WITHOUT ANY WARRANTY; without even the implied warranty of
 * MERCHANTABILITY or FITNESS FOR A PARTICULAR PURPOSE.  See the
 * GNU General Public License for more details.
 *
 * You should have received a copy of the GNU Lesser General Public License
 * along with this program.  If not, see <http://www.gnu.org/licenses/>.
 *
 ******************************************************************************/
#ifndef SWIFT_DIRECT_INDUCTION_MHD_IO_H
#define SWIFT_DIRECT_INDUCTION_MHD_IO_H

/**
 * @brief Specifies which particle fields to read from a dataset
 *
 * @param parts The particle array.
 * @param list The list of i/o properties to read.
 * @return number of fields readed
 */
INLINE static int mhd_read_particles(struct part* parts,
                                     struct io_props* list) {

  list[0] =
      io_make_input_field("MagneticFluxDensity", FLOAT, 3, COMPULSORY,
                          UNIT_CONV_MAGNETIC_FIELD, parts, mhd_data.B_over_rho);

  return 1;
}

INLINE static void convert_B(const struct engine* e, const struct part* p,
                             const struct xpart* xp, float* ret) {

  ret[0] = xp->mhd_data.B_over_rho_full[0] * p->rho;
  ret[1] = xp->mhd_data.B_over_rho_full[1] * p->rho;
  ret[2] = xp->mhd_data.B_over_rho_full[2] * p->rho;
}

/**
 * @brief Specifies which particle fields to write to a dataset
 *
 * @param parts The particle array.
 * @param xparts The extended particle array.
 * @param list The list of i/o properties to write.
 * @param num_fields The number of i/o fields to write.
 */
INLINE static int mhd_write_particles(const struct part* parts,
                                      const struct xpart* xparts,
                                      struct io_props* list) {

  list[0] = io_make_output_field(
      "MagneticDivergence", FLOAT, 1, UNIT_CONV_MAGNETIC_DIVERGENCE, 1.f, parts,
      mhd_data.B_mon, "Monopole term associated to particle");

  list[1] = io_make_output_field(
      "DednerScalar", FLOAT, 1, UNIT_CONV_ELECTRIC_CHARGE_FIELD_STRENGTH, 1.f,
      parts, mhd_data.psi_over_ch, "Dedner scalar associated to particle");

  list[2] = io_make_output_field(
      "DednerScalardt", FLOAT, 1, UNIT_CONV_ELECTRIC_CHARGE_FIELD_STRENGTH_RATE,
      1.f, parts, mhd_data.psi_over_ch_dt,
      "Time derivative of Dedner scalar associated to particle");

  list[3] = io_make_output_field_convert_part(
      "MagneticFluxDensity", FLOAT, 3, UNIT_CONV_MAGNETIC_FIELD, 1.f, parts,
      xparts, convert_B, "Magnetic flux densities of the particles");

  list[4] = io_make_output_field(
      "MagneticFluxDensitydt", FLOAT, 3, UNIT_CONV_MAGNETIC_FIELD_PER_TIME, 1.f,
      parts, mhd_data.B_over_rho_dt,
      "Time derivative of Magnetic flux densities of the particles");

  list[5] = io_make_output_field(
<<<<<<< HEAD
      "CurlB", FLOAT, 3,UNIT_CONV_MAGNETIC_DIVERGENCE, 1.f, parts, mhd_data.curl_B, "Rotor the B field");

  list[6] = io_make_output_field(
      "Fmag", FLOAT, 3,UNIT_CONV_MAGNETIC_DIVERGENCE, 1.f, parts, mhd_data.tot_mag_F, "Total magnetic force");

  list[7] = io_make_output_field(
        "Ftot", FLOAT, 3,UNIT_CONV_MAGNETIC_DIVERGENCE, 1.f, parts, mhd_data.tot_F, "Total force");

  list[8] = io_make_output_field(
      "SPH_1", FLOAT, 1,1, 1.f, parts, mhd_data.mean_SPH_err-1, "SPH error");

  list[9] = io_make_output_field(
      "SPH_grad_1", FLOAT, 3,UNIT_CONV_MAGNETIC_DIVERGENCE/UNIT_CONV_MAGNETIC_FIELD, 1.f, parts, mhd_data.mean_grad_SPH_err, "SPH grad error");

  return 10;
=======
      "MagneticFluxCurl", FLOAT, 3, UNIT_CONV_MAGNETIC_CURL, 1.f, parts,
      mhd_data.curl_B, "The curl of Magnetic flux densities of the particles");

  return 6;
>>>>>>> 4a98ee74
}

/**
 * @brief Writes the current model of MHD to the file
 * @param h_grpsph The HDF5 group in which to write
 */
INLINE static void mhd_write_flavour(hid_t h_grpsph) {

  io_write_attribute_s(
      h_grpsph, "MHD Flavour",
      "Orestis - Direct Induction, divB Subtraction, "
      "Artificial Resistivity & Dedner cleaning. Price et al. (2018).");
}

#endif /* SWIFT_DIRECT_INDUCTION_MHD_IO_H */<|MERGE_RESOLUTION|>--- conflicted
+++ resolved
@@ -79,8 +79,8 @@
       "Time derivative of Magnetic flux densities of the particles");
 
   list[5] = io_make_output_field(
-<<<<<<< HEAD
-      "CurlB", FLOAT, 3,UNIT_CONV_MAGNETIC_DIVERGENCE, 1.f, parts, mhd_data.curl_B, "Rotor the B field");
+      "MagneticFluxCurl", FLOAT, 3, UNIT_CONV_MAGNETIC_CURL, 1.f, parts,
+      mhd_data.curl_B, "The curl of Magnetic flux densities of the particles");
 
   list[6] = io_make_output_field(
       "Fmag", FLOAT, 3,UNIT_CONV_MAGNETIC_DIVERGENCE, 1.f, parts, mhd_data.tot_mag_F, "Total magnetic force");
@@ -95,12 +95,6 @@
       "SPH_grad_1", FLOAT, 3,UNIT_CONV_MAGNETIC_DIVERGENCE/UNIT_CONV_MAGNETIC_FIELD, 1.f, parts, mhd_data.mean_grad_SPH_err, "SPH grad error");
 
   return 10;
-=======
-      "MagneticFluxCurl", FLOAT, 3, UNIT_CONV_MAGNETIC_CURL, 1.f, parts,
-      mhd_data.curl_B, "The curl of Magnetic flux densities of the particles");
-
-  return 6;
->>>>>>> 4a98ee74
 }
 
 /**
