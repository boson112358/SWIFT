/*******************************************************************************
 * This file is part of SWIFT.
 * Copyright (c) 2022 Matthieu Schaller (schaller@strw.leideuniv.nl)
 *
 * This program is free software: you can redistribute it and/or modify
 * it under the terms of the GNU Lesser General Public License as published
 * by the Free Software Foundation, either version 3 of the License, or
 * (at your option) any later version.
 *
 * This program is distributed in the hope that it will be useful,
 * but WITHOUT ANY WARRANTY; without even the implied warranty of
 * MERCHANTABILITY or FITNESS FOR A PARTICULAR PURPOSE.  See the
 * GNU General Public License for more details.
 *
 * You should have received a copy of the GNU Lesser General Public License
 * along with this program.  If not, see <http://www.gnu.org/licenses/>.
 *
 ******************************************************************************/
#ifndef SWIFT_DIRECT_INDUCTION_MHD_IO_H
#define SWIFT_DIRECT_INDUCTION_MHD_IO_H

/**
 * @brief Specifies which particle fields to read from a dataset
 *
 * @param parts The particle array.
 * @param list The list of i/o properties to read.
 * @return number of fields readed
 */
INLINE static int mhd_read_particles(struct part* parts,
                                     struct io_props* list) {

  list[0] =
      io_make_input_field("MagneticFluxDensity", FLOAT, 3, COMPULSORY,
                          UNIT_CONV_MAGNETIC_FIELD, parts, mhd_data.B_over_rho);

  return 1;
}

INLINE static void convert_B(const struct engine* e, const struct part* p,
                             const struct xpart* xp, float* ret) {

  ret[0] = xp->mhd_data.B_over_rho_full[0] * p->rho;
  ret[1] = xp->mhd_data.B_over_rho_full[1] * p->rho;
  ret[2] = xp->mhd_data.B_over_rho_full[2] * p->rho;
}

/**
 * @brief Specifies which particle fields to write to a dataset
 *
 * @param parts The particle array.
 * @param xparts The extended particle array.
 * @param list The list of i/o properties to write.
 * @return num_fields The number of i/o fields to write.
 */
INLINE static int mhd_write_particles(const struct part* parts,
                                      const struct xpart* xparts,
                                      struct io_props* list) {

  list[0] = io_make_output_field_convert_part(
      "MagneticFluxDensity", FLOAT, 3, UNIT_CONV_MAGNETIC_FIELD, 1.f, parts,
      xparts, convert_B, "Magnetic flux densities of the particles");
  
  list[1] = io_make_output_field(
      "MagneticDivergence", FLOAT, 1, UNIT_CONV_MAGNETIC_DIVERGENCE, 1.f, parts,
      mhd_data.divB, "co-moving DivB  of the particle");

  list[2] = io_make_output_field(
      "DednerScalar", FLOAT, 1, UNIT_CONV_ELECTRIC_CHARGE_FIELD_STRENGTH, 1.f,
      parts, mhd_data.psi_over_ch, "Dedner scalar associated to the particle");

  list[3] = io_make_output_field(
      "DednerScalardt", FLOAT, 1, UNIT_CONV_ELECTRIC_CHARGE_FIELD_STRENGTH_RATE,
      1.f, parts, mhd_data.psi_over_ch_dt,
      "Time derivative of Dedner scalar associated to particle");


  list[4] = io_make_output_field(
      "MagneticFluxDensitydt", FLOAT, 3, UNIT_CONV_MAGNETIC_FIELD_PER_TIME, 1.f,
      parts, mhd_data.B_over_rho_dt,
      "Time derivative of Magnetic flux densities of the particles");

  list[5] = io_make_output_field(
      "MagneticFluxCurl", FLOAT, 3, UNIT_CONV_MAGNETIC_CURL, 1.f, parts,
      mhd_data.curl_B, "The curl of Magnetic flux densities of the particles");

  list[6] = io_make_output_field(
<<<<<<< HEAD
      "Fmag", FLOAT, 3,UNIT_CONV_MAGNETIC_DIVERGENCE, 1.f, parts, mhd_data.tot_mag_F, "Total magnetic force");

  list[7] = io_make_output_field(
        "Ftot", FLOAT, 3,UNIT_CONV_MAGNETIC_DIVERGENCE, 1.f, parts, mhd_data.tot_F, "Total force");

  list[8] = io_make_output_field(
      "SPH_1", FLOAT, 1,1, 1.f, parts, mhd_data.mean_SPH_err-1, "SPH error");

  list[9] = io_make_output_field(
      "SPH_grad_1", FLOAT, 3,UNIT_CONV_MAGNETIC_DIVERGENCE/UNIT_CONV_MAGNETIC_FIELD, 1.f, parts, mhd_data.mean_grad_SPH_err, "SPH grad error");

  return 10;
=======
      "AlphaAR", FLOAT, 1, UNIT_CONV_NO_UNITS, 1.f, parts, mhd_data.alpha_AR,
      "Artificial resistivity switch of the particles");

  return 7;
>>>>>>> 7b00b79c
}

/**
 * @brief Writes the current model of MHD to the file
 * @param h_grpsph The HDF5 group in which to write
 */
INLINE static void mhd_write_flavour(hid_t h_grpsph) {

  io_write_attribute_s(
      h_grpsph, "MHD Flavour",
      "Orestis - Direct Induction, divB Subtraction, "
      "Artificial Resistivity & Dedner cleaning. Price et al. (2018).");
}

#endif /* SWIFT_DIRECT_INDUCTION_MHD_IO_H */<|MERGE_RESOLUTION|>--- conflicted
+++ resolved
@@ -84,25 +84,22 @@
       mhd_data.curl_B, "The curl of Magnetic flux densities of the particles");
 
   list[6] = io_make_output_field(
-<<<<<<< HEAD
+  "AlphaAR", FLOAT, 1, UNIT_CONV_NO_UNITS, 1.f, parts, mhd_data.alpha_AR,
+      "Artificial resistivity switch of the particles");
+
+  list[7] = io_make_output_field(
       "Fmag", FLOAT, 3,UNIT_CONV_MAGNETIC_DIVERGENCE, 1.f, parts, mhd_data.tot_mag_F, "Total magnetic force");
 
-  list[7] = io_make_output_field(
+  list[8] = io_make_output_field(
         "Ftot", FLOAT, 3,UNIT_CONV_MAGNETIC_DIVERGENCE, 1.f, parts, mhd_data.tot_F, "Total force");
 
-  list[8] = io_make_output_field(
+  list[9] = io_make_output_field(
       "SPH_1", FLOAT, 1,1, 1.f, parts, mhd_data.mean_SPH_err-1, "SPH error");
 
-  list[9] = io_make_output_field(
+  list[10] = io_make_output_field(
       "SPH_grad_1", FLOAT, 3,UNIT_CONV_MAGNETIC_DIVERGENCE/UNIT_CONV_MAGNETIC_FIELD, 1.f, parts, mhd_data.mean_grad_SPH_err, "SPH grad error");
 
-  return 10;
-=======
-      "AlphaAR", FLOAT, 1, UNIT_CONV_NO_UNITS, 1.f, parts, mhd_data.alpha_AR,
-      "Artificial resistivity switch of the particles");
-
-  return 7;
->>>>>>> 7b00b79c
+  return 11;
 }
 
 /**
