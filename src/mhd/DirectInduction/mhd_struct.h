/*******************************************************************************
 * This file is part of SWIFT.
 * Copyright (c) 2022 Matthieu Schaller (schaller@strw.leidenuniv.nl)
 *
 * This program is free software: you can redistribute it and/or modify
 * it under the terms of the GNU Lesser General Public License as published
 * by the Free Software Foundation, either version 3 of the License, or
 * (at your option) any later version.
 *
 * This program is distributed in the hope that it will be useful,
 * but WITHOUT ANY WARRANTY; without even the implied warranty of
 * MERCHANTABILITY or FITNESS FOR A PARTICULAR PURPOSE.  See the
 * GNU General Public License for more details.
 *
 * You should have received a copy of the GNU Lesser General Public License
 * along with this program.  If not, see <http://www.gnu.org/licenses/>.
 *
 ******************************************************************************/
#ifndef SWIFT_DIRECT_INDUCTION_MHD_STRUCT_H
#define SWIFT_DIRECT_INDUCTION_MHD_STRUCT_H

/**
 * @brief Particle-carried fields for the MHD scheme.
 */
struct mhd_part_data {

  float B_over_rho[3];

  float divB;
  
  /*! dB Direct Induction */
  float B_over_rho_dt[3];

  float v_fm;

  float curl_B[3];

  /* Resistive Eta */
  float Reta;

  float psi_over_ch;

  float psi_over_ch_dt;
<<<<<<< HEAD

  /* Error monitoring quantities */

  float mean_SPH_err;
  
  float mean_grad_SPH_err[3];

  float tot_mag_F[3];

  float tot_F[3];
=======
  /*! Monopole substraction in Lorentz Force*/
  float monopole_beta;
  /*! Artifical Diffusion */
  float Art_Diff_beta;
>>>>>>> 6a714c5d
};

/**
 * @brief Particle-carried extra fields for the MHD scheme.
 */
struct mhd_xpart_data {

  /*! Full Step Magnetic field */
  float B_over_rho_full[3];
};

#endif /* SWIFT_DIRECT_INDUCTION_MHD_STRUCT_H */<|MERGE_RESOLUTION|>--- conflicted
+++ resolved
@@ -41,23 +41,20 @@
   float psi_over_ch;
 
   float psi_over_ch_dt;
-<<<<<<< HEAD
+
+  /*! Monopole substraction in Lorentz Force*/
+  float monopole_beta;
+  /*! Artifical Diffusion */
+  float Art_Diff_beta;
 
   /* Error monitoring quantities */
+  float mean_SPH_err;
 
-  float mean_SPH_err;
-  
   float mean_grad_SPH_err[3];
 
   float tot_mag_F[3];
 
   float tot_F[3];
-=======
-  /*! Monopole substraction in Lorentz Force*/
-  float monopole_beta;
-  /*! Artifical Diffusion */
-  float Art_Diff_beta;
->>>>>>> 6a714c5d
 };
 
 /**
