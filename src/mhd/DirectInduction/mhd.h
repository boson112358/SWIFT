--- conflicted
+++ resolved
@@ -235,14 +235,14 @@
   p->mhd_data.curl_B[0] = 0.0f;
   p->mhd_data.curl_B[1] = 0.0f;
   p->mhd_data.curl_B[2] = 0.0f;
-<<<<<<< HEAD
+
+  p->mhd_data.alpha_AR  = 0.0f;
+
+  /* Error metrics */
   p->mhd_data.mean_SPH_err = 0.0f;
   p->mhd_data.mean_grad_SPH_err[0] = 0.0f;
   p->mhd_data.mean_grad_SPH_err[1] = 0.0f;
   p->mhd_data.mean_grad_SPH_err[2] = 0.0f;
-=======
-  p->mhd_data.alpha_AR  = 0.0f;
->>>>>>> 7b00b79c
 }
 
 /**
