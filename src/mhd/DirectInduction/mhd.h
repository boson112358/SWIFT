/*******************************************************************************
 * This file is part of SWIFT.
 * Copyright (c) 2022 Matthieu Schaller (schaller@strw.leidenuniv.nl)
 *
 * This program is free software: you can redistribute it and/or modify
 * it under the terms of the GNU Lesser General Public License as published
 * by the Free Software Foundation, either version 3 of the License, or
 * (at your option) any later version.
 *
 * This program is distributed in the hope that it will be useful,
 * but WITHOUT ANY WARRANTY; without even the implied warranty of
 * MERCHANTABILITY or FITNESS FOR A PARTICULAR PURPOSE.  See the
 * GNU General Public License for more details.
 *
 * You should have received a copy of the GNU Lesser General Public License
 * along with this program.  If not, see <http://www.gnu.org/licenses/>.
 *
 ******************************************************************************/
#ifndef SWIFT_DIRECT_INDUCTION_MHD_H
#define SWIFT_DIRECT_INDUCTION_MHD_H
#include "minmax.h"

#include <float.h>

__attribute__((always_inline)) INLINE static float mhd_get_magnetic_energy(
    const struct part *p, const struct xpart *xp, const float mu_0) {

  const float rho = p->rho;
  const float b2 = p->mhd_data.B_over_rho[0] * p->mhd_data.B_over_rho[0] +
                   p->mhd_data.B_over_rho[1] * p->mhd_data.B_over_rho[1] +
                   p->mhd_data.B_over_rho[2] * p->mhd_data.B_over_rho[2];
  return 0.5f * p->mass * b2 * rho * rho / mu_0;
}

__attribute__((always_inline)) INLINE static float mhd_get_magnetic_divergence(
    const struct part *p, const struct xpart *xp) {

  return p->mhd_data.B_mon;
}

__attribute__((always_inline)) INLINE static float mhd_get_magnetic_helicity(
    const struct part *p, const struct xpart *xp) {

  return 0.f;
}

__attribute__((always_inline)) INLINE static float mhd_get_cross_helicity(
    const struct part *p, const struct xpart *xp) {

  const float rho = p->rho;
  return (p->v[0] * p->mhd_data.B_over_rho[0] +
          p->v[1] * p->mhd_data.B_over_rho[1] +
          p->v[2] * p->mhd_data.B_over_rho[2]) *
         rho;
}

__attribute__((always_inline)) INLINE static float mhd_get_divB_error(
    const struct part *p, const struct xpart *xp) {

  const float rho = p->rho;
<<<<<<< HEAD
  const float B2  = p->mhd_data.B_over_rho[0] * p->mhd_data.B_over_rho[0] +
                    p->mhd_data.B_over_rho[1] * p->mhd_data.B_over_rho[1] +
                    p->mhd_data.B_over_rho[2] * p->mhd_data.B_over_rho[2];
  return fabs(p->mhd_data.B_mon) * p->h / (sqrtf(B2 * rho * rho) + 1.e-18);
=======
  const float B2 = p->mhd_data.B_over_rho[0] * p->mhd_data.B_over_rho[0] +
                   p->mhd_data.B_over_rho[1] * p->mhd_data.B_over_rho[1] +
                   p->mhd_data.B_over_rho[2] * p->mhd_data.B_over_rho[2];
  return fabs(p->mhd_data.B_mon * p->h / sqrtf(B2 * rho * rho + 1.e-18));
>>>>>>> 156cb7fd
}

/**
 * @brief Computes the MHD time-step of a given particle
 *
 * This function returns the time-step of a particle given its hydro-dynamical
 * state. A typical time-step calculation would be the use of the CFL condition.
 *
 * @param p Pointer to the particle data
 * @param xp Pointer to the extended particle data
 * @param hydro_properties The SPH parameters
 * @param cosmo The cosmological model.
 */
__attribute__((always_inline)) INLINE static float mhd_compute_timestep(
    const struct part *p, const struct xpart *xp,
    const struct hydro_props *hydro_properties, const struct cosmology *cosmo) {

  return FLT_MAX;
}

/**
 * @brief Compute the signal velocity between two gas particles
 *
 * This is eq. (131) of Price D., JCoPh, 2012, Vol. 231, Issue 3
 *
 * @param dx Comoving vector separating both particles (pi - pj).
 * @brief pi The first #part.
 * @brief pj The second #part.
 * @brief mu_ij The velocity on the axis linking the particles, or zero if the
 * particles are moving away from each other,
 * @brief beta The non-linear viscosity constant.
 */
__attribute__((always_inline)) INLINE static float mhd_signal_velocity(
    const float dx[3], const struct part *pi, const struct part *pj,
    const float mu_ij, const float beta, const float a, const float mu_0) {

  /* Get r and 1/r. */
  const float r2 = (dx[0] * dx[0] + dx[1] * dx[1] + dx[2] * dx[2]);
  const float r = sqrtf(r2);
  const float r_inv = r ? 1.0f / r : 0.0f;

  /* Recover some data */
  const float rhoi = pi->rho;
  const float rhoj = pj->rho;
  float Bi[3];
  float Bj[3];
  Bi[0] = pi->mhd_data.B_over_rho[0] * rhoi;
  Bi[1] = pi->mhd_data.B_over_rho[1] * rhoi;
  Bi[2] = pi->mhd_data.B_over_rho[2] * rhoi;
  Bj[0] = pj->mhd_data.B_over_rho[0] * rhoj;
  Bj[1] = pj->mhd_data.B_over_rho[1] * rhoj;
  Bj[2] = pj->mhd_data.B_over_rho[2] * rhoj;

  /* B squared */
  const float B2i = Bi[0] * Bi[0] + Bi[1] * Bi[1] + Bi[2] * Bi[2];
  const float B2j = Bj[0] * Bj[0] + Bj[1] * Bj[1] + Bj[2] * Bj[2];

  /* B dot r. */
  const float Bri = Bi[0] * dx[0] + Bi[1] * dx[1] + Bi[2] * dx[2];
  const float Brj = Bj[0] * dx[0] + Bj[1] * dx[1] + Bj[2] * dx[2];

  /* Compute sound speeds and signal velocity */
  const float ci = pi->force.soundspeed;
  const float cj = pj->force.soundspeed;
  const float c2i = ci * ci;
  const float c2j = cj * cj;
  const float v_A2i = B2i / (rhoi * mu_0);
  const float v_A2j = B2j / (rhoj * mu_0);
  const float c2effi = c2i + v_A2i;
  const float c2effj = c2j + v_A2j;

  const float termi =
      max(0.0f, c2effi * c2effi -
                    4.0f * c2i * (Bri * r_inv) * (Bri * r_inv) / (mu_0 * rhoi));
  const float termj =
      max(0.0f, c2effj * c2effj -
                    4.0f * c2j * (Brj * r_inv) * (Brj * r_inv) / (mu_0 * rhoj));

  const float v_sig2i = 0.5f * (c2effi + sqrtf(termi));
  const float v_sig2j = 0.5f * (c2effj + sqrtf(termj));

  const float v_sigi = sqrtf(v_sig2i);
  // pi->mhd_data.v_fm = v_sigi;
  const float v_sigj = sqrtf(v_sig2j);
  // pj->mhd_data.v_fm = v_sigj;

  const float v_sig = v_sigi + v_sigj - const_viscosity_beta * mu_ij;

  return v_sig;
}

/**
 * @brief Prepares a particle for the density calculation.
 *
 * Zeroes all the relevant arrays in preparation for the sums taking place in
 * the various density loop over neighbours. Typically, all fields of the
 * density sub-structure of a particle get zeroed in here.
 *
 * @param p The particle to act upon
 */
__attribute__((always_inline)) INLINE static void mhd_init_part(
    struct part *p) {}

/**
 * @brief Finishes the density calculation.
 *
 * Multiplies the density and number of neighbours by the appropiate constants
 * and add the self-contribution term.
 * Additional quantities such as velocity gradients will also get the final
 * terms added to them here.
 *
 * Also adds/multiplies the cosmological terms if need be.
 *
 * @param p The particle to act upon
 * @param cosmo The cosmological model.
 */
__attribute__((always_inline)) INLINE static void mhd_end_density(
    struct part *p, const struct cosmology *cosmo) {}

/**
 * @brief Prepare a particle for the gradient calculation.
 *
 * This function is called after the density loop and before the gradient loop.
 *
 * @param p The particle to act upon.
 * @param xp The extended particle data to act upon.
 * @param cosmo The cosmological model.
 * @param hydro_props Hydrodynamic properties.
 */
__attribute__((always_inline)) INLINE static void mhd_prepare_gradient(
    struct part *p, struct xpart *xp, const struct cosmology *cosmo,
    const struct hydro_props *hydro_props) {}

/**
 * @brief Resets the variables that are required for a gradient calculation.
 *
 * This function is called after mhd_prepare_gradient.
 *
 * @param p The particle to act upon.
 * @param xp The extended particle data to act upon.
 * @param cosmo The cosmological model.
 */
__attribute__((always_inline)) INLINE static void mhd_reset_gradient(
    struct part *p) {

  /* Zero the fields updated by the mhd gradient loop */
  p->mhd_data.B_mon = 0.0f;
}

/**
 * @brief Finishes the gradient calculation.
 *
 * This method also initializes the force loop variables.
 *
 * @param p The particle to act upon.
 */
__attribute__((always_inline)) INLINE static void mhd_end_gradient(
    struct part *p) {}

/**
 * @brief Sets all particle fields to sensible values when the #part has 0 ngbs.
 *
 * In the desperate case where a particle has no neighbours (likely because
 * of the h_max ceiling), set the particle fields to something sensible to avoid
 * NaNs in the next calculations.
 *
 * @param p The particle to act upon
 * @param xp The extended particle data to act upon
 * @param cosmo The cosmological model.
 */
__attribute__((always_inline)) INLINE static void mhd_part_has_no_neighbours(
    struct part *p, struct xpart *xp, const struct cosmology *cosmo) {}

/**
 * @brief Prepare a particle for the force calculation.
 *
 * This function is called in the ghost task to convert some quantities coming
 * from the density loop over neighbours into quantities ready to be used in the
 * force loop over neighbours. Quantities are typically read from the density
 * sub-structure and written to the force sub-structure.
 * Examples of calculations done here include the calculation of viscosity term
 * constants, thermal conduction terms, hydro conversions, etc.
 *
 * @param p The particle to act upon
 * @param xp The extended particle data to act upon
 * @param cosmo The current cosmological model.
 * @param hydro_props Hydrodynamic properties.
 * @param dt_alpha The time-step used to evolve non-cosmological quantities such
 *                 as the artificial viscosity.
 */
__attribute__((always_inline)) INLINE static void mhd_prepare_force(
    struct part *p, struct xpart *xp, const struct cosmology *cosmo,
    const struct hydro_props *hydro_props, const float dt_alpha) {}

/**
 * @brief Reset acceleration fields of a particle
 *
 * Resets all hydro acceleration and time derivative fields in preparation
 * for the sums taking  place in the various force tasks.
 *
 * @param p The particle to act upon
 */
__attribute__((always_inline)) INLINE static void mhd_reset_acceleration(
    struct part *p) {

  /* Zero the fields updated by the mhd force loop */
  p->mhd_data.B_over_rho_dt[0] = 0.0f;
  p->mhd_data.B_over_rho_dt[1] = 0.0f;
  p->mhd_data.B_over_rho_dt[2] = 0.0f;
}

/**
 * @brief Sets the values to be predicted in the drifts to their values at a
 * kick time
 *
 * @param p The particle.
 * @param xp The extended data of this particle.
 * @param cosmo The cosmological model
 */
__attribute__((always_inline)) INLINE static void mhd_reset_predicted_values(
    struct part *p, const struct xpart *xp, const struct cosmology *cosmo) {

  /* Re-set the predicted magnetic flux densities */
  p->mhd_data.B_over_rho[0] = xp->mhd_data.B_over_rho_full[0];
  p->mhd_data.B_over_rho[1] = xp->mhd_data.B_over_rho_full[1];
  p->mhd_data.B_over_rho[2] = xp->mhd_data.B_over_rho_full[2];
}

/**
 * @brief Predict additional particle fields forward in time when drifting
 *
 * Note the different time-step sizes used for the different quantities as they
 * include cosmological factors.
 *
 * @param p The particle.
 * @param xp The extended data of the particle.
 * @param dt_drift The drift time-step for positions.
 * @param dt_therm The drift time-step for thermal quantities.
 * @param cosmo The cosmological model.
 * @param hydro_props The properties of the hydro scheme.
 * @param floor_props The properties of the entropy floor.
 */
__attribute__((always_inline)) INLINE static void mhd_predict_extra(
    struct part *p, const struct xpart *xp, const float dt_drift,
    const float dt_therm, const struct cosmology *cosmo,
    const struct hydro_props *hydro_props,
    const struct entropy_floor_properties *floor_props) {

  /* Predict the magnetic flux density */
  p->mhd_data.B_over_rho[0] += p->mhd_data.B_over_rho_dt[0] * dt_therm;
  p->mhd_data.B_over_rho[1] += p->mhd_data.B_over_rho_dt[1] * dt_therm;
  p->mhd_data.B_over_rho[2] += p->mhd_data.B_over_rho_dt[2] * dt_therm;
}

/**
 * @brief Finishes the force calculation.
 *
 * Multiplies the force and accelerations by the appropiate constants
 * and add the self-contribution term. In most cases, there is little
 * to do here.
 *
 * Cosmological terms are also added/multiplied here.
 *
 * @param p The particle to act upon
 * @param cosmo The current cosmological model.
 */
__attribute__((always_inline)) INLINE static void mhd_end_force(
    struct part *p, const struct cosmology *cosmo, const float mu_0) {

  // const float mu_0 = 1.0f;

  /* Some smoothing length multiples. */
  const float h = p->h;
  const float h_inv = 1.0f / h;

  /* Recover some data */
  const float rho = p->rho;
  float B[3];
  B[0] = p->mhd_data.B_over_rho[0] * rho;
  B[1] = p->mhd_data.B_over_rho[1] * rho;
  B[2] = p->mhd_data.B_over_rho[2] * rho;

  /* B squared */
  const float B2 = B[0] * B[0] + B[1] * B[1] + B[2] * B[2];

  /* Compute sound speeds and signal velocity */
  const float cs = p->force.soundspeed;
  const float cs2 = cs * cs;
  const float v_A2 = B2 / (rho * mu_0);
  const float ch = sqrtf(cs2 + v_A2);

  /* Dedner cleaning scalar time derivative */
  // const float v_sig = hydro_get_signal_velocity(p);
  // const float v_sig2 = v_sig * v_sig;
  const float div_B = p->mhd_data.B_mon;
  const float div_v = hydro_get_div_v(p);
  const float psi_over_ch = p->mhd_data.psi_over_ch;
  p->mhd_data.psi_over_ch_dt = -ch * div_B -
                               dedner_gamma * psi_over_ch * div_v -
                               psi_over_ch * ch * h_inv;
}

/**
 * @brief Kick the additional variables
 *
 * Additional hydrodynamic quantites are kicked forward in time here. These
 * include thermal quantities (thermal energy or total energy or entropy, ...).
 *
 * @param p The particle to act upon.
 * @param xp The particle extended data to act upon.
 * @param dt_therm The time-step for this kick (for thermodynamic quantities).
 * @param dt_grav The time-step for this kick (for gravity quantities).
 * @param dt_hydro The time-step for this kick (for hydro quantities).
 * @param dt_kick_corr The time-step for this kick (for gravity corrections).
 * @param cosmo The cosmological model.
 * @param hydro_props The constants used in the scheme.
 * @param floor_props The properties of the entropy floor.
 */
__attribute__((always_inline)) INLINE static void mhd_kick_extra(
    struct part *p, struct xpart *xp, const float dt_therm, const float dt_grav,
    const float dt_hydro, const float dt_kick_corr,
    const struct cosmology *cosmo, const struct hydro_props *hydro_props,
    const struct entropy_floor_properties *floor_props) {

  /* Integrate the magnetic flux density forward in time */
  const float delta_Bx = p->mhd_data.B_over_rho_dt[0] * dt_therm;
  const float delta_By = p->mhd_data.B_over_rho_dt[1] * dt_therm;
  const float delta_Bz = p->mhd_data.B_over_rho_dt[2] * dt_therm;

  /* Integrate the Dedner scalar forward in time */
  const float delta_psi_over_ch = p->mhd_data.psi_over_ch_dt * dt_therm;

  /* Do not decrease the magnetic flux density by more than a factor of 2*/
  xp->mhd_data.B_over_rho_full[0] = xp->mhd_data.B_over_rho_full[0] + delta_Bx;
  xp->mhd_data.B_over_rho_full[1] = xp->mhd_data.B_over_rho_full[1] + delta_By;
  xp->mhd_data.B_over_rho_full[2] = xp->mhd_data.B_over_rho_full[2] + delta_Bz;

  /*
  if (fabs(delta_Bx) < 0.5f * fabs(xp->mhd_data.B_over_rho_full[0])) {
    xp->mhd_data.B_over_rho_full[0] = xp->mhd_data.B_over_rho_full[0] +
  delta_Bx;
  }
  else {
    xp->mhd_data.B_over_rho_full[0] = 0.5f * xp->mhd_data.B_over_rho_full[0];
  }

  if (fabs(delta_By) < 0.5f * fabs(xp->mhd_data.B_over_rho_full[1])) {
    xp->mhd_data.B_over_rho_full[1] = xp->mhd_data.B_over_rho_full[1] +
  delta_By;
  }
  else {
    xp->mhd_data.B_over_rho_full[1] = 0.5f * xp->mhd_data.B_over_rho_full[1];
  }

  if (fabs(delta_Bz) < 0.5f * fabs(xp->mhd_data.B_over_rho_full[2])) {
    xp->mhd_data.B_over_rho_full[2] = xp->mhd_data.B_over_rho_full[2] +
  delta_Bz;
  }
  else {
    xp->mhd_data.B_over_rho_full[2] = 0.5f * xp->mhd_data.B_over_rho_full[2];
  }
  */

  /* Integrate Dedner scalar in time */
  p->mhd_data.psi_over_ch = p->mhd_data.psi_over_ch + delta_psi_over_ch;
}

/**
 * @brief Converts MHD quantities of a particle at the start of a run
 *
 * This function is called once at the end of the engine_init_particle()
 * routine (at the start of a calculation) after the densities of
 * particles have been computed.
 * This can be used to convert internal energy into entropy in the case
 * of hydro for instance.
 *
 * @param p The particle to act upon
 * @param xp The extended particle to act upon
 * @param cosmo The cosmological model.
 * @param hydro_props The constants used in the scheme.
 */
__attribute__((always_inline)) INLINE static void mhd_convert_quantities(
    struct part *p, struct xpart *xp, const struct cosmology *cosmo,
    const struct hydro_props *hydro_props) {

  /* Convert B into B/rho */
  p->mhd_data.B_over_rho[0] /= p->rho;
  p->mhd_data.B_over_rho[1] /= p->rho;
  p->mhd_data.B_over_rho[2] /= p->rho;

  xp->mhd_data.B_over_rho_full[0] = p->mhd_data.B_over_rho[0];
  xp->mhd_data.B_over_rho_full[1] = p->mhd_data.B_over_rho[1];
  xp->mhd_data.B_over_rho_full[2] = p->mhd_data.B_over_rho[2];
}

/**
 * @brief Initialises the particles for the first time
 *
 * This function is called only once just after the ICs have been
 * read in to do some conversions or assignments between the particle
 * and extended particle fields.
 *
 * @param p The particle to act upon
 * @param xp The extended particle data to act upon
 */
__attribute__((always_inline)) INLINE static void mhd_first_init_part(
    struct part *p, struct xpart *xp, const struct mhd_global_data *mhd_data,
    const double Lsize) {

  mhd_reset_acceleration(p);
  mhd_init_part(p);
}

#endif /* SWIFT_DIRECT_INDUCTION_MHD_H */<|MERGE_RESOLUTION|>--- conflicted
+++ resolved
@@ -58,17 +58,10 @@
     const struct part *p, const struct xpart *xp) {
 
   const float rho = p->rho;
-<<<<<<< HEAD
   const float B2  = p->mhd_data.B_over_rho[0] * p->mhd_data.B_over_rho[0] +
                     p->mhd_data.B_over_rho[1] * p->mhd_data.B_over_rho[1] +
                     p->mhd_data.B_over_rho[2] * p->mhd_data.B_over_rho[2];
   return fabs(p->mhd_data.B_mon) * p->h / (sqrtf(B2 * rho * rho) + 1.e-18);
-=======
-  const float B2 = p->mhd_data.B_over_rho[0] * p->mhd_data.B_over_rho[0] +
-                   p->mhd_data.B_over_rho[1] * p->mhd_data.B_over_rho[1] +
-                   p->mhd_data.B_over_rho[2] * p->mhd_data.B_over_rho[2];
-  return fabs(p->mhd_data.B_mon * p->h / sqrtf(B2 * rho * rho + 1.e-18));
->>>>>>> 156cb7fd
 }
 
 /**
