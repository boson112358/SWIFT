--- conflicted
+++ resolved
@@ -729,14 +729,10 @@
         /* Get new time-step */
         integertime_t ti_rt_new_step = get_part_rt_timestep(p, xp, e);
         const integertime_t ti_new_step =
-<<<<<<< HEAD
-            get_part_timestep(p, xp, e, &ti_rt_new_step);
-=======
             get_part_timestep(p, xp, e, ti_rt_new_step);
         /* Enforce RT time-step size <= hydro step size. */
         ti_rt_new_step = min(ti_new_step, ti_rt_new_step);
 
->>>>>>> 3e8e4e2c
 #ifdef SWIFT_RT_DEBUG_CHECKS
         /* For the DEBUG RT scheme, this sets the RT time step to be
          * (dt_hydro / max_nr_sub_cycles). For others, this does a proper
@@ -780,13 +776,6 @@
 
         /* Same for RT */
         if (with_rt) {
-<<<<<<< HEAD
-          /* Enforce RT time-step size <= hydro step size.
-           * Better safe than sorry. */
-          ti_rt_new_step = min(ti_new_step, ti_rt_new_step);
-
-=======
->>>>>>> 3e8e4e2c
           p->rt_time_data.time_bin = get_time_bin(ti_rt_new_step);
           ti_rt_end_min =
               min(ti_current_subcycle + ti_rt_new_step, ti_rt_end_min);
@@ -1573,12 +1562,7 @@
          * limit the hydro time step here. */
         integertime_t ti_rt_new_step = get_part_rt_timestep(p, xp, e);
         /* Get new time-step */
-<<<<<<< HEAD
-        integertime_t ti_new_step =
-            get_part_timestep(p, xp, e, &ti_rt_new_step);
-=======
         integertime_t ti_new_step = get_part_timestep(p, xp, e, ti_rt_new_step);
->>>>>>> 3e8e4e2c
         timebin_t new_time_bin = get_time_bin(ti_new_step);
         /* Enforce RT time-step size <= hydro step size. */
         /* On the commented out line below: We should be doing this once we
