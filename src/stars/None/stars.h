--- conflicted
+++ resolved
@@ -68,13 +68,6 @@
 __attribute__((always_inline)) INLINE static void stars_first_init_spart(
     struct spart* sp, const struct stars_props* stars_properties,
     const int with_cosmology, const double scale_factor, const double time) {
-<<<<<<< HEAD
-#ifdef WITH_FOF_GALAXIES
-  sp->group_data.mass = 0.f;
-  sp->group_data.stellar_mass = 0.f;
-#endif
-=======
->>>>>>> 6e1fabd4
 }
 
 /**
