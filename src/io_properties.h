/*******************************************************************************
 * This file is part of SWIFT.
 * Copyright (c) 2016  Matthieu Schaller (matthieu.schaller@durham.ac.uk).
 *
 * This program is free software: you can redistribute it and/or modify
 * it under the terms of the GNU Lesser General Public License as published
 * by the Free Software Foundation, either version 3 of the License, or
 * (at your option) any later version.
 *
 * This program is distributed in the hope that it will be useful,
 * but WITHOUT ANY WARRANTY; without even the implied warranty of
 * MERCHANTABILITY or FITNESS FOR A PARTICULAR PURPOSE.  See the
 * GNU General Public License for more details.
 *
 * You should have received a copy of the GNU Lesser General Public License
 * along with this program.  If not, see <http://www.gnu.org/licenses/>.
 *
 ******************************************************************************/
#ifndef SWIFT_IO_PROPERTIES_H
#define SWIFT_IO_PROPERTIES_H

/* Config parameters. */
#include "../config.h"

/* Local includes. */
#include "common_io.h"
#include "error.h"
#include "inline.h"

/* Standard includes. */
#include <string.h>

/**
 * @brief The two sorts of data present in the GADGET IC files: compulsory to
 * start a run or optional.
 */
enum DATA_IMPORTANCE { COMPULSORY = 1, OPTIONAL = 0, UNUSED = -1 };

/* Helper typedefs */
typedef void (*conversion_func_part_float)(const struct engine*,
                                           const struct part*,
                                           const struct xpart*, float*);
typedef void (*conversion_func_part_int)(const struct engine*,
                                         const struct part*,
                                         const struct xpart*, int*);
typedef void (*conversion_func_part_double)(const struct engine*,
                                            const struct part*,
                                            const struct xpart*, double*);
typedef void (*conversion_func_part_long_long)(const struct engine*,
                                               const struct part*,
                                               const struct xpart*, long long*);
typedef void (*conversion_func_gpart_float)(const struct engine*,
                                            const struct gpart*, float*);
typedef void (*conversion_func_gpart_int)(const struct engine*,
                                          const struct gpart*, int*);
typedef void (*conversion_func_gpart_double)(const struct engine*,
                                             const struct gpart*, double*);
typedef void (*conversion_func_gpart_long_long)(const struct engine*,
                                                const struct gpart*,
                                                long long*);
typedef void (*conversion_func_spart_float)(const struct engine*,
                                            const struct spart*, float*);
typedef void (*conversion_func_spart_int)(const struct engine*,
                                          const struct spart*, int*);
typedef void (*conversion_func_spart_double)(const struct engine*,
                                             const struct spart*, double*);
typedef void (*conversion_func_spart_long_long)(const struct engine*,
                                                const struct spart*,
                                                long long*);
typedef void (*conversion_func_bpart_float)(const struct engine*,
                                            const struct bpart*, float*);
typedef void (*conversion_func_bpart_int)(const struct engine*,
                                          const struct bpart*, int*);
typedef void (*conversion_func_bpart_double)(const struct engine*,
                                             const struct bpart*, double*);
typedef void (*conversion_func_bpart_long_long)(const struct engine*,
                                                const struct bpart*,
                                                long long*);

/**
 * @brief The properties of a given dataset for i/o
 */
struct io_props {

  /* Name */
  char name[FIELD_BUFFER_SIZE];

  /* Description of the variable to write to the field's meta-data */
  char description[DESCRIPTION_BUFFER_SIZE];

  /* Type of the field */
  enum IO_DATA_TYPE type;

  /* Dimension (1D, 3D, ...) */
  int dimension;

  /* Is it compulsory ? (input only) */
  enum DATA_IMPORTANCE importance;

  /* Units of the quantity */
  enum unit_conversion_factor units;

  /* Scale-factor exponent to apply for unit conversion to physical */
  float scale_factor_exponent;

  /* Pointer to the field of the first particle in the array */
  char* field;

  /* Pointer to the start of the temporary buffer used in i/o */
  char* start_temp_c;
  int* start_temp_i;
  float* start_temp_f;
  double* start_temp_d;
  long long* start_temp_l;

  /* Pointer to the engine */
  const struct engine* e;

  /* The size of the particles */
  size_t partSize;

  /* The particle arrays */
  const struct part* parts;
  const struct xpart* xparts;
  const struct gpart* gparts;
  const struct spart* sparts;
  const struct bpart* bparts;

  /* Are we converting? */
  int conversion;

  /* Conversion function for part */
  conversion_func_part_float convert_part_f;
  conversion_func_part_int convert_part_i;
  conversion_func_part_double convert_part_d;
  conversion_func_part_long_long convert_part_l;

  /* Conversion function for gpart */
  conversion_func_gpart_float convert_gpart_f;
  conversion_func_gpart_int convert_gpart_i;
  conversion_func_gpart_double convert_gpart_d;
  conversion_func_gpart_long_long convert_gpart_l;

  /* Conversion function for spart */
  conversion_func_spart_float convert_spart_f;
  conversion_func_spart_int convert_spart_i;
  conversion_func_spart_double convert_spart_d;
  conversion_func_spart_long_long convert_spart_l;

  /* Conversion function for bpart */
  conversion_func_bpart_float convert_bpart_f;
  conversion_func_bpart_int convert_bpart_i;
  conversion_func_bpart_double convert_bpart_d;
  conversion_func_bpart_long_long convert_bpart_l;
};

/**
 * @brief Constructs an #io_props from its parameters
 */
#define io_make_input_field(name, type, dim, importance, units, part, field) \
  io_make_input_field_(name, type, dim, importance, units,                   \
                       (char*)(&(part[0]).field), sizeof(part[0]))

/**
 * @brief Construct an #io_props from its parameters
 *
 * @param name Name of the field to read
 * @param type The type of the data
 * @param dimension Dataset dimension (1D, 3D, ...)
 * @param importance Is this dataset compulsory ?
 * @param units The units of the dataset
 * @param field Pointer to the field of the first particle
 * @param partSize The size in byte of the particle
 *
 * Do not call this function directly. Use the macro defined above.
 */
INLINE static struct io_props io_make_input_field_(
    const char name[FIELD_BUFFER_SIZE], enum IO_DATA_TYPE type, int dimension,
    enum DATA_IMPORTANCE importance, enum unit_conversion_factor units,
    char* field, size_t partSize) {
  struct io_props r;
  strcpy(r.name, name);
  r.type = type;
  r.dimension = dimension;
  r.importance = importance;
  r.units = units;
  r.field = field;
  r.partSize = partSize;
  r.parts = NULL;
  r.xparts = NULL;
  r.gparts = NULL;
  r.sparts = NULL;
  r.bparts = NULL;
  r.conversion = 0;
  r.convert_part_f = NULL;
  r.convert_part_d = NULL;
  r.convert_part_l = NULL;
  r.convert_gpart_f = NULL;
  r.convert_gpart_d = NULL;
  r.convert_gpart_l = NULL;
  r.convert_spart_f = NULL;
  r.convert_spart_d = NULL;
  r.convert_spart_l = NULL;
  r.convert_bpart_f = NULL;
  r.convert_bpart_d = NULL;
  r.convert_bpart_l = NULL;

  return r;
}

/**
 * @brief Constructs an #io_props from its parameters
 */
#define io_make_output_field(name, type, dim, units, a_exponent, part, field, \
                             desc)                                            \
  io_make_output_field_(name, type, dim, units, a_exponent,                   \
                        (char*)(&(part[0]).field), sizeof(part[0]), desc)

/**
 * @brief Construct an #io_props from its parameters
 *
 * @param name Name of the field to read
 * @param type The type of the data
 * @param dimension Dataset dimension (1D, 3D, ...)
 * @param units The units of the dataset
 * @param a_exponent Exponent of the scale-factor to convert to physical units.
 * @param field Pointer to the field of the first particle
 * @param partSize The size in byte of the particle
 * @param description Description of the field added to the meta-data.
 *
 * Do not call this function directly. Use the macro defined above.
 */
INLINE static struct io_props io_make_output_field_(
    const char name[FIELD_BUFFER_SIZE], enum IO_DATA_TYPE type, int dimension,
<<<<<<< HEAD
    enum unit_conversion_factor units, float a_exponent, char* field,
    size_t partSize, const char description[DESCRIPTION_BUFFER_SIZE]) {
=======
    enum unit_conversion_factor units, char* field, size_t partSize) {
>>>>>>> f384bd3f

  struct io_props r;
  bzero(&r, sizeof(struct io_props));

  strcpy(r.name, name);
  if (strlen(description) == 0) {
    sprintf(r.description, "No description given");
  } else {
    strcpy(r.description, description);
  }
  r.type = type;
  r.dimension = dimension;
  r.importance = UNUSED;
  r.units = units;
  r.scale_factor_exponent = a_exponent;
  r.field = field;
  r.partSize = partSize;
  r.conversion = 0;

  return r;
}

/**
 * @brief Constructs an #io_props (with conversion) from its parameters
 */
#define io_make_output_field_convert_part(name, type, dim, units, a_exponent,  \
                                          part, xpart, convert, desc)          \
  io_make_output_field_convert_part_##type(name, type, dim, units, a_exponent, \
                                           sizeof(part[0]), part, xpart,       \
                                           convert, desc)

/**
 * @brief Construct an #io_props from its parameters
 *
 * @param name Name of the field to read
 * @param type The type of the data
 * @param dimension Dataset dimension (1D, 3D, ...)
 * @param units The units of the dataset
 * @param a_exponent Exponent of the scale-factor to convert to physical units.
 * @param partSize The size in byte of the particle
 * @param parts The particle array
 * @param xparts The xparticle array
 * @param functionPtr The function used to convert a particle to an int
 * @param description Description of the field added to the meta-data.
 *
 * Do not call this function directly. Use the macro defined above.
 */
INLINE static struct io_props io_make_output_field_convert_part_INT(
    const char name[FIELD_BUFFER_SIZE], enum IO_DATA_TYPE type, int dimension,
    enum unit_conversion_factor units, float a_exponent, size_t partSize,
    const struct part* parts, const struct xpart* xparts,
    conversion_func_part_int functionPtr,
    const char description[DESCRIPTION_BUFFER_SIZE]) {

  struct io_props r;
  bzero(&r, sizeof(struct io_props));

  strcpy(r.name, name);
  if (strlen(description) == 0) {
    sprintf(r.description, "No description given");
  } else {
    strcpy(r.description, description);
  }
  r.type = type;
  r.dimension = dimension;
  r.importance = UNUSED;
  r.units = units;
<<<<<<< HEAD
  r.scale_factor_exponent = a_exponent;
  r.field = NULL;
=======
>>>>>>> f384bd3f
  r.partSize = partSize;
  r.parts = parts;
  r.xparts = xparts;
  r.conversion = 1;
  r.convert_part_i = functionPtr;

  return r;
}

/**
 * @brief Construct an #io_props from its parameters
 *
 * @param name Name of the field to read
 * @param type The type of the data
 * @param dimension Dataset dimension (1D, 3D, ...)
 * @param units The units of the dataset
 * @param a_exponent Exponent of the scale-factor to convert to physical units.
 * @param partSize The size in byte of the particle
 * @param parts The particle array
 * @param xparts The xparticle array
 * @param functionPtr The function used to convert a particle to a float
 * @param description Description of the field added to the meta-data.
 *
 * Do not call this function directly. Use the macro defined above.
 */
INLINE static struct io_props io_make_output_field_convert_part_FLOAT(
    const char name[FIELD_BUFFER_SIZE], enum IO_DATA_TYPE type, int dimension,
    enum unit_conversion_factor units, float a_exponent, size_t partSize,
    const struct part* parts, const struct xpart* xparts,
    conversion_func_part_float functionPtr,
    const char description[DESCRIPTION_BUFFER_SIZE]) {

  struct io_props r;
  bzero(&r, sizeof(struct io_props));

  strcpy(r.name, name);
  if (strlen(description) == 0) {
    sprintf(r.description, "No description given");
  } else {
    strcpy(r.description, description);
  }
  r.type = type;
  r.dimension = dimension;
  r.importance = UNUSED;
  r.units = units;
<<<<<<< HEAD
  r.scale_factor_exponent = a_exponent;
  r.field = NULL;
=======
>>>>>>> f384bd3f
  r.partSize = partSize;
  r.parts = parts;
  r.xparts = xparts;
  r.conversion = 1;
  r.convert_part_f = functionPtr;

  return r;
}

/**
 * @brief Construct an #io_props from its parameters
 *
 * @param name Name of the field to read
 * @param type The type of the data
 * @param dimension Dataset dimension (1D, 3D, ...)
 * @param units The units of the dataset
 * @param a_exponent Exponent of the scale-factor to convert to physical units.
 * @param partSize The size in byte of the particle
 * @param parts The particle array
 * @param xparts The xparticle array
 * @param functionPtr The function used to convert a particle to a double
 * @param description Description of the field added to the meta-data.
 *
 * Do not call this function directly. Use the macro defined above.
 */
INLINE static struct io_props io_make_output_field_convert_part_DOUBLE(
    const char name[FIELD_BUFFER_SIZE], enum IO_DATA_TYPE type, int dimension,
    enum unit_conversion_factor units, float a_exponent, size_t partSize,
    const struct part* parts, const struct xpart* xparts,
    conversion_func_part_double functionPtr,
    const char description[DESCRIPTION_BUFFER_SIZE]) {

  struct io_props r;
  bzero(&r, sizeof(struct io_props));

  strcpy(r.name, name);
  if (strlen(description) == 0) {
    sprintf(r.description, "No description given");
  } else {
    strcpy(r.description, description);
  }
  r.type = type;
  r.dimension = dimension;
  r.importance = UNUSED;
  r.units = units;
<<<<<<< HEAD
  r.scale_factor_exponent = a_exponent;
  r.field = NULL;
=======
>>>>>>> f384bd3f
  r.partSize = partSize;
  r.parts = parts;
  r.xparts = xparts;
  r.conversion = 1;
  r.convert_part_d = functionPtr;

  return r;
}

/**
 * @brief Construct an #io_props from its parameters
 *
 * @param name Name of the field to read
 * @param type The type of the data
 * @param dimension Dataset dimension (1D, 3D, ...)
 * @param units The units of the dataset
 * @param a_exponent Exponent of the scale-factor to convert to physical units.
 * @param partSize The size in byte of the particle
 * @param parts The particle array
 * @param xparts The xparticle array
 * @param functionPtr The function used to convert a particle to a double
 * @param description Description of the field added to the meta-data.
 *
 * Do not call this function directly. Use the macro defined above.
 */
INLINE static struct io_props io_make_output_field_convert_part_LONGLONG(
    const char name[FIELD_BUFFER_SIZE], enum IO_DATA_TYPE type, int dimension,
    enum unit_conversion_factor units, float a_exponent, size_t partSize,
    const struct part* parts, const struct xpart* xparts,
    conversion_func_part_long_long functionPtr,
    const char description[DESCRIPTION_BUFFER_SIZE]) {

  struct io_props r;
  bzero(&r, sizeof(struct io_props));

  strcpy(r.name, name);
  if (strlen(description) == 0) {
    sprintf(r.description, "No description given");
  } else {
    strcpy(r.description, description);
  }
  r.type = type;
  r.dimension = dimension;
  r.importance = UNUSED;
  r.units = units;
<<<<<<< HEAD
  r.scale_factor_exponent = a_exponent;
  r.field = NULL;
=======
>>>>>>> f384bd3f
  r.partSize = partSize;
  r.parts = parts;
  r.xparts = xparts;
  r.conversion = 1;
  r.convert_part_l = functionPtr;

  return r;
}

/**
 * @brief Constructs an #io_props (with conversion) from its parameters
 */
#define io_make_output_field_convert_gpart(name, type, dim, units, a_exponent, \
                                           gpart, convert, desc)               \
  io_make_output_field_convert_gpart_##type(name, type, dim, units,            \
                                            a_exponent, sizeof(gpart[0]),      \
                                            gpart, convert, desc)

/**
 * @brief Construct an #io_props from its parameters
 *
 * @param name Name of the field to read
 * @param type The type of the data
 * @param dimension Dataset dimension (1D, 3D, ...)
 * @param units The units of the dataset
 * @param a_exponent Exponent of the scale-factor to convert to physical units.
 * @param gpartSize The size in byte of the particle
 * @param gparts The particle array
 * @param functionPtr The function used to convert a g-particle to a float
 * @param description Description of the field added to the meta-data.
 *
 * Do not call this function directly. Use the macro defined above.
 */
INLINE static struct io_props io_make_output_field_convert_gpart_INT(
    const char name[FIELD_BUFFER_SIZE], enum IO_DATA_TYPE type, int dimension,
    enum unit_conversion_factor units, size_t gpartSize,
    const struct gpart* gparts, conversion_func_gpart_int functionPtr) {

  struct io_props r;
  bzero(&r, sizeof(struct io_props));

  strcpy(r.name, name);
  r.type = type;
  r.dimension = dimension;
  r.importance = UNUSED;
  r.units = units;
  r.partSize = gpartSize;
  r.gparts = gparts;
  r.conversion = 1;
  r.convert_gpart_i = functionPtr;

  return r;
}

/**
 * @brief Construct an #io_props from its parameters
 *
 * @param name Name of the field to read
 * @param type The type of the data
 * @param dimension Dataset dimension (1D, 3D, ...)
 * @param units The units of the dataset
 * @param gpartSize The size in byte of the particle
 * @param gparts The particle array
 * @param functionPtr The function used to convert a g-particle to a float
 *
 * Do not call this function directly. Use the macro defined above.
 */
INLINE static struct io_props io_make_output_field_convert_gpart_FLOAT(
    const char name[FIELD_BUFFER_SIZE], enum IO_DATA_TYPE type, int dimension,
    enum unit_conversion_factor units, float a_exponent, size_t gpartSize,
    const struct gpart* gparts, conversion_func_gpart_float functionPtr,
    const char description[DESCRIPTION_BUFFER_SIZE]) {

  struct io_props r;
  bzero(&r, sizeof(struct io_props));

  strcpy(r.name, name);
  if (strlen(description) == 0) {
    sprintf(r.description, "No description given");
  } else {
    strcpy(r.description, description);
  }
  r.type = type;
  r.dimension = dimension;
  r.importance = UNUSED;
  r.units = units;
<<<<<<< HEAD
  r.scale_factor_exponent = a_exponent;
  r.field = NULL;
=======
>>>>>>> f384bd3f
  r.partSize = gpartSize;
  r.gparts = gparts;
  r.conversion = 1;
  r.convert_gpart_f = functionPtr;

  return r;
}

/**
 * @brief Construct an #io_props from its parameters
 *
 * @param name Name of the field to read
 * @param type The type of the data
 * @param dimension Dataset dimension (1D, 3D, ...)
 * @param units The units of the dataset
 * @param a_exponent Exponent of the scale-factor to convert to physical units.
 * @param gpartSize The size in byte of the particle
 * @param gparts The particle array
 * @param functionPtr The function used to convert a g-particle to a double
 * @param description Description of the field added to the meta-data.
 *
 * Do not call this function directly. Use the macro defined above.
 */
INLINE static struct io_props io_make_output_field_convert_gpart_DOUBLE(
    const char name[FIELD_BUFFER_SIZE], enum IO_DATA_TYPE type, int dimension,
    enum unit_conversion_factor units, float a_exponent, size_t gpartSize,
    const struct gpart* gparts, conversion_func_gpart_double functionPtr,
    const char description[DESCRIPTION_BUFFER_SIZE]) {

  struct io_props r;
  bzero(&r, sizeof(struct io_props));

  strcpy(r.name, name);
  if (strlen(description) == 0) {
    sprintf(r.description, "No description given");
  } else {
    strcpy(r.description, description);
  }
  r.type = type;
  r.dimension = dimension;
  r.importance = UNUSED;
  r.units = units;
<<<<<<< HEAD
  r.scale_factor_exponent = a_exponent;
  r.field = NULL;
=======
>>>>>>> f384bd3f
  r.partSize = gpartSize;
  r.gparts = gparts;
  r.conversion = 1;
  r.convert_gpart_d = functionPtr;

  return r;
}

/**
 * @brief Construct an #io_props from its parameters
 *
 * @param name Name of the field to read
 * @param type The type of the data
 * @param dimension Dataset dimension (1D, 3D, ...)
 * @param units The units of the dataset
 * @param a_exponent Exponent of the scale-factor to convert to physical units.
 * @param gpartSize The size in byte of the particle
 * @param gparts The particle array
 * @param functionPtr The function used to convert a g-particle to a double
 * @param description Description of the field added to the meta-data.
 *
 * Do not call this function directly. Use the macro defined above.
 */
INLINE static struct io_props io_make_output_field_convert_gpart_LONGLONG(
    const char name[FIELD_BUFFER_SIZE], enum IO_DATA_TYPE type, int dimension,
    enum unit_conversion_factor units, float a_exponent, size_t gpartSize,
    const struct gpart* gparts, conversion_func_gpart_long_long functionPtr,
    const char description[DESCRIPTION_BUFFER_SIZE]) {

  struct io_props r;
  bzero(&r, sizeof(struct io_props));

  strcpy(r.name, name);
  if (strlen(description) == 0) {
    sprintf(r.description, "No description given");
  } else {
    strcpy(r.description, description);
  }
  r.type = type;
  r.dimension = dimension;
  r.importance = UNUSED;
  r.units = units;
<<<<<<< HEAD
  r.scale_factor_exponent = a_exponent;
  r.field = NULL;
=======
>>>>>>> f384bd3f
  r.partSize = gpartSize;
  r.gparts = gparts;
  r.conversion = 1;
  r.convert_gpart_l = functionPtr;

  return r;
}

/**
 * @brief Constructs an #io_props (with conversion) from its parameters
 */
#define io_make_output_field_convert_spart(name, type, dim, units, a_exponent, \
                                           spart, convert, desc)               \
  io_make_output_field_convert_spart_##type(name, type, dim, units,            \
                                            a_exponent, sizeof(spart[0]),      \
                                            spart, convert, desc)

/**
 * @brief Construct an #io_props from its parameters
 *
 * @param name Name of the field to read
 * @param type The type of the data
 * @param dimension Dataset dimension (1D, 3D, ...)
 * @param units The units of the dataset
 * @param a_exponent Exponent of the scale-factor to convert to physical units.
 * @param spartSize The size in byte of the particle
 * @param sparts The particle array
 * @param functionPtr The function used to convert a g-particle to a float
 * @param description Description of the field added to the meta-data.
 *
 * Do not call this function directly. Use the macro defined above.
 */
INLINE static struct io_props io_make_output_field_convert_spart_INT(
    const char name[FIELD_BUFFER_SIZE], enum IO_DATA_TYPE type, int dimension,
    enum unit_conversion_factor units, size_t spartSize,
    const struct spart* sparts, conversion_func_spart_int functionPtr) {

  struct io_props r;
  bzero(&r, sizeof(struct io_props));

  strcpy(r.name, name);
  r.type = type;
  r.dimension = dimension;
  r.importance = UNUSED;
  r.units = units;
  r.partSize = spartSize;
  r.sparts = sparts;
  r.conversion = 1;
  r.convert_spart_i = functionPtr;

  return r;
}

/**
 * @brief Construct an #io_props from its parameters
 *
 * @param name Name of the field to read
 * @param type The type of the data
 * @param dimension Dataset dimension (1D, 3D, ...)
 * @param units The units of the dataset
 * @param spartSize The size in byte of the particle
 * @param sparts The particle array
 * @param functionPtr The function used to convert a g-particle to a float
 *
 * Do not call this function directly. Use the macro defined above.
 */
INLINE static struct io_props io_make_output_field_convert_spart_FLOAT(
    const char name[FIELD_BUFFER_SIZE], enum IO_DATA_TYPE type, int dimension,
    enum unit_conversion_factor units, float a_exponent, size_t spartSize,
    const struct spart* sparts, conversion_func_spart_float functionPtr,
    const char description[DESCRIPTION_BUFFER_SIZE]) {

  struct io_props r;
  bzero(&r, sizeof(struct io_props));

  strcpy(r.name, name);
  if (strlen(description) == 0) {
    sprintf(r.description, "No description given");
  } else {
    strcpy(r.description, description);
  }
  r.type = type;
  r.dimension = dimension;
  r.importance = UNUSED;
  r.units = units;
<<<<<<< HEAD
  r.scale_factor_exponent = a_exponent;
  r.field = NULL;
=======
>>>>>>> f384bd3f
  r.partSize = spartSize;
  r.sparts = sparts;
  r.conversion = 1;
  r.convert_spart_f = functionPtr;

  return r;
}

/**
 * @brief Construct an #io_props from its parameters
 *
 * @param name Name of the field to read
 * @param type The type of the data
 * @param dimension Dataset dimension (1D, 3D, ...)
 * @param units The units of the dataset
 * @param a_exponent Exponent of the scale-factor to convert to physical units.
 * @param spartSize The size in byte of the particle
 * @param sparts The particle array
 * @param functionPtr The function used to convert a s-particle to a double
 * @param description Description of the field added to the meta-data.
 *
 * Do not call this function directly. Use the macro defined above.
 */
INLINE static struct io_props io_make_output_field_convert_spart_DOUBLE(
    const char name[FIELD_BUFFER_SIZE], enum IO_DATA_TYPE type, int dimension,
    enum unit_conversion_factor units, float a_exponent, size_t spartSize,
    const struct spart* sparts, conversion_func_spart_double functionPtr,
    const char description[DESCRIPTION_BUFFER_SIZE]) {

  struct io_props r;
  bzero(&r, sizeof(struct io_props));

  strcpy(r.name, name);
  if (strlen(description) == 0) {
    sprintf(r.description, "No description given");
  } else {
    strcpy(r.description, description);
  }
  r.type = type;
  r.dimension = dimension;
  r.importance = UNUSED;
  r.units = units;
<<<<<<< HEAD
  r.scale_factor_exponent = a_exponent;
  r.field = NULL;
=======
>>>>>>> f384bd3f
  r.partSize = spartSize;
  r.sparts = sparts;
  r.conversion = 1;
  r.convert_spart_d = functionPtr;

  return r;
}

/**
 * @brief Construct an #io_props from its parameters
 *
 * @param name Name of the field to read
 * @param type The type of the data
 * @param dimension Dataset dimension (1D, 3D, ...)
 * @param units The units of the dataset
 * @param a_exponent Exponent of the scale-factor to convert to physical units.
 * @param spartSize The size in byte of the particle
 * @param sparts The particle array
 * @param functionPtr The function used to convert a s-particle to a double
 * @param description Description of the field added to the meta-data.
 *
 * Do not call this function directly. Use the macro defined above.
 */
INLINE static struct io_props io_make_output_field_convert_spart_LONGLONG(
    const char name[FIELD_BUFFER_SIZE], enum IO_DATA_TYPE type, int dimension,
    enum unit_conversion_factor units, float a_exponent, size_t spartSize,
    const struct spart* sparts, conversion_func_spart_long_long functionPtr,
    const char description[DESCRIPTION_BUFFER_SIZE]) {

  struct io_props r;
  bzero(&r, sizeof(struct io_props));

  strcpy(r.name, name);
  if (strlen(description) == 0) {
    sprintf(r.description, "No description given");
  } else {
    strcpy(r.description, description);
  }
  r.type = type;
  r.dimension = dimension;
  r.importance = UNUSED;
  r.units = units;
<<<<<<< HEAD
  r.scale_factor_exponent = a_exponent;
  r.field = NULL;
=======
>>>>>>> f384bd3f
  r.partSize = spartSize;
  r.sparts = sparts;
  r.conversion = 1;
  r.convert_spart_l = functionPtr;

  return r;
}

/**
 * @brief Constructs an #io_props (with conversion) from its parameters
 */
#define io_make_output_field_convert_bpart(name, type, dim, units, a_exponent, \
                                           bpart, convert, desc)               \
  io_make_output_field_convert_bpart_##type(name, type, dim, units,            \
                                            a_exponent, sizeof(bpart[0]),      \
                                            bpart, convert, desc)

/**
 * @brief Construct an #io_props from its parameters
 *
 * @param name Name of the field to read
 * @param type The type of the data
 * @param dimension Dataset dimension (1D, 3D, ...)
 * @param units The units of the dataset
 * @param a_exponent Exponent of the scale-factor to convert to physical units.
 * @param bpartSize The size in byte of the particle
 * @param bparts The particle array
 * @param functionPtr The function used to convert a b-particle to a int
 *
 * Do not call this function directly. Use the macro defined above.
 */
INLINE static struct io_props io_make_output_field_convert_bpart_INT(
    const char name[FIELD_BUFFER_SIZE], enum IO_DATA_TYPE type, int dimension,
    enum unit_conversion_factor units, size_t bpartSize,
    const struct bpart* bparts, conversion_func_bpart_int functionPtr) {

  struct io_props r;
  bzero(&r, sizeof(struct io_props));

  strcpy(r.name, name);
  r.type = type;
  r.dimension = dimension;
  r.importance = UNUSED;
  r.units = units;
  r.partSize = bpartSize;
  r.bparts = bparts;
  r.conversion = 1;
  r.convert_bpart_i = functionPtr;

  return r;
}

/**
 * @brief Construct an #io_props from its parameters
 *
 * @param name Name of the field to read
 * @param type The type of the data
 * @param dimension Dataset dimension (1D, 3D, ...)
 * @param units The units of the dataset
 * @param bpartSize The size in byte of the particle
 * @param bparts The particle array
 * @param functionPtr The function used to convert a g-particle to a float
 * @param description Description of the field added to the meta-data.
 *
 * Do not call this function directly. Use the macro defined above.
 */
INLINE static struct io_props io_make_output_field_convert_bpart_FLOAT(
    const char name[FIELD_BUFFER_SIZE], enum IO_DATA_TYPE type, int dimension,
    enum unit_conversion_factor units, float a_exponent, size_t bpartSize,
    const struct bpart* bparts, conversion_func_bpart_float functionPtr,
    const char description[DESCRIPTION_BUFFER_SIZE]) {

  struct io_props r;
  bzero(&r, sizeof(struct io_props));

  strcpy(r.name, name);
  if (strlen(description) == 0) {
    sprintf(r.description, "No description given");
  } else {
    strcpy(r.description, description);
  }
  r.type = type;
  r.dimension = dimension;
  r.importance = UNUSED;
  r.units = units;
<<<<<<< HEAD
  r.scale_factor_exponent = a_exponent;
  r.field = NULL;
=======
>>>>>>> f384bd3f
  r.partSize = bpartSize;
  r.bparts = bparts;
  r.conversion = 1;
  r.convert_bpart_f = functionPtr;

  return r;
}

/**
 * @brief Construct an #io_props from its parameters
 *
 * @param name Name of the field to read
 * @param type The type of the data
 * @param dimension Dataset dimension (1D, 3D, ...)
 * @param units The units of the dataset
 * @param a_exponent Exponent of the scale-factor to convert to physical units.
 * @param bpartSize The size in byte of the particle
 * @param bparts The particle array
 * @param functionPtr The function used to convert a s-particle to a double
 * @param description Description of the field added to the meta-data.
 *
 * Do not call this function directly. Use the macro defined above.
 */
INLINE static struct io_props io_make_output_field_convert_bpart_DOUBLE(
    const char name[FIELD_BUFFER_SIZE], enum IO_DATA_TYPE type, int dimension,
    enum unit_conversion_factor units, float a_exponent, size_t bpartSize,
    const struct bpart* bparts, conversion_func_bpart_double functionPtr,
    const char description[DESCRIPTION_BUFFER_SIZE]) {

  struct io_props r;
  bzero(&r, sizeof(struct io_props));

  strcpy(r.name, name);
  if (strlen(description) == 0) {
    sprintf(r.description, "No description given");
  } else {
    strcpy(r.description, description);
  }
  r.type = type;
  r.dimension = dimension;
  r.importance = UNUSED;
  r.units = units;
<<<<<<< HEAD
  r.scale_factor_exponent = a_exponent;
  r.field = NULL;
=======
>>>>>>> f384bd3f
  r.partSize = bpartSize;
  r.bparts = bparts;
  r.conversion = 1;
  r.convert_bpart_d = functionPtr;

  return r;
}

/**
 * @brief Construct an #io_props from its parameters
 *
 * @param name Name of the field to read
 * @param type The type of the data
 * @param dimension Dataset dimension (1D, 3D, ...)
 * @param units The units of the dataset
 * @param a_exponent Exponent of the scale-factor to convert to physical units.
 * @param bpartSize The size in byte of the particle
 * @param bparts The particle array
 * @param functionPtr The function used to convert a s-particle to a double
 * @param description Description of the field added to the meta-data.
 * @param description Description of the field added to the meta-data.
 *
 * Do not call this function directly. Use the macro defined above.
 */
INLINE static struct io_props io_make_output_field_convert_bpart_LONGLONG(
    const char name[FIELD_BUFFER_SIZE], enum IO_DATA_TYPE type, int dimension,
    enum unit_conversion_factor units, float a_exponent, size_t bpartSize,
    const struct bpart* bparts, conversion_func_bpart_long_long functionPtr,
    const char description[DESCRIPTION_BUFFER_SIZE]) {

  struct io_props r;
  bzero(&r, sizeof(struct io_props));

  strcpy(r.name, name);
  if (strlen(description) == 0) {
    sprintf(r.description, "No description given");
  } else {
    strcpy(r.description, description);
  }
  r.type = type;
  r.dimension = dimension;
  r.importance = UNUSED;
  r.units = units;
<<<<<<< HEAD
  r.scale_factor_exponent = a_exponent;
  r.field = NULL;
=======
>>>>>>> f384bd3f
  r.partSize = bpartSize;
  r.bparts = bparts;
  r.conversion = 1;
  r.convert_bpart_l = functionPtr;

  return r;
}

#endif /* SWIFT_IO_PROPERTIES_H */<|MERGE_RESOLUTION|>--- conflicted
+++ resolved
@@ -26,6 +26,7 @@
 #include "common_io.h"
 #include "error.h"
 #include "inline.h"
+#include "part.h"
 
 /* Standard includes. */
 #include <string.h>
@@ -232,12 +233,8 @@
  */
 INLINE static struct io_props io_make_output_field_(
     const char name[FIELD_BUFFER_SIZE], enum IO_DATA_TYPE type, int dimension,
-<<<<<<< HEAD
     enum unit_conversion_factor units, float a_exponent, char* field,
     size_t partSize, const char description[DESCRIPTION_BUFFER_SIZE]) {
-=======
-    enum unit_conversion_factor units, char* field, size_t partSize) {
->>>>>>> f384bd3f
 
   struct io_props r;
   bzero(&r, sizeof(struct io_props));
@@ -305,11 +302,7 @@
   r.dimension = dimension;
   r.importance = UNUSED;
   r.units = units;
-<<<<<<< HEAD
-  r.scale_factor_exponent = a_exponent;
-  r.field = NULL;
-=======
->>>>>>> f384bd3f
+  r.scale_factor_exponent = a_exponent;
   r.partSize = partSize;
   r.parts = parts;
   r.xparts = xparts;
@@ -355,11 +348,7 @@
   r.dimension = dimension;
   r.importance = UNUSED;
   r.units = units;
-<<<<<<< HEAD
-  r.scale_factor_exponent = a_exponent;
-  r.field = NULL;
-=======
->>>>>>> f384bd3f
+  r.scale_factor_exponent = a_exponent;
   r.partSize = partSize;
   r.parts = parts;
   r.xparts = xparts;
@@ -405,11 +394,7 @@
   r.dimension = dimension;
   r.importance = UNUSED;
   r.units = units;
-<<<<<<< HEAD
-  r.scale_factor_exponent = a_exponent;
-  r.field = NULL;
-=======
->>>>>>> f384bd3f
+  r.scale_factor_exponent = a_exponent;
   r.partSize = partSize;
   r.parts = parts;
   r.xparts = xparts;
@@ -455,11 +440,7 @@
   r.dimension = dimension;
   r.importance = UNUSED;
   r.units = units;
-<<<<<<< HEAD
-  r.scale_factor_exponent = a_exponent;
-  r.field = NULL;
-=======
->>>>>>> f384bd3f
+  r.scale_factor_exponent = a_exponent;
   r.partSize = partSize;
   r.parts = parts;
   r.xparts = xparts;
@@ -485,11 +466,9 @@
  * @param type The type of the data
  * @param dimension Dataset dimension (1D, 3D, ...)
  * @param units The units of the dataset
- * @param a_exponent Exponent of the scale-factor to convert to physical units.
  * @param gpartSize The size in byte of the particle
  * @param gparts The particle array
  * @param functionPtr The function used to convert a g-particle to a float
- * @param description Description of the field added to the meta-data.
  *
  * Do not call this function directly. Use the macro defined above.
  */
@@ -546,11 +525,7 @@
   r.dimension = dimension;
   r.importance = UNUSED;
   r.units = units;
-<<<<<<< HEAD
-  r.scale_factor_exponent = a_exponent;
-  r.field = NULL;
-=======
->>>>>>> f384bd3f
+  r.scale_factor_exponent = a_exponent;
   r.partSize = gpartSize;
   r.gparts = gparts;
   r.conversion = 1;
@@ -593,11 +568,7 @@
   r.dimension = dimension;
   r.importance = UNUSED;
   r.units = units;
-<<<<<<< HEAD
-  r.scale_factor_exponent = a_exponent;
-  r.field = NULL;
-=======
->>>>>>> f384bd3f
+  r.scale_factor_exponent = a_exponent;
   r.partSize = gpartSize;
   r.gparts = gparts;
   r.conversion = 1;
@@ -640,11 +611,7 @@
   r.dimension = dimension;
   r.importance = UNUSED;
   r.units = units;
-<<<<<<< HEAD
-  r.scale_factor_exponent = a_exponent;
-  r.field = NULL;
-=======
->>>>>>> f384bd3f
+  r.scale_factor_exponent = a_exponent;
   r.partSize = gpartSize;
   r.gparts = gparts;
   r.conversion = 1;
@@ -673,7 +640,6 @@
  * @param spartSize The size in byte of the particle
  * @param sparts The particle array
  * @param functionPtr The function used to convert a g-particle to a float
- * @param description Description of the field added to the meta-data.
  *
  * Do not call this function directly. Use the macro defined above.
  */
@@ -730,11 +696,7 @@
   r.dimension = dimension;
   r.importance = UNUSED;
   r.units = units;
-<<<<<<< HEAD
-  r.scale_factor_exponent = a_exponent;
-  r.field = NULL;
-=======
->>>>>>> f384bd3f
+  r.scale_factor_exponent = a_exponent;
   r.partSize = spartSize;
   r.sparts = sparts;
   r.conversion = 1;
@@ -777,11 +739,7 @@
   r.dimension = dimension;
   r.importance = UNUSED;
   r.units = units;
-<<<<<<< HEAD
-  r.scale_factor_exponent = a_exponent;
-  r.field = NULL;
-=======
->>>>>>> f384bd3f
+  r.scale_factor_exponent = a_exponent;
   r.partSize = spartSize;
   r.sparts = sparts;
   r.conversion = 1;
@@ -824,11 +782,7 @@
   r.dimension = dimension;
   r.importance = UNUSED;
   r.units = units;
-<<<<<<< HEAD
-  r.scale_factor_exponent = a_exponent;
-  r.field = NULL;
-=======
->>>>>>> f384bd3f
+  r.scale_factor_exponent = a_exponent;
   r.partSize = spartSize;
   r.sparts = sparts;
   r.conversion = 1;
@@ -856,40 +810,6 @@
  * @param a_exponent Exponent of the scale-factor to convert to physical units.
  * @param bpartSize The size in byte of the particle
  * @param bparts The particle array
- * @param functionPtr The function used to convert a b-particle to a int
- *
- * Do not call this function directly. Use the macro defined above.
- */
-INLINE static struct io_props io_make_output_field_convert_bpart_INT(
-    const char name[FIELD_BUFFER_SIZE], enum IO_DATA_TYPE type, int dimension,
-    enum unit_conversion_factor units, size_t bpartSize,
-    const struct bpart* bparts, conversion_func_bpart_int functionPtr) {
-
-  struct io_props r;
-  bzero(&r, sizeof(struct io_props));
-
-  strcpy(r.name, name);
-  r.type = type;
-  r.dimension = dimension;
-  r.importance = UNUSED;
-  r.units = units;
-  r.partSize = bpartSize;
-  r.bparts = bparts;
-  r.conversion = 1;
-  r.convert_bpart_i = functionPtr;
-
-  return r;
-}
-
-/**
- * @brief Construct an #io_props from its parameters
- *
- * @param name Name of the field to read
- * @param type The type of the data
- * @param dimension Dataset dimension (1D, 3D, ...)
- * @param units The units of the dataset
- * @param bpartSize The size in byte of the particle
- * @param bparts The particle array
  * @param functionPtr The function used to convert a g-particle to a float
  * @param description Description of the field added to the meta-data.
  *
@@ -914,11 +834,7 @@
   r.dimension = dimension;
   r.importance = UNUSED;
   r.units = units;
-<<<<<<< HEAD
-  r.scale_factor_exponent = a_exponent;
-  r.field = NULL;
-=======
->>>>>>> f384bd3f
+  r.scale_factor_exponent = a_exponent;
   r.partSize = bpartSize;
   r.bparts = bparts;
   r.conversion = 1;
@@ -961,11 +877,7 @@
   r.dimension = dimension;
   r.importance = UNUSED;
   r.units = units;
-<<<<<<< HEAD
-  r.scale_factor_exponent = a_exponent;
-  r.field = NULL;
-=======
->>>>>>> f384bd3f
+  r.scale_factor_exponent = a_exponent;
   r.partSize = bpartSize;
   r.bparts = bparts;
   r.conversion = 1;
@@ -986,7 +898,6 @@
  * @param bparts The particle array
  * @param functionPtr The function used to convert a s-particle to a double
  * @param description Description of the field added to the meta-data.
- * @param description Description of the field added to the meta-data.
  *
  * Do not call this function directly. Use the macro defined above.
  */
@@ -1009,11 +920,7 @@
   r.dimension = dimension;
   r.importance = UNUSED;
   r.units = units;
-<<<<<<< HEAD
-  r.scale_factor_exponent = a_exponent;
-  r.field = NULL;
-=======
->>>>>>> f384bd3f
+  r.scale_factor_exponent = a_exponent;
   r.partSize = bpartSize;
   r.bparts = bparts;
   r.conversion = 1;
