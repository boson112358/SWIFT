/*******************************************************************************
 * This file is part of SWIFT.
 * Copyright (c) 2012 Pedro Gonnet (pedro.gonnet@durham.ac.uk)
 *                    Matthieu Schaller (matthieu.schaller@durham.ac.uk)
 *               2015 Peter W. Draper (p.w.draper@durham.ac.uk)
 *               2016 John A. Regan (john.a.regan@durham.ac.uk)
 *                    Tom Theuns (tom.theuns@durham.ac.uk)
 *               2022 Will Roper (w.roper@sussex.ac.uk)
 *
 * This program is free software: you can redistribute it and/or modify
 * it under the terms of the GNU Lesser General Public License as published
 * by the Free Software Foundation, either version 3 of the License, or
 * (at your option) any later version.
 *
 * This program is distributed in the hope that it will be useful,
 * but WITHOUT ANY WARRANTY; without even the implied warranty of
 * MERCHANTABILITY or FITNESS FOR A PARTICULAR PURPOSE.  See the
 * GNU General Public License for more details.
 *
 * You should have received a copy of the GNU Lesser General Public License
 * along with this program.  If not, see <http://www.gnu.org/licenses/>.
 *
 ******************************************************************************/

/* Config parameters. */
#include "zoom_region.h"

#include "../config.h"
#include "cell.h"
#include "engine.h"
#include "gravity_properties.h"
#include "multipole.h"
#include "proxy.h"
#include "space.h"

#include <float.h>

/* MPI headers. */
#ifdef WITH_MPI
#include <mpi.h>
#endif

/**
 * @brief 
 *
 * @param params Swift parameter structure.
 * @param s The space
 */
int get_cell_grids_with_buffer_cells(struct space *s,
                                     struct gravity_props *gravity_properties,
                                     double *max_dim, double *ini_dim,
                                     int verbose) {

  /* The number of background cells needs to be odd. */
  for (int ijk = 0; ijk < 3; ijk++) {
    if (s->cdim[ijk] % 2 == 0)
      s->cdim[ijk] -= 1;
    s->width[ijk] = s->dim[ijk] / s->cdim[ijk];
    s->iwidth[ijk] = 1.0 / s->width[ijk];
  }

  /* Calculate how many background cells we need in the buffer region. The
   * goal is to have this as large as could be necessary, overshooting
   * isn't an issue. */
  const double max_distance =
    gravity_properties->r_s * gravity_properties->r_cut_max_ratio;

  /* Find the buffer region boundaries. The zoom region is already centred on
   * the middle of the box. */
  for (int ijk = 0; ijk < 3; ijk++) {

    /* Find the background cell containing lower and upper bounds of the zoom
     * regions "gravity reach". */
    int lower =
      (s->zoom_props->region_bounds[(ijk * 2)] - max_distance) * s->iwidth[ijk];
    int upper =
      (s->zoom_props->region_bounds[(ijk * 2) + 1] + max_distance) * s->iwidth[ijk];
    
    s->zoom_props->buffer_bounds[(ijk * 2)] = lower * s->width[ijk];
    s->zoom_props->buffer_bounds[(ijk * 2) + 1] = (upper + 1) * s->width[ijk];
  }

  /* Define the extent of the buffer region. */
  double buffer_dim =
    s->zoom_props->buffer_bounds[1] - s->zoom_props->buffer_bounds[0];

  /* This width has to divide the background cells by an odd integer to
   * ensure the two grids line up (the zoom region can be larger, this case
   * is handled seperately).
   * NOTE: assumes box dimensions are equal! */
  int nr_zoom_regions = (int)(buffer_dim / (*max_dim));
  if (nr_zoom_regions % 2 == 0) nr_zoom_regions -= 1;
  *max_dim = buffer_dim / nr_zoom_regions;

  /* Set the buffer cells properties. */
  for (int ijk = 0; ijk < 3; ijk++) {
<<<<<<< HEAD
    s->zoom_props->buffer_cdim[ijk] = nr_zoom_regions * 3;
    s->zoom_props->buffer_width[ijk] = *max_dim / 3;
=======
    s->zoom_props->buffer_cdim[ijk] = nr_zoom_regions * s->zoom_props->region_buffer_ratio;
    s->zoom_props->buffer_width[ijk] = *max_dim / s->zoom_props->region_buffer_ratio;
>>>>>>> f83c2666
    s->zoom_props->buffer_iwidth[ijk] =
      1.0 / s->zoom_props->buffer_width[ijk];
  }

  return ((*max_dim) / max3(ini_dim[0], ini_dim[1], ini_dim[2]) >
          s->zoom_props->zoom_boost_factor + 0.1);

}

/**
 * @brief Read parameter file for "ZoomRegion" properties, and initialize the
 * zoom_region_properties struct.
 *
 * @param params Swift parameter structure.
 * @param s The space
 */
void zoom_region_init(struct swift_params *params, struct space *s,
                      struct gravity_props *gravity_properties,
                      int verbose) {
#ifdef WITH_ZOOM_REGION
  /* Are we running with a zoom region? */
  s->with_zoom_region =
      parser_get_opt_param_int(params, "ZoomRegion:enable", 0);

  /* If so... */
  if (s->with_zoom_region) {

    /* Zoom region properties are stored in a structure. */
    s->zoom_props = (struct zoom_region_properties *)malloc(
        sizeof(struct zoom_region_properties));
    if (s->zoom_props == NULL)
      error("Error allocating memory for the zoom parameters.");

    /* Set the zoom cdim. */
    s->zoom_props->cdim[0] =
        parser_get_opt_param_int(params, "Scheduler:max_top_level_cells",
                                 space_max_top_level_cells_default);
    s->zoom_props->cdim[1] =
        parser_get_opt_param_int(params, "Scheduler:max_top_level_cells",
                                 space_max_top_level_cells_default);
    s->zoom_props->cdim[2] =
        parser_get_opt_param_int(params, "Scheduler:max_top_level_cells",
                                 space_max_top_level_cells_default);

    /* Set the target background cdim, default is a negative value so that if no
     * value is given for a target then the zoom region defines the background
     * cell size. */
    s->zoom_props->bkg_cdim[0] =
        parser_get_opt_param_int(params,
                                 "ZoomRegion:bkg_top_level_cells",
                                 space_max_top_level_cells_default);
    s->zoom_props->bkg_cdim[1] =
        parser_get_opt_param_int(params,
                                 "ZoomRegion:bkg_top_level_cells",
                                 space_max_top_level_cells_default);
    s->zoom_props->bkg_cdim[2] =
        parser_get_opt_param_int(params,
                                 "ZoomRegion:bkg_top_level_cells",
                                 space_max_top_level_cells_default);

    
    /* Get the ratio between the zoom region size and buffer cell size.
     * Ignored if buffer cells aren't needed. */
    s->zoom_props->region_buffer_ratio =
        parser_get_opt_param_int(params,
                                 "ZoomRegion:region_dim_buffer_cell_ratio",
                                 1);

    /* Ensure we have been given a power of 2 times the region buffer ratio
     * for cdim. */
    if (!(((s->zoom_props->cdim[0] / s->zoom_props->region_buffer_ratio) &
          ((s->zoom_props->cdim[0] /s->zoom_props->region_buffer_ratio) - 1))
          == 0))
      error("Scheduler:max_top_level_cells must be a power "
            "of 2 times region_dim_buffer_cell_ratio (by default 1)"
            "when running with a zoom region!");

    /* Extract the zoom width boost factor (used to define the buffer around the
     * zoom region). */
    s->zoom_props->zoom_boost_factor =
        parser_get_opt_param_float(params,
                                   "ZoomRegion:buffer_region_ratio",
                                   1.5);
    
#if defined(WITH_MPI) && (defined(HAVE_METIS) || defined(HAVE_PARMETIS))
    /* If we are doing a metis decomp are we using wedge in the background? */
    s->zoom_props->use_bkg_wedges =
        parser_get_opt_param_int(params,
                                 "DomainDecomposition:background_wedge_decomp",
                                 0);

    /* If we are doing a metis decomp are we doing each grid separately? */
    s->zoom_props->separate_decomps =
        parser_get_opt_param_int(params,
                                 "DomainDecomposition:separate_decomps",
                                 0);
#endif
      
    /* Define the background grid. NOTE: Can be updated later.*/
    for (int ijk = 0; ijk < 3; ijk++) {
      s->cdim[ijk] = s->zoom_props->bkg_cdim[ijk];
      s->width[ijk] = s->dim[ijk] / s->cdim[ijk];
      s->iwidth[ijk] = 1.0 / s->width[ijk];
    }

    /* Initialise the number of wanders (unused if with_hydro == False)*/
    s->zoom_props->nr_wanderers = 0;

    /* Get an initial dimension for the zoom region and its geometric mid point.
     */
    double new_zoom_boundary[6] = {1e20, -1e20, 1e20, -1e20, 1e20, -1e20};
    double midpoint[3] = {0.0, 0.0, 0.0};
    const size_t nr_gparts = s->nr_gparts;
    double mtot = 0.0;
    double com[3] = {0.0, 0.0, 0.0};

    /* Get the shift from the ICs since this hasn't been applied yet. */
    double shift[3] = {0.0, 0.0, 0.0};
    parser_get_opt_param_double_array(params, "InitialConditions:shift", 3,
                                      shift);

    /* Find the min/max location in each dimension for each mask gravity
     * particle, and their COM. */
    for (size_t k = 0; k < nr_gparts; k++) {
      if (s->gparts[k].type != swift_type_dark_matter &&
          s->gparts[k].type != swift_type_gas) continue;

      /* Shift initial positions by IC shift. */
      const double x = s->gparts[k].x[0] + shift[0];
      const double y = s->gparts[k].x[1] + shift[1];
      const double z = s->gparts[k].x[2] + shift[2];

      /* Wrap if periodic. */
      if (s->periodic) {
        box_wrap(x, 0.0, s->dim[0]);
        box_wrap(y, 0.0, s->dim[1]);
        box_wrap(z, 0.0, s->dim[2]);
      }

      /* Ammend boundaries for this particle. */
      if (x < new_zoom_boundary[0]) new_zoom_boundary[0] = x;
      if (x > new_zoom_boundary[1]) new_zoom_boundary[1] = x;
      if (y < new_zoom_boundary[2]) new_zoom_boundary[2] = y;
      if (y > new_zoom_boundary[3]) new_zoom_boundary[3] = y;
      if (z < new_zoom_boundary[4]) new_zoom_boundary[4] = z;
      if (z > new_zoom_boundary[5]) new_zoom_boundary[5] = z;

      /* Total up mass and position for COM. */
      mtot += s->gparts[k].mass;
      com[0] += x * s->gparts[k].mass;
      com[1] += y * s->gparts[k].mass;
      com[2] += z * s->gparts[k].mass;
    }

#ifdef WITH_MPI
    /* Share answers amoungst nodes. */

    /* Boundary. */
    MPI_Allreduce(MPI_IN_PLACE, &new_zoom_boundary[0], 1, MPI_DOUBLE, MPI_MIN,
                  MPI_COMM_WORLD);
    MPI_Allreduce(MPI_IN_PLACE, &new_zoom_boundary[1], 1, MPI_DOUBLE, MPI_MAX,
                  MPI_COMM_WORLD);
    MPI_Allreduce(MPI_IN_PLACE, &new_zoom_boundary[2], 1, MPI_DOUBLE, MPI_MIN,
                  MPI_COMM_WORLD);
    MPI_Allreduce(MPI_IN_PLACE, &new_zoom_boundary[3], 1, MPI_DOUBLE, MPI_MAX,
                  MPI_COMM_WORLD);
    MPI_Allreduce(MPI_IN_PLACE, &new_zoom_boundary[4], 1, MPI_DOUBLE, MPI_MIN,
                  MPI_COMM_WORLD);
    MPI_Allreduce(MPI_IN_PLACE, &new_zoom_boundary[5], 1, MPI_DOUBLE, MPI_MAX,
                  MPI_COMM_WORLD);

    /* CoM. */
    MPI_Allreduce(MPI_IN_PLACE, com, 3, MPI_DOUBLE, MPI_SUM, MPI_COMM_WORLD);
    MPI_Allreduce(MPI_IN_PLACE, &mtot, 1, MPI_DOUBLE, MPI_SUM, MPI_COMM_WORLD);
#endif

    /* Finalize CoM calcuation. */
    const double imass = 1.0 / mtot;
    com[0] *= imass;
    com[1] *= imass;
    com[2] *= imass;

    /* Store result. */
    for (int ijk = 0; ijk < 3; ijk++) s->zoom_props->com[ijk] = com[ijk];

    if (verbose) message("com: [%f %f %f]", com[0], com[1], com[2]);

    if (verbose)
      message(
          "initial_dim: [%f %f %f] initial_zoom_boundary: [%f-%f %f-%f %f-%f]",
          new_zoom_boundary[1] - new_zoom_boundary[0],
          new_zoom_boundary[3] - new_zoom_boundary[2],
          new_zoom_boundary[5] - new_zoom_boundary[4], new_zoom_boundary[0],
          new_zoom_boundary[1], new_zoom_boundary[2], new_zoom_boundary[3],
          new_zoom_boundary[4], new_zoom_boundary[5]);

    /* Get the initial dimensions and midpoint. */
    double ini_dim[3] = {0.0, 0.0, 0.0};
    for (int ijk = 0; ijk < 3; ijk++) {
      ini_dim[ijk] =
          (new_zoom_boundary[(ijk * 2) + 1] - new_zoom_boundary[ijk * 2]);
      midpoint[ijk] = new_zoom_boundary[(ijk * 2) + 1] - (ini_dim[ijk] / 2);
    }

    /* Throw an error if the zoom region extends over the box boundries.
     * TODO: This could be fixed automatically! */
    double shiftx = 0.;
    double shifty = 0.;
    double shiftz = 0.;
    if ((ini_dim[0] > s->dim[0] / 2) || (ini_dim[1] > s->dim[1] / 2) ||
        (ini_dim[2] > s->dim[2] / 2)) {
      if (ini_dim[0] > s->dim[0] / 2) shiftx = s->dim[0] / 2;
      if (ini_dim[1] > s->dim[1] / 2) shifty = s->dim[1] / 2;
      if (ini_dim[2] > s->dim[2] / 2) shiftz = s->dim[2] / 2;
      error(
          "Zoom region extends beyond the boundaries of the box. "
          "Shift the ICs by [%f, %f, %f]",
          shiftx, shifty, shiftz);
    }

    /* Calculate the shift needed to place the mid point of the high res
     * particles at the centre of the box. This shift is applied to the
     * particles in space_init in space.c */
    const double box_mid[3] = {s->dim[0] / 2, s->dim[1] / 2, s->dim[2] / 2};
    for (int ijk = 0; ijk < 3; ijk++) {
      s->zoom_props->zoom_shift[ijk] = box_mid[ijk] - midpoint[ijk];
    }
    if (verbose) {
      message("box_mid = [%f %f %f] midpoint = [%f %f %f]", box_mid[0],
              box_mid[1], box_mid[2], midpoint[0], midpoint[1], midpoint[2]);
      message("Need to shift the box by [%e, %e, %e] to centre the zoom region",
              s->zoom_props->zoom_shift[0], s->zoom_props->zoom_shift[1],
              s->zoom_props->zoom_shift[2]);
    }

    /* Let's shift the COM.
     * NOTE: boundaries are recalculated relative to box centre later. */
    for (int ijk = 0; ijk < 3; ijk++)
      s->zoom_props->com[ijk] += s->zoom_props->zoom_shift[ijk];

    /* Compute maximum side length of the zoom region, we need zoom dim to be
     * equal. */
    double max_dim = max3(ini_dim[0], ini_dim[1], ini_dim[2]) *
                     s->zoom_props->zoom_boost_factor;

    /* If the zoom region is much smaller than a background cell we need to
     * construct the buffer cell region to limit the number of background
     * cells. */
    if (max_dim < s->width[0] / 2) {

      /* Set the initial zoom_region boundaries with boost factor.
       * The zoom region is already centred on the middle of the box */
      for (int ijk = 0; ijk < 3; ijk++) {
        /* Set the new boundaries. */
        s->zoom_props->region_bounds[(ijk * 2)] =
          (s->dim[ijk] / 2) - (max_dim / 2);
        s->zoom_props->region_bounds[(ijk * 2) + 1] =
          (s->dim[ijk] / 2) + (max_dim / 2);
      }

      /* Flag that we have buffer cells. */
      s->zoom_props->with_buffer_cells = 1;

      /* And initialise the count of empty background cells that house them. */
      s->zoom_props->nr_empty_cells = 0;

      /* Compute the cell grid properties. */

      /* Adjust the background cdim until we reach an acceptable tesselation
       * of the background cells, buffer cells and the zoom region. */
      while (get_cell_grids_with_buffer_cells(s, gravity_properties,
                                              &max_dim, ini_dim,
                                              verbose)) {
        for (int ijk = 0; ijk < 3; ijk++) {
          s->cdim[ijk] += 2;
        }
      }
      
    }

    /* If it is smaller but not drastically smaller we can simply tessalate
     * cells the size of the zoom region across the whole volume without
     * drastically effecting the size of the zoom region. */
    else if (max_dim < s->width[0]) {

      if (verbose)
        message("WARNING: bkg_top_level_cells (%d) resulted in a large "
                "increase in zoom region size. Falling back on "
                "tessalating zoom region across volume.", s->cdim[0]);

      /* Ensure an odd integer number of the zoom regions tessalate the box. */
      int nr_zoom_regions = (int)(s->dim[0] / max_dim);
      if (nr_zoom_regions % 2 == 0) nr_zoom_regions -= 1;
      max_dim = s->dim[0] / nr_zoom_regions;

      /* Redefine the background cells using this new width */
      for (int ijk = 0; ijk < 3; ijk++) {
        s->cdim[ijk] = nr_zoom_regions;
        s->width[ijk] = s->dim[ijk] / s->cdim[ijk];
        s->iwidth[ijk] = 1.0 / s->width[ijk];
      }

      /* Declare we have no buffer region. */
      s->zoom_props->with_buffer_cells = 0;

      /* Zero the buffer region. */
      for (int ijk = 0; ijk < 3; ijk++) {
        s->zoom_props->buffer_bounds[(ijk * 2)] = 0;
        s->zoom_props->buffer_bounds[(ijk * 2) + 1] = 0;
        s->zoom_props->buffer_cdim[ijk] = 0;
        s->zoom_props->buffer_width[ijk] = 0;
        s->zoom_props->buffer_iwidth[ijk] = 0;
      } 
      
    }

    /* Otherwise, the zoom region is larger than a background cell and we need
     * to modify the cell structure to allow having multiple void cells
     * containing the zoom reigon and buffer cells the same size as the
     * background cells.
     * NOTE: with this the number of background cells is defined by geometry
     * and attempts to get as close as possible to the user defined cdim from
     * the parameter file. */
    else {

      /* First we need to define the zoom region width. */
      int nr_zoom_regions = (int)(s->dim[0] / max_dim);
      max_dim = s->dim[0] / nr_zoom_regions;

      /* Define the requested background cdim as the target. */
      int target_bkg_cdim = s->cdim[0];

      /* Now we can define the background grid. */
      for (int ijk = 0; ijk < 3; ijk++) {
        s->cdim[ijk] =
          (int)floor((s->dim[ijk] + 0.1 * max_dim) / max_dim);
      }

      /* Compute the new number of a background cells. */
      int new_bkg_cdim = s->cdim[0];
      while (new_bkg_cdim < target_bkg_cdim) {
        new_bkg_cdim *= 2;
      }

      if (verbose)
        message("Modifying background cdim from %d to %d", s->cdim[0],
                new_bkg_cdim);

      /* Set the background cdim. */
      s->cdim[0] = new_bkg_cdim;
      s->cdim[1] = new_bkg_cdim;
      s->cdim[2] = new_bkg_cdim;

      /* Set the background cell width. */
      for (int ijk = 0; ijk < 3; ijk++) {
        s->width[ijk] = s->dim[ijk] / s->cdim[ijk];
        s->iwidth[ijk] = 1.0 / s->width[ijk];
      }

      /* Declare we have no buffer region. */
      s->zoom_props->with_buffer_cells = 0;

      /* Zero the buffer region. */
      for (int ijk = 0; ijk < 3; ijk++) {
        s->zoom_props->buffer_bounds[(ijk * 2)] = 0;
        s->zoom_props->buffer_bounds[(ijk * 2) + 1] = 0;
        s->zoom_props->buffer_cdim[ijk] = 0;
        s->zoom_props->buffer_width[ijk] = 0;
        s->zoom_props->buffer_iwidth[ijk] = 0;
      } 
    }
    
    /* Find the new boundaries with this extra width and boost factor.
     * The zoom region is already centred on the middle of the box */
    for (int ijk = 0; ijk < 3; ijk++) {
      /* Set the new boundaries. */
      s->zoom_props->region_bounds[(ijk * 2)] =
          (s->dim[ijk] / 2) - (max_dim / 2);
      s->zoom_props->region_bounds[(ijk * 2) + 1] =
          (s->dim[ijk] / 2) + (max_dim / 2);

      /* Set the reigon dim. */
      s->zoom_props->dim[ijk] = max_dim;
    }
    
    if (verbose) {
      message("Initial buffer_region_size = [%.2f %.2f %.2f]",
              (max_dim - ini_dim[0]) / 2, (max_dim - ini_dim[1]) / 2,
              (max_dim - ini_dim[2]) / 2);
      message("Calculated buffer_region_ratio = %.2f",
              max_dim / max3(ini_dim[0], ini_dim[1], ini_dim[2]));
    }

    /* Let's be safe and error if we have drastically changed the size of the
     * buffer region. */
    if ((max_dim / max3(ini_dim[0], ini_dim[1], ini_dim[2]) /
         s->zoom_props->zoom_boost_factor) >= 2)
      error("WARNING: The buffer region has to be 2x larger than requested."
            "Either increase ZoomRegion:buffer_region_ratio or increase the "
            "number of background cells.");
    
    /* Set the minimum allowed zoom cell width. */
    const double zoom_dmax = max3(s->zoom_props->dim[0], s->zoom_props->dim[1],
                                  s->zoom_props->dim[2]);
    s->zoom_props->cell_min = 0.99 * zoom_dmax / s->zoom_props->cdim[0];

    /* Now that we have found the cell grid properties, are we using a high
     * resolution mesh? */
    gravity_properties->use_high_res_mesh =
      parser_get_opt_param_int(params, "Gravity:high_resolution_mesh", 0);

    /* If so work out the necessary gravity properties for later. */
    if (gravity_properties->use_high_res_mesh) {

      /* Allocate the high resolution mesh parameters. */
      gravity_properties->zoom_props = (struct zoom_grav_properties *)malloc(
          sizeof(struct zoom_grav_properties));
      if (gravity_properties->zoom_props == NULL)
        error("Error allocating memory for the high resolution mesh "
              "parameters.");

      /* Get the high resolution mesh size without the 0 pad. */
      gravity_properties->zoom_props->nopad_mesh_size =
        parser_get_param_int(params, "Gravity:high_res_mesh_side_length");

      /* Some basic checks of what we read */
      if (gravity_properties->zoom_props->nopad_mesh_size % 2 != 0)
        error("The mesh side-length must be an even number.");

      /* How big are the grid cells covering the zoom region? */
      double grid_width =
        s->zoom_props->dim[0] / gravity_properties->zoom_props->nopad_mesh_size;
      
      /* If we have buffer cells the high resolution region covers them. */
      double ini_grid_dim;
      int buffer_region_ncells;
      double grid_bounds[6];
      if (s->zoom_props->with_buffer_cells) {

        /* First set the dimensions of the grid to account for the buffer
         * region. */
        ini_grid_dim =
          s->zoom_props->buffer_width[0] * s->zoom_props->buffer_cdim[0];
        for (int i = 0; i < 6; i++) {
          grid_bounds[i] = s->zoom_props->buffer_bounds[i];
        }

        /* Now increase the number of (before padding) grid cells to maintain
         * the requested resolution. */
        gravity_properties->zoom_props->nopad_mesh_size =
          ini_grid_dim / grid_width;

        /* Ensure we have an even number, can slightly increase the requested
         * resolution. */
        if (gravity_properties->zoom_props->nopad_mesh_size % 2 != 0) {
          gravity_properties->zoom_props->nopad_mesh_size += 1;
          grid_width =
            ini_grid_dim / gravity_properties->zoom_props->nopad_mesh_size;
        }
          
        
      } else {

        /* Otherwise we use the zoom region itself. */
        /* TODO: could also use a shell of background cells but then things
         * get complicated! */
        ini_grid_dim = s->zoom_props->dim[0];
        buffer_region_ncells = 0;
        for (int i = 0; i < 6; i++) {
          grid_bounds[i] = s->zoom_props->region_bounds[i];
        }
      }

      /* Calculate how many cells we need to add for zero padding. Note,
       * this automatically ensures the mesh is an even number of cells
       * large afterwards. */
      int pad_ncells = (int)(2. * gravity_properties->a_smooth *
                             gravity_properties->r_cut_max_ratio) + 2;
      int half_pad_ncells = pad_ncells / 2;
      gravity_properties->zoom_props->mesh_size =
        pad_ncells + gravity_properties->zoom_props->nopad_mesh_size;

      /* Set the bounds of the mesh. */
      for (int ijk = 0; ijk < 3; ijk++) { 
        grid_bounds[(ijk * 2)] = s->zoom_props->region_bounds[(ijk * 2)] -
          (half_pad_ncells * grid_width);
        grid_bounds[(ijk * 2) + 1] =
          s->zoom_props->region_bounds[(ijk * 2) + 1] +
          (half_pad_ncells * grid_width);
      }

      /* Set the dimension of the grid. */
      gravity_properties->zoom_props->dim = grid_bounds[1] - grid_bounds[0];

      /* Set the distance properties. */
      gravity_properties->zoom_props->r_s =
        gravity_properties->a_smooth *
        gravity_properties->zoom_props->dim /
        gravity_properties->zoom_props->mesh_size;
      gravity_properties->zoom_props->r_s_inv =
        1. / gravity_properties->zoom_props->r_s;
      
      if (verbose)
        message("High resolution gravity mesh has mesh_size=%d (%d with "
                "zero padding)",
                gravity_properties->zoom_props->nopad_mesh_size,
                gravity_properties->zoom_props->mesh_size);
    }
  }
#endif
}

/**
 * @brief For a given particle location, what TL cell does it belong in nested
 *        grid?
 *
 * This is a simple helper function to reduce repition.
 *
 * @param cdim The cell grid dimensions.
 * @param bounds The edges of this nested region.
 * @param x, y, z Location of particle.
 * @param iwidth The width of a cell in this grid.
 * @param offset The offset of this cell type in cells_top.
 */
int cell_getid_with_bounds(const int *cdim, const double *bounds, 
                           const double x, const double y, const double z,
                           const double *iwidth, const int offset) {

  /* Get the cell ijk coordinates in this grid. */
  const int i = (x - bounds[0]) * iwidth[0];
  const int j = (y - bounds[2]) * iwidth[1];
  const int k = (z - bounds[4]) * iwidth[2];

  /* Which zoom TL cell are we in? */
  const int cell_id = cell_getid(cdim, i, j, k) + offset;

  return cell_id;
}


/**
 * @brief For a given particle location, what TL cell does it belong to?
 *
 * Slightly more complicated in the zoom case, as there are now two embedded TL
 * grids.
 *
 * First see if the particle is in the background grid, if it is a void cell
 * check the nested cell types.
 *
 * @param s The space.
 * @param x, y, z Location of particle.
 */
int cell_getid_zoom(const struct space *s, const double x, const double y,
                    const double z) {
#ifdef WITH_ZOOM_REGION
  int cell_id;

  /* Lets get some properties of the zoom region. */
  const struct zoom_region_properties *zoom_props = s->zoom_props;
  const int bkg_cell_offset = zoom_props->bkg_cell_offset;
  const double zoom_region_bounds[6] = {
    zoom_props->region_bounds[0], zoom_props->region_bounds[1],
    zoom_props->region_bounds[2], zoom_props->region_bounds[3],
    zoom_props->region_bounds[4], zoom_props->region_bounds[5]};
  const int buffer_cell_offset = zoom_props->buffer_cell_offset;
  const double  buffer_bounds[6] = {
    zoom_props->buffer_bounds[0], zoom_props->buffer_bounds[1],
    zoom_props->buffer_bounds[2], zoom_props->buffer_bounds[3],
    zoom_props->buffer_bounds[4], zoom_props->buffer_bounds[5]};

  /* Here we go down the heirarchy to get the cell_id, it's marginally slower
   * but guarantees that void cells are handled properly. */
  
  /* Get the background cell ijk coordinates. */
  const int bkg_i = x * s->iwidth[0];
  const int bkg_j = y * s->iwidth[1];
  const int bkg_k = z * s->iwidth[2];

  /* Which background cell is this? */
  cell_id = cell_getid(s->cdim, bkg_i, bkg_j, bkg_k) + bkg_cell_offset;

  /* If this is a void cell we are in the zoom region. */
  if (s->cells_top[cell_id].subtype == void_cell) {

    /* Which zoom TL cell are we in? */
    cell_id = cell_getid_with_bounds(s->zoom_props->cdim, zoom_region_bounds,
                                     x, y, z, s->zoom_props->iwidth,
                                     /*offset*/0);
    
  }

  /* If this is a neighbour void cell we are in the buffer cells.
   * Otherwise, It's a legitimate background cell, and we'll return it. */
  else if (s->cells_top[cell_id].subtype == empty) {

    /* Which buffer TL cell are we in? */
    cell_id = cell_getid_with_bounds(s->zoom_props->buffer_cdim, buffer_bounds,
                                     x, y, z, s->zoom_props->buffer_iwidth,
                                     buffer_cell_offset);

    /* Here we need to check if this is the void buffer cell.
     * Otherwise, It's a legitimate buffer cell, and we'll return it. */
    if (s->cells_top[cell_id].subtype == void_cell) {
      
      /* Which zoom TL cell are we in? */
      cell_id = cell_getid_with_bounds(s->zoom_props->cdim, zoom_region_bounds,
                                       x, y, z, s->zoom_props->iwidth,
                                       /*offset*/0);
      
    } 
  }

#ifdef SWIFT_DEBUG_CHECKS
    if (cell_id < 0 || cell_id >= s->nr_cells)
      error("cell_id out of range: %i (%f %f %f)", cell_id, x, y, z);

    if (s->cells_top[cell_id].subtype == void_cell ||
        s->cells_top[cell_id].subtype == empty)
      error("void cell has been given a particle! (c->type=%d, "
            "x=%f, y=%f, z=%f)",
            s->cells_top[cell_id].type, x, y, z);
#endif

  return cell_id;
#else
  error("Using cell_getid_zoom but compiled without zoom regions enabled!");
#endif
}

#ifdef WITH_ZOOM_REGION
#ifdef SWIFT_DEBUG_CHECKS
/**
 * @brief Run through all cells and ensure they have the correct cell type and
 * width for their position in s->cells_top.
 *
 * @param s The space.
 */
static void debug_cell_type(struct space *s) {

  /* Get the cells array and cell properties */
  struct cell *cells = s->cells_top;
  const int bkg_cell_offset = s->zoom_props->bkg_cell_offset;
  const int buffer_offset = s->zoom_props->buffer_cell_offset;
  const double *zoom_width = s->zoom_props->width;
  const double *width = s->width;

  /* Loop over all cells */
  for (int cid = 0; cid < s->nr_cells; cid++) {

    /* Check cell type */
    if (cid < bkg_cell_offset && cells[cid].type != zoom)
      error(
          "Cell has the wrong cell type for it's array position (cid=%d, "
          "c->type=%d, "
          "s->zoom_props->bkg_cell_offset=%d)",
          cid, cells[cid].type, bkg_cell_offset);
    if (cid >= bkg_cell_offset && cells[cid].type == zoom)
      error(
          "Cell has the wrong cell type for it's array position (cid=%d, "
          "c->type=%d, "
          "s->zoom_props->bkg_cell_offset=%d)",
          cid, cells[cid].type, bkg_cell_offset);

    /* Check cell widths */
    for (int ijk = 0; ijk < 3; ijk++) {
      if (cid < bkg_cell_offset && cells[cid].width[ijk] != zoom_width[ijk])
        error(
            "Cell has the wrong cell width for it's array position (cid=%d, "
            "c->type=%d, "
            "s->zoom_props->bkg_cell_offset=%d, c->width=[%f %f %f], "
            "s->zoom_props->width=[%f %f %f])",
            cid, cells[cid].type, bkg_cell_offset, cells[cid].width[0],
            cells[cid].width[1], cells[cid].width[2], s->zoom_props->width[0],
            s->zoom_props->width[1], s->zoom_props->width[2]);
      if ((cid >= bkg_cell_offset && cid < buffer_offset) &&
          cells[cid].width[ijk] != width[ijk])
        error(
            "Cell has the wrong cell width for it's array position (cid=%d, "
            "c->type=%d, "
            "s->zoom_props->bkg_cell_offset=%d, c->width=[%f %f %f], "
            "s->zoom_props->width=[%f %f %f])",
            cid, cells[cid].type, bkg_cell_offset, cells[cid].width[0],
            cells[cid].width[1], cells[cid].width[2], s->zoom_props->width[0],
            s->zoom_props->width[1], s->zoom_props->width[2]);
    }
  }

  if (s->zoom_props->with_buffer_cells) {

    /* Loop over natural cells and ensure the cell boundaries and buffer
     * boundaries line up. */
    int found_i = 0;
    int found_j = 0;
    int found_k = 0;
    for (int i = 0; i < s->cdim[0]; i++) {
      for (int j = 0; j < s->cdim[1]; j++) {
        for (int k = 0; k < s->cdim[2]; k++) {
          const size_t cid = cell_getid(s->cdim, i, j, k) + bkg_cell_offset;
          
          if (cells[cid].loc[0] == s->zoom_props->buffer_bounds[0])
            found_i = 1;
          
          if (cells[cid].loc[1] == s->zoom_props->buffer_bounds[2])
            found_j = 1;
          
          if (cells[cid].loc[2] == s->zoom_props->buffer_bounds[4])
            found_k = 1;
          
        }
      }
    }
    
    /* Report if we didn't find matching boundaries. */
    if (!found_i || !found_j || !found_k)
      error("The background cell and buffer region edges don't match!");
  }
}
#endif
#endif

/**
 * @brief Compute the extent/bounds of the zoom region using the high-res DM
 * particles.
 *
 * The min/max [x,y,z] for each particle is found, and the CoM of these
 * particles is computed.
 *
 * @param s The space.
 * @param nr_nodes The number of ranks.
 * @param verbose Are we talking?
 */
void construct_zoom_region(struct space *s, int nr_nodes, int verbose) {
#ifdef WITH_ZOOM_REGION
  /* Get the width of the zoom region, zoom dims are equal. */
  const double zoom_dim = s->zoom_props->dim[0];

  /* Let's set what we know about the zoom region. */
  for (int ijk = 0; ijk < 3; ijk++) {
    s->zoom_props->width[ijk] = zoom_dim / s->zoom_props->cdim[ijk];
    s->zoom_props->iwidth[ijk] = 1 / s->zoom_props->width[ijk];
    s->zoom_props->dim[ijk] = zoom_dim;
  }

  /* Overwrite the minimum allowed zoom cell width. */
  s->zoom_props->cell_min = 0.99 * zoom_dim / s->zoom_props->cdim[0];

  /* Resize the top level cells in the space. */
  const double dmax = max3(s->dim[0], s->dim[1], s->dim[2]);
  s->cell_min = 0.99 * dmax / s->cdim[0];

  /* Check we have enough cells for periodicity. */
  if (s->periodic && (s->cdim[0] < 3 || s->cdim[1] < 3 || s->cdim[2] < 3))
    error(
        "Must have at least 3 cells in each spatial dimension when periodicity "
        "is switched on.\nThis error is often caused by any of the "
        "followings:\n"
        " - too few particles to generate a sensible grid,\n"
        " - the initial value of 'Scheduler:max_top_level_cells' is too "
        "small,\n"
        " - the (minimal) time-step is too large leading to particles with "
        "predicted smoothing lengths too large for the box size,\n"
        " - particles with velocities so large that they move by more than two "
        "box sizes per time-step.\n");

  /* Store cell number information. */
  s->zoom_props->bkg_cell_offset =
      s->zoom_props->cdim[0] * s->zoom_props->cdim[1] * s->zoom_props->cdim[2];
  s->zoom_props->nr_zoom_cells = s->zoom_props->bkg_cell_offset;
  s->zoom_props->nr_bkg_cells = s->cdim[0] * s->cdim[1] * s->cdim[2];
  s->zoom_props->buffer_cell_offset =
    s->zoom_props->bkg_cell_offset + s->zoom_props->nr_bkg_cells;
  s->zoom_props->nr_buffer_cells =
    s->zoom_props->buffer_cdim[0] * s->zoom_props->buffer_cdim[1] *
    s->zoom_props->buffer_cdim[2];

  /* Lets report what we have constructed. */
  if (verbose) {
    message(
        "set cell dimensions to zoom_cdim=[%d %d %d]"
        " background_cdim=[%d %d %d] buffer_cdim=[%d %d %d]",
        s->zoom_props->cdim[0], s->zoom_props->cdim[1], s->zoom_props->cdim[2],
        s->cdim[0], s->cdim[1], s->cdim[2], s->zoom_props->buffer_cdim[0],
        s->zoom_props->buffer_cdim[1], s->zoom_props->buffer_cdim[2]);
    message("nr_zoom_cells/bkg_cell_offset: %d nr_bkg_cells: %d "
            "nr_buffer_cells: %d",
            s->zoom_props->nr_zoom_cells, s->zoom_props->nr_bkg_cells,
            s->zoom_props->nr_buffer_cells);
    message("zoom_boundary: [%.2f-%.2f %.2f-%.2f %.2f-%.2f]",
            s->zoom_props->region_bounds[0], s->zoom_props->region_bounds[1],
            s->zoom_props->region_bounds[2], s->zoom_props->region_bounds[3],
            s->zoom_props->region_bounds[4], s->zoom_props->region_bounds[5]);
    message("buffer_boundary: [%.2f-%.2f %.2f-%.2f %.2f-%.2f]",
            s->zoom_props->buffer_bounds[0], s->zoom_props->buffer_bounds[1],
            s->zoom_props->buffer_bounds[2], s->zoom_props->buffer_bounds[3],
            s->zoom_props->buffer_bounds[4], s->zoom_props->buffer_bounds[5]);
    message(
        "zoom_region_dim: [%.2f %.2f %.2f] tl_cell_width: [%.2f %.2f %.2f] "
        "zoom_cell_width: [%.2f %.2f %.2f] buffer_cell_width: [%.2f %.2f %.2f]",
        s->zoom_props->dim[0], s->zoom_props->dim[1], s->zoom_props->dim[2],
        s->width[0], s->width[1], s->width[2], s->zoom_props->width[0],
        s->zoom_props->width[1], s->zoom_props->width[2],
        s->zoom_props->buffer_width[0], s->zoom_props->buffer_width[1],
        s->zoom_props->buffer_width[2]);
  }

#if defined(WITH_MPI) && (defined(HAVE_METIS) || defined(HAVE_PARMETIS))

  /* What is the angular extent of a background cell? Here we use the,
   * number of nodes but double it so the number of wedges will be
   * (2 * nr_nodes) ** 2 ensuring the background is well divided without
   * being bogged down with the number of wedges. */
  double cell_angular_size = M_PI / 2 / (2 * nr_nodes);

  /* The number of slices in theta and phi. */
  s->zoom_props->theta_nslices = floor(2 * M_PI / cell_angular_size);
  s->zoom_props->phi_nslices = floor(M_PI / cell_angular_size);

  /* Calculate the size of a wedge in theta and phi. */
  s->zoom_props->theta_width = 2 * M_PI / s->zoom_props->theta_nslices;
  s->zoom_props->phi_width = M_PI / s->zoom_props->phi_nslices;

  /* How many wedges do we have in total? */
  s->zoom_props->nwedges =
    s->zoom_props->theta_nslices * s->zoom_props->phi_nslices;

  /* Allocate the wedge edge counts. */
  if (swift_memalign("wedge_edge_counts",
                     (void **)&s->zoom_props->nr_wedge_edges,
                     SWIFT_STRUCT_ALIGNMENT,
                     s->zoom_props->nwedges * sizeof(int)) != 0)
    error("Failed to allocate the number of wedge edges.");
  bzero(s->zoom_props->nr_wedge_edges, s->zoom_props->nwedges * sizeof(int));

  /* Allocate the wedge edge counts. */
  if (swift_memalign("wedge_edge_starts",
                     (void **)&s->zoom_props->wedge_edges_start,
                     SWIFT_STRUCT_ALIGNMENT,
                     s->zoom_props->nwedges * sizeof(int)) != 0)
    error("Failed to allocate the start pointer for wedge edges.");
  bzero(s->zoom_props->wedge_edges_start, s->zoom_props->nwedges * sizeof(int));
  
#endif

#endif
}

/**
 * @brief Build the TL cells, with a zoom region.
 *
 * This replaces the loop in space_regrid when running with a zoom region.
 *
 * Construct an additional set of TL "zoom" cells embedded within the TL cell
 * structure with the dimensions of each cell structure being the same (with
 * differing widths).
 *
 * Therefore the new TL cell structure is 2*cdim**3, with the "natural" TL cells
 * occupying the first half of the TL cell list, and the "zoom" TL cells
 * ocupying the second half.
 *
 * @param s The space.
 * @param verbose Are we talking?
 */
void construct_tl_cells_with_zoom_region(
    struct space *s, const int *cdim, const float dmin,
    const integertime_t ti_current, struct gravity_props *gravity_properties,
    int verbose) {
#ifdef WITH_ZOOM_REGION

  /* Get some zoom region properties */
  const float dmin_zoom = min3(s->zoom_props->width[0], s->zoom_props->width[1],
                               s->zoom_props->width[2]);
  const int bkg_cell_offset = s->zoom_props->bkg_cell_offset;
  const double zoom_region_bounds[6] = {
      s->zoom_props->region_bounds[0], s->zoom_props->region_bounds[1],
      s->zoom_props->region_bounds[2], s->zoom_props->region_bounds[3],
      s->zoom_props->region_bounds[4], s->zoom_props->region_bounds[5]};

  struct cell *restrict c;

  /* Loop over zoom cells and set locations and initial values */
  for (int i = 0; i < s->zoom_props->cdim[0]; i++) {
    for (int j = 0; j < s->zoom_props->cdim[1]; j++) {
      for (int k = 0; k < s->zoom_props->cdim[2]; k++) {
        const size_t cid = cell_getid(s->zoom_props->cdim, i, j, k);

        /* Create the zoom cell and it's multipoles */
        c = &s->cells_top[cid];
        c->loc[0] = (i * s->zoom_props->width[0]) + zoom_region_bounds[0];
        c->loc[1] = (j * s->zoom_props->width[1]) + zoom_region_bounds[2];
        c->loc[2] = (k * s->zoom_props->width[2]) + zoom_region_bounds[4];
        c->width[0] = s->zoom_props->width[0];
        c->width[1] = s->zoom_props->width[1];
        c->width[2] = s->zoom_props->width[2];
        const size_t parent_cid =
          cell_getid(cdim,
                     (int)(c->loc[0] + (c->width[0] / 2)) / s->width[0],
                     (int)(c->loc[1] + (c->width[1] / 2)) / s->width[1],
                     (int)(c->loc[2] + (c->width[2] / 2)) / s->width[2]) +
          bkg_cell_offset;
        c->parent_bkg_cid = parent_cid;
        if (s->with_self_gravity) c->grav.multipole = &s->multipoles_top[cid];
        c->type = zoom;
        c->subtype = none;
        c->dmin = dmin_zoom;
        c->depth = 0;
        c->split = 0;
        c->hydro.count = 0;
        c->grav.count = 0;
        c->stars.count = 0;
        c->sinks.count = 0;
        c->top = c;
        c->super = c;
        c->hydro.super = c;
        c->grav.super = c;
        c->hydro.ti_old_part = ti_current;
        c->grav.ti_old_part = ti_current;
        c->stars.ti_old_part = ti_current;
        c->sinks.ti_old_part = ti_current;
        c->black_holes.ti_old_part = ti_current;
        c->grav.ti_old_multipole = ti_current;
#ifdef WITH_MPI
        c->mpi.tag = -1;
        c->mpi.recv = NULL;
        c->mpi.send = NULL;
#if (defined(HAVE_METIS) || defined(HAVE_PARMETIS))
          c->nr_vertex_edges = 0;
#endif
#endif
#if defined(SWIFT_DEBUG_CHECKS) || defined(SWIFT_CELL_GRAPH)
        cell_assign_top_level_cell_index(c, s);
#endif
      }
    }
  }
  
  /* Loop over natural cells and set locations and initial values */
  for (int i = 0; i < s->cdim[0]; i++) {
    for (int j = 0; j < s->cdim[1]; j++) {
      for (int k = 0; k < s->cdim[2]; k++) {
        const size_t cid = cell_getid(s->cdim, i, j, k) + bkg_cell_offset;

        /* Natural top level cells. */
        c = &s->cells_top[cid];
        c->loc[0] = i * s->width[0];
        c->loc[1] = j * s->width[1];
        c->loc[2] = k * s->width[2];
        c->width[0] = s->width[0];
        c->width[1] = s->width[1];
        c->width[2] = s->width[2];
        c->dmin = dmin;
        c->parent_bkg_cid = cid;
        if (s->with_self_gravity)
          c->grav.multipole = &s->multipoles_top[cid];
        c->type = bkg;
        c->subtype = none;
        c->depth = 0;
        c->split = 0;
        c->hydro.count = 0;
        c->grav.count = 0;
        c->stars.count = 0;
        c->sinks.count = 0;
        c->top = c;
        c->super = c;
        c->hydro.super = c;
        c->grav.super = c;
        c->hydro.ti_old_part = ti_current;
        c->grav.ti_old_part = ti_current;
        c->stars.ti_old_part = ti_current;
        c->sinks.ti_old_part = ti_current;
        c->black_holes.ti_old_part = ti_current;
        c->grav.ti_old_multipole = ti_current;
#ifdef WITH_MPI
        c->mpi.tag = -1;
        c->mpi.recv = NULL;
        c->mpi.send = NULL;
#if (defined(HAVE_METIS) || defined(HAVE_PARMETIS))
          c->nr_vertex_edges = 0;
#endif
#endif
#if defined(SWIFT_DEBUG_CHECKS) || defined(SWIFT_CELL_GRAPH)
        cell_assign_top_level_cell_index(c, s);
#endif

        /* Assign the cell type. */
        if (s->zoom_props->with_buffer_cells &&
            cell_inside_buffer_region(c, s)) {
          c->subtype = empty;
          s->zoom_props->nr_empty_cells++;
        } 
      }
    }
  }

  /* If we have a buffer region create buffer cells. */
  if (s->zoom_props->with_buffer_cells) {

    if (verbose)
      message("%d background cell/s are in the buffer region",
              s->zoom_props->nr_empty_cells);

    /* Get relevant information. */
    const float dmin_buffer = min3(s->zoom_props->buffer_width[0],
                                 s->zoom_props->buffer_width[1],
                                 s->zoom_props->buffer_width[2]);
    const int buffer_offset = s->zoom_props->buffer_cell_offset;
    const double buffer_bounds[6] = {
      s->zoom_props->buffer_bounds[0], s->zoom_props->buffer_bounds[1],
      s->zoom_props->buffer_bounds[2], s->zoom_props->buffer_bounds[3],
      s->zoom_props->buffer_bounds[4], s->zoom_props->buffer_bounds[5]};

    /* Loop over buffer cells and set locations and initial values */
    for (int i = 0; i < s->zoom_props->buffer_cdim[0]; i++) {
      for (int j = 0; j < s->zoom_props->buffer_cdim[1]; j++) {
        for (int k = 0; k < s->zoom_props->buffer_cdim[2]; k++) {
          const size_t cid =
            cell_getid(s->zoom_props->buffer_cdim, i, j, k) + buffer_offset;
          
          /* Buffer top level cells. */
          c = &s->cells_top[cid];
          c->loc[0] = (i * s->zoom_props->buffer_width[0]) + buffer_bounds[0];
          c->loc[1] = (j * s->zoom_props->buffer_width[1]) + buffer_bounds[2];
          c->loc[2] = (k * s->zoom_props->buffer_width[2]) + buffer_bounds[4];
          c->width[0] = s->zoom_props->buffer_width[0];
          c->width[1] = s->zoom_props->buffer_width[1];
          c->width[2] = s->zoom_props->buffer_width[2];
          c->dmin = dmin_buffer;
          const size_t parent_cid =
            cell_getid(s->zoom_props->buffer_cdim,
                       (int)((c->loc[0] + (c->width[0] / 2)) -
                             buffer_bounds[0]) * s->zoom_props->buffer_iwidth[0],
                       (int)((c->loc[1] + (c->width[1] / 2)) -
                             buffer_bounds[2]) * s->zoom_props->buffer_iwidth[1],
                       (int)((c->loc[2] + (c->width[2] / 2)) -
                             buffer_bounds[4]) *
                       s->zoom_props->buffer_iwidth[2]) + buffer_offset;
          c->parent_bkg_cid = parent_cid;
          if (s->with_self_gravity)
            c->grav.multipole = &s->multipoles_top[cid];
          c->type = buffer;
          c->subtype = none;
          c->depth = 0;
          c->split = 0;
          c->hydro.count = 0;
          c->grav.count = 0;
          c->stars.count = 0;
          c->sinks.count = 0;
          c->top = c;
          c->super = c;
          c->hydro.super = c;
          c->grav.super = c;
          c->hydro.ti_old_part = ti_current;
          c->grav.ti_old_part = ti_current;
          c->stars.ti_old_part = ti_current;
          c->sinks.ti_old_part = ti_current;
          c->black_holes.ti_old_part = ti_current;
          c->grav.ti_old_multipole = ti_current;
#ifdef WITH_MPI
          c->mpi.tag = -1;
          c->mpi.recv = NULL;
          c->mpi.send = NULL;
#if (defined(HAVE_METIS) || defined(HAVE_PARMETIS))
          c->nr_vertex_edges = 0;
#endif
#endif
#if defined(SWIFT_DEBUG_CHECKS) || defined(SWIFT_CELL_GRAPH)
          cell_assign_top_level_cell_index(c, s);
#endif
        }
      }
    }
  }

  /* Now find what cells contain the zoom region. */
  find_void_cells(s, verbose);

  /* Now find what cells neighbour the zoom region. */
  find_neighbouring_cells(s, gravity_properties, verbose);

#if defined(WITH_MPI) && (defined(HAVE_METIS) || defined(HAVE_PARMETIS))

  /* Find the number of edges we will need for the domain decomp. */
  find_vertex_edges(s, verbose);

  if (verbose)
    message("%i vertex 'edges' found in total", s->zoom_props->nr_edges);

#endif

#ifdef SWIFT_DEBUG_CHECKS
  
  /* Lets check all the cells are in the right place with the correct widths */
  debug_cell_type(s);
#endif

#endif
}

/**
 * @brief Find what TL cells contain the zoom region.
 *
 * @param s The space.
 * @param verbose Are we talking?
 */
void find_void_cells(struct space *s, const int verbose) {
#ifdef WITH_ZOOM_REGION

  /* Get the right cell cdim. */
  int cdim[3];
  if (s->zoom_props->with_buffer_cells) {
    cdim[0] = s->zoom_props->buffer_cdim[0];
    cdim[1] = s->zoom_props->buffer_cdim[1];
    cdim[2] = s->zoom_props->buffer_cdim[2];
  } else {
    cdim[0] = s->cdim[0];
    cdim[1] = s->cdim[1];
    cdim[2] = s->cdim[2];
  }

  /* Get the cell pointers. */
  struct cell *cells = s->cells_top;
  
  /* Get the right offset and the number of cells we're dealing with. */
  int offset;
  int ncells;
  if (s->zoom_props->with_buffer_cells) {
    offset = s->zoom_props->buffer_cell_offset;
    ncells = s->zoom_props->nr_buffer_cells;
  } else {
    offset = s->zoom_props->bkg_cell_offset;
    ncells = s->zoom_props->nr_bkg_cells;
  }

  /* Allocate the indices of void cells */
  /* TODO: We can know ahead of time how many void cells there are. We don't
   * need to allocate this many.  */
  int void_count = 0;
  if (swift_memalign("void_cells_top",
                     (void **)&s->zoom_props->void_cells_top,
                     SWIFT_STRUCT_ALIGNMENT, ncells * sizeof(int)) != 0)
    error("Failed to allocate indices of local top-level background cells.");
  bzero(s->zoom_props->void_cells_top, ncells * sizeof(int));

  /* Loop over natural cells and find cells containing the zoom region. */
  for (int i = 0; i < cdim[0]; i++) {
    for (int j = 0; j < cdim[1]; j++) {
      for (int k = 0; k < cdim[2]; k++) {
        const size_t cid = cell_getid(cdim, i, j, k) + offset;

        /* Label this background cell. */
        if (cell_contains_zoom_region(&cells[cid], s)) {
          cells[cid].subtype = void_cell;
          s->zoom_props->void_cells_top[void_count++] = cid;
        }
      }
    }
  }

  /* Store the number of neighbour cells */
  s->zoom_props->nr_void_cells = void_count;

  if (void_count == 0)
    error("No void cells were found! (nr_buffer_cells=%d)",
          s->zoom_props->nr_buffer_cells);

  if (verbose)
    message("%i cells contain the zoom region", void_count);

#endif
}

/**
 * @brief Find what TL cells surround the zoom region.
 *
 * When interacting "natural" TL cells and "zoom" TL cells, it helps to know
 * what natural TL cells surround the zoom region. These cells then get tagged
 * as "neighbour" cells.
 *
 * @param s The space.
 * @param verbose Are we talking?
 */
void find_neighbouring_cells(struct space *s,
                             struct gravity_props *gravity_properties,
                             const int verbose) {
#ifdef WITH_ZOOM_REGION
  
  /* Get the right cell cdim. */
  int cdim[3];
  double iwidth[3];
  if (s->zoom_props->with_buffer_cells) {
    cdim[0] = s->zoom_props->buffer_cdim[0];
    cdim[1] = s->zoom_props->buffer_cdim[1];
    cdim[2] = s->zoom_props->buffer_cdim[2];
    iwidth[0] = s->zoom_props->buffer_iwidth[0];
    iwidth[1] = s->zoom_props->buffer_iwidth[1];
    iwidth[2] = s->zoom_props->buffer_iwidth[2];
  } else {
    cdim[0] = s->cdim[0];
    cdim[1] = s->cdim[1];
    cdim[2] = s->cdim[2];
    iwidth[0] = s->iwidth[0];
    iwidth[1] = s->iwidth[1];
    iwidth[2] = s->iwidth[2];
  }

  /* Get the cell pointers. */
  struct cell *cells = s->cells_top;
  
  /* Get the right offset and the number of cells we're dealing with. */
  int offset;
  int ncells;
  if (s->zoom_props->with_buffer_cells) {
    offset = s->zoom_props->buffer_cell_offset;
    ncells = s->zoom_props->nr_buffer_cells;
  } else {
    offset = s->zoom_props->bkg_cell_offset;
    ncells = s->zoom_props->nr_bkg_cells;
  }

  /* Get gravity mesh distance. */
  const double max_distance = gravity_properties->r_s
    * gravity_properties->r_cut_max_ratio;

  /* At this point we can only define neighbour cells by cell properties,
   * leaving the fancy gravity distance criterion for task creation later.
   * Here we just make sure all possible neighbour cells are flagged
   * as such. */
  
  /* Maximal distance any interaction can take place
   * before the mesh kicks in, rounded up to the next integer */
  const int delta_cells = ceil(max_distance * max3(iwidth[0],
                                                   iwidth[1],
                                                   iwidth[2])) + 1;

  /* Turn this into upper and lower bounds for loops */
  int delta_m = delta_cells;
  int delta_p = delta_cells;

  /* Special case where every cell is in range of every other one */
  if (delta_cells > cdim[0]) {
    delta_m = cdim[0];
    delta_p = cdim[0];
  }

  /* Let's be verbose about this choice */
  if (verbose)
    message(
        "Looking for neighbouring natural cells up to %d natural top-level "
        "cells away from the zoom region (delta_m=%d "
        "delta_p=%d)",
        delta_cells, delta_m, delta_p);

  /* Allocate the indices of neighbour background cells */
  if (swift_memalign("neighbour_cells_top",
                     (void **)&s->zoom_props->neighbour_cells_top,
                     SWIFT_STRUCT_ALIGNMENT, ncells * sizeof(int)) != 0)
    error("Failed to allocate indices of local top-level background cells.");
  bzero(s->zoom_props->neighbour_cells_top,  ncells * sizeof(int));

  int neighbour_count = 0;

  /* Loop over natural cells and find cells neighbouring the zoom region. */
  for (int i = 0; i < cdim[0]; i++) {
    for (int j = 0; j < cdim[1]; j++) {
      for (int k = 0; k < cdim[2]; k++) {

         /* Get this cell. */
        const size_t cid = cell_getid(cdim, i, j, k) + offset;
        struct cell *ci = &cells[cid];

        /* Skip non-void cells. */
        if (ci->subtype != void_cell) continue;

        /* Loop over every other cell within (Manhattan) range delta */
        for (int ii = i - delta_m; ii <= i + delta_p; ii++) {

          /* Escape beyond range */
          if (ii < 0 || ii >= cdim[0]) continue;

          for (int jj = j - delta_m; jj <= j + delta_p; jj++) {

            /* Escape beyond range */
            if (jj < 0 || jj >= cdim[1]) continue;

            for (int kk = k - delta_m; kk <= k + delta_p; kk++) {
              
              /* Escape beyond range */
              if (kk < 0 || kk >= cdim[2]) continue;

              /* Get this cell. */
              const int cjd = cell_getid(cdim, ii, jj, kk) + offset;

              /* Ensure this neighbour isn't a void cell or an already
               * counted neighbour. */
              if (cells[cjd].subtype != void_cell &&
                  cells[cjd].subtype != neighbour) {

                /* Record that we've found a neighbour. */
                cells[cjd].subtype = neighbour;
                s->zoom_props->neighbour_cells_top[neighbour_count++] = cjd;
              }
            } /* neighbour k loop */
          } /* neighbour j loop */
        } /* neighbour i loop */
      } /* natural k loop */
    } /* natural j loop */
  } /* natural i loop */

  /* Store the number of neighbour cells */
  s->zoom_props->nr_neighbour_cells = neighbour_count;

  if (verbose)
    message("%i cells neighbouring the zoom region", neighbour_count);
#endif
}

/**
 * @brief For METIS we need to work out how many edges each vertex (cell) has.
 *
 * @param verbose The two TL cells.
 * @param periodic Account for periodicity?
 * @param dim The boxsize.
 */
void link_zoom_to_void(struct space *s, struct cell *c) {
  
  /* Set up some useful information. */
  double zoom_loc[3];

  /* We need to ensure this bottom level isn't treated like a
   * normal split cell since it's linked into top level "progeny". */
  c->split = 0;

  /* Loop over the 8 progeny cells which are now the zoom cells. */
  for (int k = 0; k < 8; k++) {

    /* Establish the location of the fake progeny cell. */
    zoom_loc[0] = c->loc[0];
    zoom_loc[1] = c->loc[1];
    zoom_loc[2] = c->loc[2];
    if (k & 4) zoom_loc[0] += s->zoom_props->width[0];
    if (k & 2) zoom_loc[1] += s->zoom_props->width[1];
    if (k & 1) zoom_loc[2] += s->zoom_props->width[2];

    /* Which zoom cell are we in? */
    int cid = cell_getid_pos(s,
                             zoom_loc[0] + (s->zoom_props->width[0] / 2),
                             zoom_loc[1] + (s->zoom_props->width[0] / 2),
                             zoom_loc[2] + (s->zoom_props->width[0] / 2));

    /* Get the zoom cell. */
    struct cell *zoom_cell = &s->cells_top[cid];
    
    /* Link this zoom cell into the void cell hierarchy. */
    c->progeny[k] = zoom_cell;

    /* Flag this void cell "progeny" as the zoom cell's void cell parent. */
    zoom_cell->void_parent = c;
    
  }

  /* Interact the zoom cell multipoles with this cell. */
  if (s->with_self_gravity) {

    /* Reset everything */
    gravity_reset(c->grav.multipole);

    /* Compute CoM and bulk velocity from all progenies */
    double CoM[3] = {0., 0., 0.};
    double vel[3] = {0., 0., 0.};
    float max_delta_vel[3] = {0.f, 0.f, 0.f};
    float min_delta_vel[3] = {0.f, 0.f, 0.f};
    double mass = 0.;
    
    for (int k = 0; k < 8; ++k) {
      if (c->progeny[k] != NULL) {
        const struct gravity_tensors *m = c->progeny[k]->grav.multipole;
        
        mass += m->m_pole.M_000;
        
        CoM[0] += m->CoM[0] * m->m_pole.M_000;
        CoM[1] += m->CoM[1] * m->m_pole.M_000;
        CoM[2] += m->CoM[2] * m->m_pole.M_000;

        vel[0] += m->m_pole.vel[0] * m->m_pole.M_000;
        vel[1] += m->m_pole.vel[1] * m->m_pole.M_000;
        vel[2] += m->m_pole.vel[2] * m->m_pole.M_000;

        max_delta_vel[0] = max(m->m_pole.max_delta_vel[0], max_delta_vel[0]);
        max_delta_vel[1] = max(m->m_pole.max_delta_vel[1], max_delta_vel[1]);
        max_delta_vel[2] = max(m->m_pole.max_delta_vel[2], max_delta_vel[2]);
        
        min_delta_vel[0] = min(m->m_pole.min_delta_vel[0], min_delta_vel[0]);
        min_delta_vel[1] = min(m->m_pole.min_delta_vel[1], min_delta_vel[1]);
        min_delta_vel[2] = min(m->m_pole.min_delta_vel[2], min_delta_vel[2]);
      }
    }
    
    /* Final operation on the CoM and bulk velocity */
    const double inv_mass = 1. / mass;
    c->grav.multipole->CoM[0] = CoM[0] * inv_mass;
    c->grav.multipole->CoM[1] = CoM[1] * inv_mass;
    c->grav.multipole->CoM[2] = CoM[2] * inv_mass;
    c->grav.multipole->m_pole.vel[0] = vel[0] * inv_mass;
    c->grav.multipole->m_pole.vel[1] = vel[1] * inv_mass;
    c->grav.multipole->m_pole.vel[2] = vel[2] * inv_mass;
    
    /* Min max velocity along each axis */
    c->grav.multipole->m_pole.max_delta_vel[0] = max_delta_vel[0];
    c->grav.multipole->m_pole.max_delta_vel[1] = max_delta_vel[1];
    c->grav.multipole->m_pole.max_delta_vel[2] = max_delta_vel[2];
    c->grav.multipole->m_pole.min_delta_vel[0] = min_delta_vel[0];
    c->grav.multipole->m_pole.min_delta_vel[1] = min_delta_vel[1];
    c->grav.multipole->m_pole.min_delta_vel[2] = min_delta_vel[2];
    
    /* Now shift progeny multipoles and add them up */
    struct multipole temp;
    double r_max = 0.;
    for (int k = 0; k < 8; ++k) {
      if (c->progeny[k] != NULL) {
        const struct cell *cp = c->progeny[k];
        const struct multipole *m = &cp->grav.multipole->m_pole;
        
        /* Contribution to multipole */
        gravity_M2M(&temp, m, c->grav.multipole->CoM,
                    cp->grav.multipole->CoM);
        gravity_multipole_add(&c->grav.multipole->m_pole, &temp);
        
        /* Upper limit of max CoM<->gpart distance */
        const double dx =
          c->grav.multipole->CoM[0] - cp->grav.multipole->CoM[0];
        const double dy =
          c->grav.multipole->CoM[1] - cp->grav.multipole->CoM[1];
        const double dz =
          c->grav.multipole->CoM[2] - cp->grav.multipole->CoM[2];
        const double r2 = dx * dx + dy * dy + dz * dz;
        r_max = max(r_max, cp->grav.multipole->r_max + sqrt(r2));
      }
    }
    
    /* Alternative upper limit of max CoM<->gpart distance */
    const double dx =
      c->grav.multipole->CoM[0] > c->loc[0] + c->width[0] / 2.
      ? c->grav.multipole->CoM[0] - c->loc[0]
      : c->loc[0] + c->width[0] - c->grav.multipole->CoM[0];
    const double dy =
      c->grav.multipole->CoM[1] > c->loc[1] + c->width[1] / 2.
      ? c->grav.multipole->CoM[1] - c->loc[1]
      : c->loc[1] + c->width[1] - c->grav.multipole->CoM[1];
    const double dz =
      c->grav.multipole->CoM[2] > c->loc[2] + c->width[2] / 2.
      ? c->grav.multipole->CoM[2] - c->loc[2]
      : c->loc[2] + c->width[2] - c->grav.multipole->CoM[2];
    
    /* Take minimum of both limits */
    c->grav.multipole->r_max = min(r_max, sqrt(dx * dx + dy * dy + dz * dz));
    
    /* Store the value at rebuild time */
    c->grav.multipole->r_max_rebuild = c->grav.multipole->r_max;
    c->grav.multipole->CoM_rebuild[0] = c->grav.multipole->CoM[0];
    c->grav.multipole->CoM_rebuild[1] = c->grav.multipole->CoM[1];
    c->grav.multipole->CoM_rebuild[2] = c->grav.multipole->CoM[2];
    
    /* Compute the multipole power */
    gravity_multipole_compute_power(&c->grav.multipole->m_pole);
    
  } /* Deal with gravity */
}

/**
 * @brief For METIS we need to work out how many edges each vertex (cell) has.
 * 
 *
 * @param verbose The two TL cells.
 * @param periodic Account for periodicity?
 * @param dim The boxsize.
 */
void find_vertex_edges(struct space *s, const int verbose) {
#if defined(WITH_MPI) && (defined(HAVE_METIS) || defined(HAVE_PARMETIS))

  /* Get some useful constants. */
  const int zoom_cdim[3] = {s->zoom_props->cdim[0], s->zoom_props->cdim[1],
                            s->zoom_props->cdim[2]};

  /* Initialise edge count. */
  s->zoom_props->nr_edges = 0;
  int iedge;
  int all_iedge = 0;

  /* Find adjacency arrays for cells and wedges. */
  if (s->zoom_props->use_bkg_wedges) {
    iedge = 0;
    edge_loop(zoom_cdim, 0, s, /*adjncy*/ NULL, /*xadj*/ NULL,
              /*counts*/ NULL, /*edges*/ NULL, &iedge);
    all_iedge = iedge;
  } else if (s->zoom_props->separate_decomps){
    /* Otherwise, we need to find the edges in each individual level. */

    /* Zoom */
    iedge = 0;
    edge_loop(zoom_cdim, 0, s, /*adjncy*/ NULL, /*xadj*/ NULL,
              /*counts*/ NULL, /*edges*/ NULL, &iedge);
    all_iedge += iedge;

    /* Buffer, if we have them */
    if (s->zoom_props->with_buffer_cells) {
      iedge = 0;
      edge_loop(s->zoom_props->buffer_cdim, s->zoom_props->buffer_cell_offset,
                s, /*adjncy*/ NULL, /*xadj*/ NULL,
                /*counts*/ NULL, /*edges*/ NULL, &iedge);
      all_iedge += iedge;
    }
    
    /* Background */
    iedge = 0;
    edge_loop(s->cdim, s->zoom_props->bkg_cell_offset,
              s, /*adjncy*/ NULL, /*xadj*/ NULL,
              /*counts*/ NULL, /*edges*/ NULL, &iedge);
    all_iedge += iedge;
  } else {

    /* Otherwise, we only need zoom edges */
    iedge = 0;
    edge_loop(zoom_cdim, 0, s, /*adjncy*/ NULL, /*xadj*/ NULL,
              /*counts*/ NULL, /*edges*/ NULL, &iedge);
    all_iedge += iedge;
    
  }

  /* Set the total number of edges. */
  s->zoom_props->nr_edges = all_iedge;

#ifdef SWIFT_DEBUG_CHECKS
  for (int cid = 0; cid < s->zoom_props->nr_zoom_cells; cid++) {
    if (s->cells_top[cid].nr_vertex_edges == 0)
      error("Cell (%d) has no edges! (c->type=%d)", cid,
            s->cells_top[cid].type);
  }
#endif
#endif
}

/**
 * @brief Minimum distance between two TL cells with different sizes.
 *
 * @param ci, cj The two TL cells.
 * @param periodic Account for periodicity?
 * @param dim The boxsize.
 */
double cell_min_dist2_diff_size(const struct cell *restrict ci,
                                const struct cell *restrict cj,
                                int periodic, const double dim[3]) {

#ifdef SWIFT_DEBUG_CHECKS
  if (ci->width[0] == cj->width[0]) error("x cells of same size!");
  if (ci->width[1] == cj->width[1]) error("y cells of same size!");
  if (ci->width[2] == cj->width[2]) error("z cells of same size!");
#endif

  /* We need to check if we need to consider periodicity since only
   * background cells are periodic. */
  if (ci->type == bkg || cj->type == bkg)
    periodic = periodic;
  else
    periodic = 0;

  const double cix = ci->loc[0] + ci->width[0] / 2.;
  const double ciy = ci->loc[1] + ci->width[1] / 2.;
  const double ciz = ci->loc[2] + ci->width[2] / 2.;

  const double cjx = cj->loc[0] + cj->width[0] / 2.;
  const double cjy = cj->loc[1] + cj->width[1] / 2.;
  const double cjz = cj->loc[2] + cj->width[2] / 2.;

  const double diag_ci2 = ci->width[0] * ci->width[0] +
                          ci->width[1] * ci->width[1] +
                          ci->width[2] * ci->width[2];
  const double diag_cj2 = cj->width[0] * cj->width[0] +
                          cj->width[1] * cj->width[1] +
                          cj->width[2] * cj->width[2];

  /* Get the distance between the cells */
  double dx = cix - cjx;
  double dy = ciy - cjy;
  double dz = ciz - cjz;

  /* Apply BC */
  if (periodic) {
    dx = nearest(dx, dim[0]);
    dy = nearest(dy, dim[1]);
    dz = nearest(dz, dim[2]);
  }
  const double r2 = dx * dx + dy * dy + dz * dz;

  /* Minimal distance between any 2 particles in the two cells */
  const double dist2 = r2 - (diag_ci2 / 2. + diag_cj2 / 2.);

  return dist2;
}

/**
 * @brief Minimum distance between two TL cells.
 *
 * Generic wrapper, don't know if the TL cells are the same size or not at time
 * of calling.
 *
 * @param ci, cj The two TL cells.
 * @param periodic Account for periodicity?
 * @param dim The boxsize.
 */
double cell_min_dist2(const struct cell *restrict ci,
                      const struct cell *restrict cj, int periodic,
                      const double dim[3]) {
#ifdef WITH_ZOOM_REGION
  double dist2;

  /* Two TL cells with the same size. */
  if (ci->width[0] == cj->width[0]) {
    dist2 = cell_min_dist2_same_size(ci, cj, periodic, dim);
  }
  /* Two cells with different sizes. */
  else {
    dist2 = cell_min_dist2_diff_size(ci, cj, periodic, dim);
  }

  return dist2;
#else
  return cell_min_dist2_same_size(ci, cj, periodic, dim);
#endif
}

#ifdef WITH_ZOOM_REGION

/**
 * @brief Constructs the top-level tasks for the short-range gravity
 * and long-range gravity interactions for the natural/background cells.
 *
 * - All top-cells get a self task.
 * - All pairs within range according to the multipole acceptance
 *   criterion get a pair task.
 */
void engine_make_self_gravity_tasks_mapper_natural_cells(void *map_data,
                                                         int num_elements,
                                                         void *extra_data) {

  struct engine *e = (struct engine *)extra_data;
  struct space *s = e->s;
  struct scheduler *sched = &e->sched;
  const int nodeID = e->nodeID;
  const int periodic = s->periodic;
  const double dim[3] = {s->dim[0], s->dim[1], s->dim[2]};
  const int cdim[3] = {s->cdim[0], s->cdim[1], s->cdim[2]};
  struct cell *cells = s->cells_top;
  const double max_distance = e->mesh->r_cut_max;
  const double max_distance2 = max_distance * max_distance;

  /* Some info about the zoom domain */
  const int bkg_cell_offset = s->zoom_props->bkg_cell_offset;

  /* Compute maximal distance where we can expect a direct interaction */
  const float distance = gravity_M2L_min_accept_distance(
      e->gravity_properties, sqrtf(3) * cells[bkg_cell_offset].width[0],
      s->max_softening, s->min_a_grav, s->max_mpole_power, periodic);

  /* Convert the maximal search distance to a number of cells
   * Define a lower and upper delta in case things are not symmetric */
  const int delta = max((int)(sqrt(3) * distance /
                          cells[bkg_cell_offset].width[0]) + 1, 2);
  int delta_m = delta;
  int delta_p = delta;

  /* Special case where every cell is in range of every other one */
  if (periodic) {
    if (delta >= cdim[0] / 2) {
      if (cdim[0] % 2 == 0) {
        delta_m = cdim[0] / 2;
        delta_p = cdim[0] / 2 - 1;
      } else {
        delta_m = cdim[0] / 2;
        delta_p = cdim[0] / 2;
      }
    }
  } else {
    if (delta > cdim[0]) {
      delta_m = cdim[0];
      delta_p = cdim[0];
    }
  }

  /* Loop through the elements, which are just byte offsets from NULL. */
  for (int ind = 0; ind < num_elements; ind++) {

    /* Get the cell index, including background cell offset. */
    const int cid = (size_t)(map_data) + ind + bkg_cell_offset;

    /* Integer indices of the cell in the top-level grid */
    const int i = (cid - bkg_cell_offset) / (cdim[1] * cdim[2]);
    const int j = ((cid - bkg_cell_offset) / cdim[2]) % cdim[1];
    const int k = (cid - bkg_cell_offset) % cdim[2];

    /* Get the first cell */
    struct cell *ci = &cells[cid];

    /* Skip cells without gravity particles */
    if (ci->grav.count == 0) continue;

    /* Ensure we haven't found a void cell with particles */
    if (ci->subtype == void_cell | ci->subtype == empty)
      error("A void/empty cell (cid=%d) has got particles!", cid);

    /* If the cell is local build a self-interaction */
    if (ci->nodeID == nodeID) {
      scheduler_addtask(sched, task_type_self, task_subtype_grav_bkg, 0, 0, ci,
                        NULL);
    }

    /* Loop over every other cell within (Manhattan) range delta */
    for (int ii = i - delta_m; ii <= i + delta_p; ii++) {

      /* Escape if non-periodic and beyond range */
      if (!periodic && (ii < 0 || ii >= cdim[0])) continue;

      for (int jj = j - delta_m; jj <= j + delta_p; jj++) {

	/* Escape if non-periodic and beyond range */
        if (!periodic && (jj < 0 || jj >= cdim[1])) continue;

        for (int kk = k - delta_m; kk <= k + delta_p; kk++) {

          /* Escape if non-periodic and beyond range */
          if (!periodic && (kk < 0 || kk >= cdim[2])) continue;

          /* Apply periodic BC (not harmful if not using periodic BC) */
	  const int iii = (ii + cdim[0]) % cdim[0];
	  const int jjj = (jj + cdim[1]) % cdim[1];
	  const int kkk = (kk + cdim[2]) % cdim[2];

          /* Get the second cell */
          const int cjd = cell_getid(cdim, iii, jjj, kkk) + bkg_cell_offset;
          struct cell *cj = &cells[cjd];

          /* Avoid duplicates, empty cells and completely foreign pairs */
          if (cid >= cjd || cj->grav.count == 0 ||
              (ci->nodeID != nodeID && cj->nodeID != nodeID))
            continue;

#ifdef WITH_MPI
          /* Recover the multipole information */
          const struct gravity_tensors *multi_i = ci->grav.multipole;
          const struct gravity_tensors *multi_j = cj->grav.multipole;

          if (multi_i == NULL && ci->nodeID != nodeID)
            error("Multipole of ci was not exchanged properly via the proxies");
          if (multi_j == NULL && cj->nodeID != nodeID)
            error("Multipole of cj was not exchanged properly via the proxies");
#endif

          /* Minimal distance between any pair of particles */
          const double min_radius2 =
              cell_min_dist2_same_size(ci, cj, periodic, dim);

          /* Are we beyond the distance where the truncated forces are 0 ?*/
          if (periodic && min_radius2 > max_distance2) continue;

          /* Are the cells too close for a MM interaction ? */
          if (!cell_can_use_pair_mm(ci, cj, e, s, /*use_rebuild_data=*/1,
                                    /*is_tree_walk=*/0)) {

            /* Ok, we need to add a direct pair calculation */
            scheduler_addtask(sched, task_type_pair, task_subtype_grav_bkg, 0, 0,
                              ci, cj);

#ifdef SWIFT_DEBUG_CHECKS
            /* Ensure both cells are background cells */
            if (ci->type == zoom || cj->type == zoom) {
              error(
                  "Cell %d and cell %d are not background cells! "
                  "(ci->type=%d, cj->type=%d)",
                  cid, cjd, ci->type, cj->type);
            }
#ifdef WITH_MPI

            /* Let's cross-check that we had a proxy for that cell */
            if (ci->nodeID == nodeID && cj->nodeID != engine_rank) {

              /* Find the proxy for this node */
              const int proxy_id = e->proxy_ind[cj->nodeID];
              if (proxy_id < 0)
                error("No proxy exists for that foreign node %d!", cj->nodeID);

              const struct proxy *p = &e->proxies[proxy_id];

              /* Check whether the cell exists in the proxy */
              int n = 0;
              for (; n < p->nr_cells_in; n++)
                if (p->cells_in[n] == cj) {
                  break;
                }
              if (n == p->nr_cells_in)
                error(
                    "Cell %d not found in the proxy but trying to construct "
                    "grav task!",
                    cjd);
            } else if (cj->nodeID == nodeID && ci->nodeID != engine_rank) {

              /* Find the proxy for this node */
              const int proxy_id = e->proxy_ind[ci->nodeID];
              if (proxy_id < 0)
                error("No proxy exists for that foreign node %d!", ci->nodeID);

              const struct proxy *p = &e->proxies[proxy_id];

              /* Check whether the cell exists in the proxy */
              int n = 0;
              for (; n < p->nr_cells_in; n++)
                if (p->cells_in[n] == ci) {
                  break;
                }
              if (n == p->nr_cells_in)
                error(
                    "Cell %d not found in the proxy but trying to construct "
                    "grav task!",
                    cid);
            }
#endif /* WITH_MPI */
#endif /* SWIFT_DEBUG_CHECKS */
          }
        }
      }
    }
  }
}

/**
 * @brief Constructs the top-level tasks for the short-range gravity
 * and long-range gravity interactions for the natural/background cells.
 *
 * - All top-cells get a self task.
 * - All pairs within range according to the multipole acceptance
 *   criterion get a pair task.
 */
void engine_make_self_gravity_tasks_mapper_buffer_cells(void *map_data,
                                                         int num_elements,
                                                         void *extra_data) {

  struct engine *e = (struct engine *)extra_data;
  struct space *s = e->s;
  struct scheduler *sched = &e->sched;
  const int nodeID = e->nodeID;
  const int periodic = s->periodic;
  const double dim[3] = {s->dim[0], s->dim[1], s->dim[2]};
  const int cdim[3] = {s->zoom_props->buffer_cdim[0],
                       s->zoom_props->buffer_cdim[1],
                       s->zoom_props->buffer_cdim[2]};
  struct cell *cells = s->cells_top;
  const double max_distance = e->high_res_mesh->r_cut_max;
  const double max_distance2 = max_distance * max_distance;

  /* Some info about the zoom domain */
  const int buffer_offset = s->zoom_props->buffer_cell_offset;

  /* Compute maximal distance where we can expect a direct interaction */
  const float distance = gravity_M2L_min_accept_distance(
      e->gravity_properties, sqrtf(3) * cells[buffer_offset].width[0],
      s->max_softening, s->min_a_grav, s->max_mpole_power, periodic);

  /* Convert the maximal search distance to a number of cells
   * Define a lower and upper delta in case things are not symmetric */
  const int delta = max((int)(sqrt(3) * distance /
                          cells[buffer_offset].width[0]) + 1, 2);
  int delta_m = delta;
  int delta_p = delta;

  /* Special case where every cell is in range of every other one */
  if (delta > cdim[0]) {
    delta_m = cdim[0];
    delta_p = cdim[0];
  }

  /* Loop through the elements, which are just byte offsets from NULL. */
  for (int ind = 0; ind < num_elements; ind++) {

    /* Get the cell index, including background cell offset. */
    const int cid = (size_t)(map_data) + ind + buffer_offset;

    /* Integer indices of the cell in the top-level grid */
    const int i = (cid - buffer_offset) / (cdim[1] * cdim[2]);
    const int j = ((cid - buffer_offset) / cdim[2]) % cdim[1];
    const int k = (cid - buffer_offset) % cdim[2];

    /* Get the first cell */
    struct cell *ci = &cells[cid];

    /* Skip cells without gravity particles */
    if (ci->grav.count == 0) continue;

    /* Ensure we haven't found a void cell with particles */
    if (ci->subtype == void_cell)
      error("A void cell (cid=%d) has got particles!", cid);

    /* If the cell is local build a self-interaction */
    if (ci->nodeID == nodeID) {
      scheduler_addtask(sched, task_type_self, task_subtype_grav_bkg, 0, 0, ci,
                        NULL);
    }

    /* Loop over every other cell within (Manhattan) range delta */
    for (int ii = i - delta_m; ii <= i + delta_p; ii++) {

      /* Buffer cells are never periodic. */
      if (ii < 0 || ii >= cdim[0]) continue;

      for (int jj = j - delta_m; jj <= j + delta_p; jj++) {

        /* Buffer cells are never periodic. */
        if (jj < 0 || jj >= cdim[1]) continue;

        for (int kk = k - delta_m; kk <= k + delta_p; kk++) {

          /* Buffer cells are never periodic. */
          if (kk < 0 || kk >= cdim[2]) continue;

          /* Get the second cell */
          const int cjd = cell_getid(cdim, ii, jj, kk) + buffer_offset;
          struct cell *cj = &cells[cjd];

          /* Avoid duplicates, empty cells and completely foreign pairs */
          if (cid >= cjd || cj->grav.count == 0 ||
              (ci->nodeID != nodeID && cj->nodeID != nodeID))
            continue;

#ifdef WITH_MPI
          /* Recover the multipole information */
          const struct gravity_tensors *multi_i = ci->grav.multipole;
          const struct gravity_tensors *multi_j = cj->grav.multipole;

          if (multi_i == NULL && ci->nodeID != nodeID)
            error("Multipole of ci was not exchanged properly via the proxies");
          if (multi_j == NULL && cj->nodeID != nodeID)
            error("Multipole of cj was not exchanged properly via the proxies");
#endif

          /* Minimal distance between any pair of particles */
          const double min_radius2 =
              cell_min_dist2_same_size(ci, cj, periodic, dim);

          /* Are we beyond the distance where the truncated forces are 0 ?*/
          if (periodic && min_radius2 > max_distance2) continue;

          /* Are the cells too close for a MM interaction ? */
          if (!cell_can_use_pair_mm(ci, cj, e, s, /*use_rebuild_data=*/1,
                                    /*is_tree_walk=*/0)) {

            /* Ok, we need to add a direct pair calculation */
            scheduler_addtask(sched, task_type_pair, task_subtype_grav_bkg, 0, 0,
                              ci, cj);

#ifdef SWIFT_DEBUG_CHECKS
            /* Ensure both cells are background cells */
            if (ci->type == zoom || cj->type == zoom) {
              error(
                  "Cell %d and cell %d are not background cells! "
                  "(ci->type=%d, cj->type=%d)",
                  cid, cjd, ci->type, cj->type);
            }
#ifdef WITH_MPI

            /* Let's cross-check that we had a proxy for that cell */
            if (ci->nodeID == nodeID && cj->nodeID != engine_rank) {

              /* Find the proxy for this node */
              const int proxy_id = e->proxy_ind[cj->nodeID];
              if (proxy_id < 0)
                error("No proxy exists for that foreign node %d!", cj->nodeID);

              const struct proxy *p = &e->proxies[proxy_id];

              /* Check whether the cell exists in the proxy */
              int n = 0;
              for (; n < p->nr_cells_in; n++)
                if (p->cells_in[n] == cj) {
                  break;
                }
              if (n == p->nr_cells_in)
                error(
                    "Cell %d not found in the proxy but trying to construct "
                    "grav task!",
                    cjd);
            } else if (cj->nodeID == nodeID && ci->nodeID != engine_rank) {

              /* Find the proxy for this node */
              const int proxy_id = e->proxy_ind[ci->nodeID];
              if (proxy_id < 0)
                error("No proxy exists for that foreign node %d!", ci->nodeID);

              const struct proxy *p = &e->proxies[proxy_id];

              /* Check whether the cell exists in the proxy */
              int n = 0;
              for (; n < p->nr_cells_in; n++)
                if (p->cells_in[n] == ci) {
                  break;
                }
              if (n == p->nr_cells_in)
                error(
                    "Cell %d not found in the proxy but trying to construct "
                    "grav task!",
                    cid);
            }
#endif /* WITH_MPI */
#endif /* SWIFT_DEBUG_CHECKS */
          }
        }
      }
    }
  }
}

/**
 * @brief Constructs the top-level tasks for the short-range gravity
 * and long-range gravity interactions.
 *
 * - All top-cells get a self task.
 * - All pairs within range according to the multipole acceptance
 *   criterion get a pair task.
 */
void engine_make_self_gravity_tasks_mapper_zoom_cells(void *map_data,
                                                      int num_elements,
                                                      void *extra_data) {

  struct engine *e = (struct engine *)extra_data;
  struct space *s = e->s;
  struct scheduler *sched = &e->sched;
  const int nodeID = e->nodeID;
  const int periodic = s->periodic;
  const double dim[3] = {s->dim[0], s->dim[1], s->dim[2]};
  const int cdim[3] = {s->zoom_props->cdim[0], s->zoom_props->cdim[1],
                       s->zoom_props->cdim[2]};
  struct cell *cells = s->cells_top;
  const double max_distance = e->high_res_mesh->r_cut_max;
  const double max_distance2 = max_distance * max_distance;

  /* Compute maximal distance where we can expect a direct interaction */
  const float distance = gravity_M2L_min_accept_distance(
      e->gravity_properties, sqrtf(3) * cells[0].width[0], s->max_softening,
      s->min_a_grav, s->max_mpole_power, periodic);

  /* Convert the maximal search distance to a number of cells
   * Define a lower and upper delta in case things are not symmetric */
  const int delta = max((int)(sqrt(3) * distance /
                          cells[0].width[0]) + 1, 2);
  int delta_m = delta;
  int delta_p = delta;

  /* Special case where every cell is in range of every other one */
  if (delta > cdim[0]) {
    delta_m = cdim[0];
    delta_p = cdim[0];
  }

  /* Loop through the elements, which are just byte offsets from NULL. */
  for (int ind = 0; ind < num_elements; ind++) {

    /* Get the cell index. */
    const int cid = (size_t)(map_data) + ind;

    /* Integer indices of the cell in the top-level grid */
    const int i = cid / (cdim[1] * cdim[2]);
    const int j = (cid / cdim[2]) % cdim[1];
    const int k = cid % cdim[2];

    /* Get the first cell */
    struct cell *ci = &cells[cid];

    /* Skip cells without gravity particles */
    if (ci->grav.count == 0) continue;

    /* If the cell is local build a self-interaction */
    if (ci->nodeID == nodeID) {
      scheduler_addtask(sched, task_type_self, task_subtype_grav, 0, 0, ci,
                        NULL);
    }

    /* Loop over every other cell within (Manhattan) range delta */
    for (int ii = i - delta_m; ii <= i + delta_p; ii++) {

      /* Zoom cells are never periodic, exit if beyond zoom region */
      if (ii < 0 || ii >= cdim[0]) continue;

      for (int jj = j - delta_m; jj <= j + delta_p; jj++) {

        /* Zoom cells are never periodic, exit if beyond zoom region */
        if (jj < 0 || jj >= cdim[1]) continue;

        for (int kk = k - delta_m; kk <= k + delta_p; kk++) {

          /* Zoom cells are never periodic, exit if beyond zoom region */
          if (kk < 0 || kk >= cdim[2]) continue;
          
          /* Get the second cell */
          const int cjd = cell_getid(cdim, ii, jj, kk);
          struct cell *cj = &cells[cjd];

          /* Avoid duplicates, empty cells and completely foreign pairs */
          if (cid >= cjd || cj->grav.count == 0 ||
              (ci->nodeID != nodeID && cj->nodeID != nodeID))
            continue;

#ifdef WITH_MPI
          /* Recover the multipole information */
          const struct gravity_tensors *multi_i = ci->grav.multipole;
          const struct gravity_tensors *multi_j = cj->grav.multipole;

          if (multi_i == NULL && ci->nodeID != nodeID)
            error("Multipole of ci was not exchanged properly via the proxies");
          if (multi_j == NULL && cj->nodeID != nodeID)
            error("Multipole of cj was not exchanged properly via the proxies");
#endif
          
          /* Minimal distance between any pair of particles */
          const double min_radius2 =
              cell_min_dist2_same_size(ci, cj, periodic, dim);

          /* Are we beyond the distance where the truncated forces are 0? */
          if (periodic && min_radius2 > max_distance2) continue;

          /* Are the cells too close for a MM interaction ? */
          if (!cell_can_use_pair_mm(ci, cj, e, s, /*use_rebuild_data=*/1,
                                    /*is_tree_walk=*/0)) {

            /* Ok, we need to add a direct pair calculation */
            scheduler_addtask(sched, task_type_pair, task_subtype_grav, 0, 0,
                              ci, cj);

#ifdef SWIFT_DEBUG_CHECKS
            /* Ensure both cells are zoom cells */
            if (ci->type != zoom || cj->type != zoom) {
              error(
                  "Cell %d and cell %d are not zoom cells! "
                  "(ci->type=%d, cj->type=%d)",
                  cid, cjd, ci->type, cj->type);
            }
#ifdef WITH_MPI

            /* Let's cross-check that we had a proxy for that cell */
            if (ci->nodeID == nodeID && cj->nodeID != engine_rank) {

              /* Find the proxy for this node */
              const int proxy_id = e->proxy_ind[cj->nodeID];
              if (proxy_id < 0)
                error("No proxy exists for that foreign node %d!", cj->nodeID);

              const struct proxy *p = &e->proxies[proxy_id];

              /* Check whether the cell exists in the proxy */
              int n = 0;
              for (; n < p->nr_cells_in; n++)
                if (p->cells_in[n] == cj) {
                  break;
                }
              if (n == p->nr_cells_in)
                error(
                    "Cell %d not found in the proxy but trying to construct "
                    "grav task!",
                    cjd);
            } else if (cj->nodeID == nodeID && ci->nodeID != engine_rank) {

              /* Find the proxy for this node */
              const int proxy_id = e->proxy_ind[ci->nodeID];
              if (proxy_id < 0)
                error("No proxy exists for that foreign node %d!", ci->nodeID);

              const struct proxy *p = &e->proxies[proxy_id];

              /* Check whether the cell exists in the proxy */
              int n = 0;
              for (; n < p->nr_cells_in; n++)
                if (p->cells_in[n] == ci) {
                  break;
                }
              if (n == p->nr_cells_in)
                error(
                    "Cell %d not found in the proxy but trying to construct "
                    "grav task!",
                    cid);
            }
#endif /* WITH_MPI */
#endif /* SWIFT_DEBUG_CHECKS */
          }
        }
      }
    }
  }
}

/**
 * @brief Constructs the top-level tasks for the short-range gravity
 * and long-range gravity interactions between natural level cells
 * and zoom level cells.
 *
 * This replaces the function in engine_maketasks when running with a zoom
 region.
 *
 * - All top-cells get a self task.
 * - All pairs of differing sized cells within range according to
 *   the multipole acceptance criterion get a pair task.
 *
 * @param map_data Offset of first two indices disguised as a pointer.
 * @param num_elements Number of cells to traverse.a
 * @param extra_data The #engine.

 */
void engine_make_self_gravity_tasks_mapper_zoom_bkg(
    void *map_data, int num_elements, void *extra_data) {

  /* Useful local information */
  struct engine *e = (struct engine *)extra_data;
  struct space *s = e->s;
  struct scheduler *sched = &e->sched;
  const int nodeID = e->nodeID;

  /* Handle on the cells and proxies */
  struct cell *cells = s->cells_top;

  /* Some info about the domain */
  const double dim[3] = {s->dim[0], s->dim[1], s->dim[2]};
  int periodic = s->periodic;

  /* Get the mesh distance. If we have buffer cells this is the high resolution
   * mesh distance, otherwise its the global one. */
  double max_mesh_dist;
  if (s->zoom_props->with_buffer_cells) {
    max_mesh_dist = e->high_res_mesh->r_cut_max;
  } else {
    max_mesh_dist = e->mesh->r_cut_max;  
  }
  const double max_mesh_dist2 = max_mesh_dist * max_mesh_dist;

  /* Get the neighbouring background cells. */
  const int nr_neighbours = s->zoom_props->nr_neighbour_cells;
  const int *neighbour_cells = s->zoom_props->neighbour_cells_top;

  /* Loop through the elements, which are just byte offsets from NULL. */
  for (int ind = 0; ind < num_elements; ind++) {

    /* Get the cell index. */
    const int cid = (size_t)(map_data) + ind;

    /* Get the cell */
    struct cell *ci = &cells[cid];

    /* Skip cells without gravity particles */
    if (ci->grav.count == 0) continue;
    
    /* Loop over every neighbouring background cells */
    for (int k = 0; k < nr_neighbours; k++) {

      /* Get the cell */
      int cjd = neighbour_cells[k];
      struct cell *cj = &cells[cjd];

      /* Avoid duplicates, empty cells and completely foreign pairs */
      if (cid >= cjd || cj->grav.count == 0 ||
          (ci->nodeID != nodeID && cj->nodeID != nodeID))
        continue;

#ifdef SWIFT_DEBUG_CHECKS
      /* Ensure both cells are not in the same level */
      if (ci->type == cj->type) {
          error(
              "Cell %d and cell %d are the same cell type "
              "(One should be a neighbour)! "
              "(ci->type=%d, cj->type=%d)",
              cid, cjd, ci->type, cj->type);
        }
#endif

#ifdef WITH_MPI
          /* Recover the multipole information */
          const struct gravity_tensors *multi_i = ci->grav.multipole;
          const struct gravity_tensors *multi_j = cj->grav.multipole;

          if (multi_i == NULL && ci->nodeID != nodeID)
            error("Multipole of ci was not exchanged properly via the proxies");
          if (multi_j == NULL && cj->nodeID != nodeID)
            error("Multipole of cj was not exchanged properly via the proxies");
#endif

      /* Minimal distance between any pair of particles */
      const double min_radius2 =
          cell_min_dist2_diff_size(ci, cj, periodic, dim);

      /* Are we beyond the distance where the truncated forces are 0 ?*/
      if (periodic && min_radius2 > max_mesh_dist2) continue;

      /* Are the cells too close for a MM interaction ? */
      if (!cell_can_use_pair_mm(ci, cj, e, s, /*use_rebuild_data=*/1,
                                /*is_tree_walk=*/0)) {
        
          /* Ok, we need to add a direct pair calculation */
          scheduler_addtask(sched, task_type_pair, task_subtype_grav_zoombkg,
                            0, 0, ci, cj);

#ifdef SWIFT_DEBUG_CHECKS
#ifdef WITH_MPI

        /* Let's cross-check that we had a proxy for that cell */
        if (ci->nodeID == nodeID && cj->nodeID != engine_rank) {

          /* Find the proxy for this node */
          const int proxy_id = e->proxy_ind[cj->nodeID];
          if (proxy_id < 0)
            error("No proxy exists for that foreign node %d!", cj->nodeID);

          const struct proxy *p = &e->proxies[proxy_id];

          /* Check whether the cell exists in the proxy */
          int n = 0;
          for (; n < p->nr_cells_in; n++)
            if (p->cells_in[n] == cj) {
              break;
            }
          if (n == p->nr_cells_in)
            error(
                "Cell %d not found in the proxy but trying to construct "
                "grav task!",
                cjd);
        } else if (cj->nodeID == nodeID && ci->nodeID != engine_rank) {

          /* Find the proxy for this node */
          const int proxy_id = e->proxy_ind[ci->nodeID];
          if (proxy_id < 0)
            error("No proxy exists for that foreign node %d!", ci->nodeID);

          const struct proxy *p = &e->proxies[proxy_id];

          /* Check whether the cell exists in the proxy */
          int n = 0;
          for (; n < p->nr_cells_in; n++)
            if (p->cells_in[n] == ci) {
              break;
            }
          if (n == p->nr_cells_in)
            error(
                "Cell %d not found in the proxy but trying to construct "
                "grav task!",
                cid);
        }
#endif /* WITH_MPI */
#endif /* SWIFT_DEBUG_CHECKS */
      }
    }
  }
}

/**
 * @brief Constructs the top-level tasks for the short-range gravity
 * and long-range gravity interactions between natural level cells
 * and zoom level cells.
 *
 * This replaces the function in engine_maketasks when running with a zoom
 region.
 *
 * - All top-cells get a self task.
 * - All pairs of differing sized cells within range according to
 *   the multipole acceptance criterion get a pair task.
 *
 * @param map_data Offset of first two indices disguised as a pointer.
 * @param num_elements Number of cells to traverse.a
 * @param extra_data The #engine.

 */
void engine_make_self_gravity_tasks_mapper_buffer_bkg(
    void *map_data, int num_elements, void *extra_data) {

  /* Useful local information */
  struct engine *e = (struct engine *)extra_data;
  struct space *s = e->s;
  struct scheduler *sched = &e->sched;
  const int nodeID = e->nodeID;

  /* Some info about the zoom domain */
  const int buffer_offset = s->zoom_props->buffer_cell_offset;
  const int bkg_offset = s->zoom_props->bkg_cell_offset;

  /* Handle on the cells and proxies */
  struct cell *cells = s->cells_top;

  /* Some info about the domain */
  const double dim[3] = {s->dim[0], s->dim[1], s->dim[2]};
  int periodic = s->periodic;

  /* Get some info about the physics */
  const double max_mesh_dist = e->mesh->r_cut_max;
  const double max_mesh_dist2 = max_mesh_dist * max_mesh_dist;

  /* Loop through the elements, which are just byte offsets from NULL. */
  for (int ind = 0; ind < num_elements; ind++) {

    /* Get the cell index. */
    const int cid = (size_t)(map_data) + ind + buffer_offset;

    /* Get the cell */
    struct cell *ci = &cells[cid];

    /* Skip cells without gravity particles */
    if (ci->grav.count == 0) continue;
    
    /* Loop over every neighbouring background cells */
    for (int cjd = bkg_offset; cjd < buffer_offset; cjd++) {

      /* Get the cell */
      struct cell *cj = &cells[cjd];

      /* Avoid empty cells and completely foreign pairs */
      if (cj->grav.count == 0 ||
          (ci->nodeID != nodeID && cj->nodeID != nodeID))
        continue;

#ifdef WITH_MPI
      /* Recover the multipole information */
      const struct gravity_tensors *multi_i = ci->grav.multipole;
      const struct gravity_tensors *multi_j = cj->grav.multipole;
      
      if (multi_i == NULL && ci->nodeID != nodeID)
        error("Multipole of ci was not exchanged properly via the proxies");
      if (multi_j == NULL && cj->nodeID != nodeID)
        error("Multipole of cj was not exchanged properly via the proxies");
#endif

      /* Minimal distance between any pair of particles */
      const double min_radius2 =
          cell_min_dist2(ci, cj, periodic, dim);

      /* Are we beyond the distance where the truncated forces are 0 ?*/
      if (periodic && min_radius2 > max_mesh_dist2) continue;

      /* Are the cells too close for a MM interaction ? */
      if (!cell_can_use_pair_mm(ci, cj, e, s, /*use_rebuild_data=*/1,
                                /*is_tree_walk=*/0)) {
        
          /* Ok, we need to add a direct pair calculation */
          scheduler_addtask(sched, task_type_pair, task_subtype_grav_buffbkg,
                            0, 0, ci, cj);

#ifdef SWIFT_DEBUG_CHECKS
#ifdef WITH_MPI

        /* Let's cross-check that we had a proxy for that cell */
        if (ci->nodeID == nodeID && cj->nodeID != engine_rank) {

          /* Find the proxy for this node */
          const int proxy_id = e->proxy_ind[cj->nodeID];
          if (proxy_id < 0)
            error("No proxy exists for that foreign node %d!", cj->nodeID);

          const struct proxy *p = &e->proxies[proxy_id];

          /* Check whether the cell exists in the proxy */
          int n = 0;
          for (; n < p->nr_cells_in; n++)
            if (p->cells_in[n] == cj) {
              break;
            }
          if (n == p->nr_cells_in)
            error(
                "Cell %d not found in the proxy but trying to construct "
                "grav task!",
                cjd);
        } else if (cj->nodeID == nodeID && ci->nodeID != engine_rank) {

          /* Find the proxy for this node */
          const int proxy_id = e->proxy_ind[ci->nodeID];
          if (proxy_id < 0)
            error("No proxy exists for that foreign node %d!", ci->nodeID);

          const struct proxy *p = &e->proxies[proxy_id];

          /* Check whether the cell exists in the proxy */
          int n = 0;
          for (; n < p->nr_cells_in; n++)
            if (p->cells_in[n] == ci) {
              break;
            }
          if (n == p->nr_cells_in)
            error(
                "Cell %d not found in the proxy but trying to construct "
                "grav task!",
                cid);
        }
#endif /* WITH_MPI */
#endif /* SWIFT_DEBUG_CHECKS */
      }
    }
  }
}


/**
 * @brief Constructs the top-level pair tasks for the first hydro loop over
 * neighbours
 *
 * Here we construct all the tasks for all possible neighbouring non-empty
 * local cells in the hierarchy. No dependencies are being added thus far.
 * Additional loop over neighbours can later be added by simply duplicating
 * all the tasks created by this function.
 *
 * This replaces the function in engine_maketasks but simply removes periodicity
 * (the zoom level never has periodicity), otherwise the function is identical.
 *
 * @param map_data Offset of first two indices disguised as a pointer.
 * @param num_elements Number of cells to traverse.
 * @param extra_data The #engine.
 */
void engine_make_hydroloop_tasks_mapper_with_zoom(void *map_data,
                                                  int num_elements,
                                                  void *extra_data) {

  /* Extract the engine pointer. */
  struct engine *e = (struct engine *)extra_data;
  const int with_feedback = (e->policy & engine_policy_feedback);
  const int with_stars = (e->policy & engine_policy_stars);
  const int with_sinks = (e->policy & engine_policy_sinks);
  const int with_black_holes = (e->policy & engine_policy_black_holes);

  struct space *s = e->s;
  struct scheduler *sched = &e->sched;
  const int nodeID = e->nodeID;
  const int *cdim = s->zoom_props->cdim;
  struct cell *cells = s->cells_top;

  /* Loop through the elements, which are just byte offsets from NULL. */
  for (int ind = 0; ind < num_elements; ind++) {

    /* Get the cell index. */
    const int cid = (size_t)(map_data) + ind;

    /* Integer indices of the cell in the top-level grid */
    const int i = cid / (cdim[1] * cdim[2]);
    const int j = (cid / cdim[2]) % cdim[1];
    const int k = cid % cdim[2];

    /* Get the cell */
    struct cell *ci = &cells[cid];

    /* Skip cells without hydro or star particles */
    if ((ci->hydro.count == 0) && (!with_stars || ci->stars.count == 0) &&
        (!with_sinks || ci->sinks.count == 0) &&
        (!with_black_holes || ci->black_holes.count == 0))
      continue;

    /* If the cell is local build a self-interaction */
    if (ci->nodeID == nodeID) {
      scheduler_addtask(sched, task_type_self, task_subtype_density, 0, 0, ci,
                        NULL);
    }

    /* Now loop over all the neighbours of this cell */
    for (int ii = -1; ii < 2; ii++) {
      int iii = i + ii;
      if (iii < 0 || iii >= cdim[0]) continue;
      iii = (iii + cdim[0]) % cdim[0];
      for (int jj = -1; jj < 2; jj++) {
        int jjj = j + jj;
        if (jjj < 0 || jjj >= cdim[1]) continue;
        jjj = (jjj + cdim[1]) % cdim[1];
        for (int kk = -1; kk < 2; kk++) {
          int kkk = k + kk;
          if (kkk < 0 || kkk >= cdim[2]) continue;
          kkk = (kkk + cdim[2]) % cdim[2];

          /* Get the neighbouring cell */
          const int cjd = cell_getid(cdim, iii, jjj, kkk);
          struct cell *cj = &cells[cjd];

          /* Is that neighbour local and does it have gas or star particles ? */
          if ((cid >= cjd) ||
              ((cj->hydro.count == 0) &&
               (!with_feedback || cj->stars.count == 0) &&
               (!with_sinks || cj->sinks.count == 0) &&
               (!with_black_holes || cj->black_holes.count == 0)) ||
              (ci->nodeID != nodeID && cj->nodeID != nodeID))
            continue;

          /* Construct the pair task */
          const int sid = sortlistID[(kk + 1) + 3 * ((jj + 1) + 3 * (ii + 1))];
          scheduler_addtask(sched, task_type_pair, task_subtype_density, sid, 0,
                            ci, cj);

#ifdef SWIFT_DEBUG_CHECKS
#ifdef WITH_MPI

          /* Let's cross-check that we had a proxy for that cell */
          if (ci->nodeID == nodeID && cj->nodeID != engine_rank) {

            /* Find the proxy for this node */
            const int proxy_id = e->proxy_ind[cj->nodeID];
            if (proxy_id < 0)
              error("No proxy exists for that foreign node %d!", cj->nodeID);

            const struct proxy *p = &e->proxies[proxy_id];

            /* Check whether the cell exists in the proxy */
            int n = 0;
            for (n = 0; n < p->nr_cells_in; n++)
              if (p->cells_in[n] == cj) break;
            if (n == p->nr_cells_in)
              error(
                  "Cell %d not found in the proxy but trying to construct "
                  "hydro task!",
                  cjd);
          } else if (cj->nodeID == nodeID && ci->nodeID != engine_rank) {

            /* Find the proxy for this node */
            const int proxy_id = e->proxy_ind[ci->nodeID];
            if (proxy_id < 0)
              error("No proxy exists for that foreign node %d!", ci->nodeID);

            const struct proxy *p = &e->proxies[proxy_id];

            /* Check whether the cell exists in the proxy */
            int n = 0;
            for (n = 0; n < p->nr_cells_in; n++)
              if (p->cells_in[n] == ci) break;
            if (n == p->nr_cells_in)
              error(
                  "Cell %d not found in the proxy but trying to construct "
                  "hydro task!",
                  cid);
          }
#endif /* WITH_MPI */
#endif /* SWIFT_DEBUG_CHECKS */
        }
      }
    }
  }
}

/**
 * @brief Constructs the top-level self + pair tasks for the FOF loop over
 * neighbours.
 *
 * Here we construct all the tasks for all possible neighbouring non-empty
 * local cells in the hierarchy. No dependencies are being added thus far.
 * Additional loop over neighbours can later be added by simply duplicating
 * all the tasks created by this function.
 *
 * This replaces the function in engine_maketasks but simply removes periodicity
 * (the zoom level never has periodicity), otherwise the function is identical.
 *
 * @param map_data Offset of first two indices disguised as a pointer.
 * @param num_elements Number of cells to traverse.
 * @param extra_data The #engine.
 */
void engine_make_fofloop_tasks_mapper_with_zoom(void *map_data,
                                                int num_elements,
                                                void *extra_data) {

  /* Extract the engine pointer. */
  struct engine *e = (struct engine *)extra_data;

  struct space *s = e->s;
  struct scheduler *sched = &e->sched;
  const int nodeID = e->nodeID;
  const int *cdim = s->zoom_props->cdim;
  struct cell *cells = s->cells_top;

  /* Loop through the elements, which are just byte offsets from NULL. */
  for (int ind = 0; ind < num_elements; ind++) {

    /* Get the cell index. */
    const int cid = (size_t)(map_data) + ind;
    const int i = cid / (cdim[1] * cdim[2]);
    const int j = (cid / cdim[2]) % cdim[1];
    const int k = cid % cdim[2];

    /* Get the cell */
    struct cell *ci = &cells[cid];

    /* Skip cells without gravity particles */
    if (ci->grav.count == 0) continue;

    /* If the cells is local build a self-interaction */
    if (ci->nodeID == nodeID)
      scheduler_addtask(sched, task_type_fof_self, task_subtype_none, 0, 0, ci,
                        NULL);
    else
      continue;

    /* Now loop over all the neighbours of this cell */
    for (int ii = -1; ii < 2; ii++) {
      int iii = i + ii;
      if (iii < 0 || iii >= cdim[0]) continue;
      iii = (iii + cdim[0]) % cdim[0];
      for (int jj = -1; jj < 2; jj++) {
        int jjj = j + jj;
        if (jjj < 0 || jjj >= cdim[1]) continue;
        jjj = (jjj + cdim[1]) % cdim[1];
        for (int kk = -1; kk < 2; kk++) {
          int kkk = k + kk;
          if (kkk < 0 || kkk >= cdim[2]) continue;
          kkk = (kkk + cdim[2]) % cdim[2];

          /* Get the neighbouring cell */
          const int cjd = cell_getid(cdim, iii, jjj, kkk);
          struct cell *cj = &cells[cjd];

          /* Is that neighbour local and does it have particles ? */
          if (cid >= cjd || cj->grav.count == 0 || (ci->nodeID != cj->nodeID))
            continue;

          /* Construct the pair task */
          scheduler_addtask(sched, task_type_fof_pair, task_subtype_none, 0, 0,
                            ci, cj);
        }
      }
    }
  }
}

#endif /* WITH_ZOOM_REGION */<|MERGE_RESOLUTION|>--- conflicted
+++ resolved
@@ -94,13 +94,8 @@
 
   /* Set the buffer cells properties. */
   for (int ijk = 0; ijk < 3; ijk++) {
-<<<<<<< HEAD
-    s->zoom_props->buffer_cdim[ijk] = nr_zoom_regions * 3;
-    s->zoom_props->buffer_width[ijk] = *max_dim / 3;
-=======
     s->zoom_props->buffer_cdim[ijk] = nr_zoom_regions * s->zoom_props->region_buffer_ratio;
     s->zoom_props->buffer_width[ijk] = *max_dim / s->zoom_props->region_buffer_ratio;
->>>>>>> f83c2666
     s->zoom_props->buffer_iwidth[ijk] =
       1.0 / s->zoom_props->buffer_width[ijk];
   }
