/*******************************************************************************
 * This file is part of SWIFT.
 * Copyright (c) 2016 Matthieu Schaller (schaller@strw.leidenuniv.nl)
 *
 * This program is free software: you can redistribute it and/or modify
 * it under the terms of the GNU Lesser General Public License as published
 * by the Free Software Foundation, either version 3 of the License, or
 * (at your option) any later version.
 *
 * This program is distributed in the hope that it will be useful,
 * but WITHOUT ANY WARRANTY; without even the implied warranty of
 * MERCHANTABILITY or FITNESS FOR A PARTICULAR PURPOSE.  See the
 * GNU General Public License for more details.
 *
 * You should have received a copy of the GNU Lesser General Public License
 * along with this program.  If not, see <http://www.gnu.org/licenses/>.
 *
 ******************************************************************************/
/**
 * @file src/cooling/grackle/cooling.c
 * @brief Cooling using the GRACKLE 3.1.1 library.
 */

#include <config.h>

/* Include header */
#include "cooling.h"

/* Some standard headers. */
#include <fenv.h>
#include <float.h>
#include <math.h>

/* The grackle library itself */
#include <grackle.h>

/* Local includes. */
#include "chemistry.h"
#include "cooling_io.h"
#include "entropy_floor.h"
#include "error.h"
#include "hydro.h"
#include "parser.h"
#include "part.h"
#include "physical_constants.h"
#include "units.h"

/* need to rework (and check) code if changed */
#define GRACKLE_NPART 1
#define GRACKLE_RANK 3

gr_float cooling_new_energy(const struct phys_const* phys_const,
                            const struct unit_system* us,
                            const struct cosmology* cosmo,
                            const struct hydro_props* hydro_properties,
                            const struct cooling_function_data* cooling,
                            const struct part* p, struct xpart* xp, double dt,
                            double dt_therm);

gr_float cooling_time(const struct phys_const* phys_const,
                      const struct unit_system* us,
                      const struct hydro_props* hydro_properties,
                      const struct cosmology* cosmo,
                      const struct cooling_function_data* cooling,
                      const struct part* p, struct xpart* xp);

/**
 * @brief Common operations performed on the cooling function at a
 * given time-step or redshift.
 *
 * @param phys_const The #phys_const.
 * @param cosmo The current cosmological model.
 * @param pressure_floor Properties of the pressure floor.
 * @param cooling The #cooling_function_data used in the run.
 * @param s The #space containing all the particles.
 * @param time The current system time
 */
void cooling_update(const struct phys_const* phys_const,
                    const struct cosmology* cosmo,
                    const struct pressure_floor_props* pressure_floor,
                    struct cooling_function_data* cooling, struct space* s,
                    const double time) {
  /* set current time */
  if (cooling->redshift == -1)
    cooling->units.a_value = cosmo->a;
  else
    cooling->units.a_value = 1. / (1. + cooling->redshift);
}

/**
 * @brief Print the chemical network
 *
 * @param xp The #xpart to print
 */
void cooling_print_fractions(const struct xpart* restrict xp) {

  const struct cooling_xpart_data tmp = xp->cooling_data;
#if COOLING_GRACKLE_MODE > 0
  message("HI %g, HII %g, HeI %g, HeII %g, HeIII %g, e %g", tmp.HI_frac,
          tmp.HII_frac, tmp.HeI_frac, tmp.HeII_frac, tmp.HeIII_frac,
          tmp.e_frac);
#endif

#if COOLING_GRACKLE_MODE > 1
  message("HM %g, H2I %g, H2II %g", tmp.HM_frac, tmp.H2I_frac, tmp.H2II_frac);
#endif

#if COOLING_GRACKLE_MODE > 2
  message("DI %g, DII %g, HDI %g", tmp.DI_frac, tmp.DII_frac, tmp.HDI_frac);
#endif
  message("Metal: %g", tmp.metal_frac);
}

/**
 * @brief Check if the difference of a given field is lower than limit
 *
 * @param xp First #xpart
 * @param old Second #xpart
 * @param field The field to check
 * @param limit Difference limit
 *
 * @return 0 if diff > limit
 */
#define cooling_check_field(xp, old, field, limit)                \
  ({                                                              \
    float tmp = xp->cooling_data.field - old->cooling_data.field; \
    tmp = fabs(tmp) / xp->cooling_data.field;                     \
    if (tmp > limit) return 0;                                    \
  })

/**
 * @brief Check if difference between two particles is lower than a given value
 *
 * @param xp One of the #xpart
 * @param old The other #xpart
 * @param limit The difference limit
 */
int cooling_converged(const struct xpart* restrict xp,
                      const struct xpart* restrict old, const float limit) {

#if COOLING_GRACKLE_MODE > 0
  cooling_check_field(xp, old, HI_frac, limit);
  cooling_check_field(xp, old, HII_frac, limit);
  cooling_check_field(xp, old, HeI_frac, limit);
  cooling_check_field(xp, old, HeII_frac, limit);
  cooling_check_field(xp, old, HeIII_frac, limit);
  cooling_check_field(xp, old, e_frac, limit);
#endif
#if COOLING_GRACKLE_MODE > 1
  cooling_check_field(xp, old, HM_frac, limit);
  cooling_check_field(xp, old, H2I_frac, limit);
  cooling_check_field(xp, old, H2II_frac, limit);
#endif

#if COOLING_GRACKLE_MODE > 2
  cooling_check_field(xp, old, DI_frac, limit);
  cooling_check_field(xp, old, DII_frac, limit);
  cooling_check_field(xp, old, HDI_frac, limit);
#endif

  return 1;
}

/**
 * @brief Compute equilibrium fraction
 *
 * @param phys_const The #phys_const.
 * @param us The #unit_system.
 * @param hydro_properties The #hydro_props.
 * @param cosmo The #cosmology
 * @param cooling The properties of the cooling function.
 * @param p Pointer to the particle data.
 * @param xp Pointer to the extended particle data.
 */
void cooling_compute_equilibrium(const struct phys_const* phys_const,
                                 const struct unit_system* us,
                                 const struct hydro_props* hydro_properties,
                                 const struct cosmology* cosmo,
                                 const struct cooling_function_data* cooling,
                                 const struct part* p, struct xpart* xp) {

  /* TODO: this can fail spectacularly and needs to be replaced. */

  /* get temporary data */
  struct part p_tmp = *p;
  struct cooling_function_data cooling_tmp = *cooling;
  cooling_tmp.chemistry_data.with_radiative_cooling = 0;
  /* need density for computation, therefore quick estimate */
  p_tmp.rho = 0.2387 * p_tmp.mass / pow(p_tmp.h, 3);

  /* compute time step */
  const double alpha = 0.01;
  double dt = fabs(cooling_time(phys_const, us, hydro_properties, cosmo,
                                &cooling_tmp, &p_tmp, xp));
  cooling_new_energy(phys_const, us, cosmo, hydro_properties, &cooling_tmp,
                     &p_tmp, xp, dt, dt);
  dt = alpha * fabs(cooling_time(phys_const, us, hydro_properties, cosmo,
                                 &cooling_tmp, &p_tmp, xp));

  /* init simple variables */
  int step = 0;
  const int max_step = cooling_tmp.max_step;
  const float conv_limit = cooling_tmp.convergence_limit;
  struct xpart old;

  do {
    /* update variables */
    step += 1;
    old = *xp;

    /* update chemistry */
    cooling_new_energy(phys_const, us, cosmo, hydro_properties, &cooling_tmp,
                       &p_tmp, xp, dt, dt);
  } while (step < max_step && !cooling_converged(xp, &old, conv_limit));

  if (step == max_step)
    error(
        "A particle element fraction failed to converge."
        "You can change 'GrackleCooling:MaxSteps' or "
        "'GrackleCooling:ConvergenceLimit' to avoid this problem");
}

/**
 * @brief Sets the cooling properties of the (x-)particles to a valid start
 * state.
 *
 * @param phys_const The #phys_const.
 * @param us The #unit_system.
 * @param hydro_props The #hydro_props.
 * @param cosmo The #cosmology.
 * @param cooling The properties of the cooling function.
 * @param p Pointer to the particle data.
 * @param xp Pointer to the extended particle data.
 */
void cooling_first_init_part(const struct phys_const* phys_const,
                             const struct unit_system* us,
                             const struct hydro_props* hydro_props,
                             const struct cosmology* cosmo,
                             const struct cooling_function_data* cooling,
                             const struct part* p, struct xpart* xp) {

  xp->cooling_data.radiated_energy = 0.f;
  xp->cooling_data.time_last_event = -cooling->thermal_time;

#if COOLING_GRACKLE_MODE >= 1
  gr_float zero = 1.e-20;

  /* NOTE: at this stage, we assume neutral gas
   * a better determination will be done in cooling_post_init_part */

  /* primordial chemistry >= 1 */
  xp->cooling_data.HI_frac = grackle_data->HydrogenFractionByMass;
  xp->cooling_data.HII_frac = zero;
  xp->cooling_data.HeI_frac = zero;
  xp->cooling_data.HeII_frac = zero;
  xp->cooling_data.HeIII_frac = 1. - grackle_data->HydrogenFractionByMass;
  xp->cooling_data.e_frac = xp->cooling_data.HII_frac +
                            0.25 * xp->cooling_data.HeII_frac +
                            0.5 * xp->cooling_data.HeIII_frac;

#endif  // MODE >= 1

#if COOLING_GRACKLE_MODE >= 2
  /* primordial chemistry >= 2 */
  xp->cooling_data.HM_frac = zero;
  xp->cooling_data.H2I_frac = zero;
  xp->cooling_data.H2II_frac = zero;
#endif  // MODE >= 2

#if COOLING_GRACKLE_MODE >= 3
  /* primordial chemistry >= 3 */
  xp->cooling_data.DI_frac = grackle_data->DeuteriumToHydrogenRatio *
                             grackle_data->HydrogenFractionByMass;
  xp->cooling_data.DII_frac = zero;
  xp->cooling_data.HDI_frac = zero;
#endif  // MODE >= 3
}

/**
 * @brief Sets the cooling properties of the (x-)particles to a valid start
 * state. The function requires the density to be defined and thus must
 * be called after its computation.
 *
 * @param phys_const The #phys_const.
 * @param us The #unit_system.
 * @param hydro_props The #hydro_props.
 * @param cosmo The #cosmology.
 * @param cooling The properties of the cooling function.
 * @param p Pointer to the particle data.
 * @param xp Pointer to the extended particle data.
 */
void cooling_post_init_part(const struct phys_const* phys_const,
                            const struct unit_system* us,
                            const struct hydro_props* hydro_props,
                            const struct cosmology* cosmo,
                            const struct cooling_function_data* cooling,
                            const struct part* p, struct xpart* xp) {

  // const float rho = hydro_get_physical_density(p, cosmo);
  // const float energy = hydro_get_physical_internal_energy(p, xp, cosmo);
  // message("rho = %g energy = %g",rho,energy);

#if COOLING_GRACKLE_MODE > 0
  /* TODO: this can fail spectacularly and needs to be replaced. */
  // cooling_compute_equilibrium(phys_const, us, hydro_props, cosmo, cooling,
  // p,xp);
#endif
}

/**
 * @brief Returns the total radiated energy by this particle.
 *
 * @param xp The extended particle data
 */
float cooling_get_radiated_energy(const struct xpart* xp) {

  return xp->cooling_data.radiated_energy;
}

/**
 * @brief Prints the properties of the cooling model to stdout.
 *
 * @param cooling The properties of the cooling function.
 */
void cooling_print_backend(const struct cooling_function_data* cooling) {

  message("Cooling function is 'Grackle'.");
  message("Using Grackle = %i", cooling->chemistry_data.use_grackle);
  message("Chemical network = %i",
          cooling->chemistry_data.primordial_chemistry);
  message("CloudyTable = %s", cooling->cloudy_table);
  message("Redshift = %g", cooling->redshift);
  message("UV background = %d", cooling->with_uv_background);
  message("Metal cooling = %i", cooling->chemistry_data.metal_cooling);
  message("Self Shielding = %i", cooling->self_shielding_method);
  if (cooling->self_shielding_method == -1) {
    message("Self Shelding density = %g", cooling->self_shielding_threshold);
  }
  message("Thermal time = %g", cooling->thermal_time);
  message("Specific Heating Rates = %g", cooling->specific_heating_rates);
  message("Volumetric Heating Rates = %g", cooling->volumetric_heating_rates);

  message("grackle_chemistry_data.RT_heating_rate = %g",
          cooling->RT_heating_rate);
  message("grackle_chemistry_data.RT_HI_ionization_rate = %g",
          cooling->RT_HI_ionization_rate);
  message("grackle_chemistry_data.RT_HeI_ionization_rate = %g",
          cooling->RT_HeI_ionization_rate);
  message("grackle_chemistry_data.RT_HeII_ionization_rate = %g",
          cooling->RT_HeII_ionization_rate);
  message("grackle_chemistry_data.RT_H2_dissociation_rate = %g",
          cooling->RT_H2_dissociation_rate);

  message("Units:");
  message("\tComoving = %i", cooling->units.comoving_coordinates);
  message("\tLength = %g", cooling->units.length_units);
  message("\tDensity = %g", cooling->units.density_units);
  message("\tTime = %g", cooling->units.time_units);
  message("\tScale Factor = %g (units: %g)", cooling->units.a_value,
          cooling->units.a_units);

  message("Grackle parameters:");
  message("grackle_chemistry_data.use_grackle = %d",
          cooling->chemistry_data.use_grackle);
  message("grackle_chemistry_data.with_radiative_cooling %d",
          cooling->chemistry_data.with_radiative_cooling);
  message("grackle_chemistry_data.primordial_chemistry = %d",
          cooling->chemistry_data.primordial_chemistry);
  message("grackle_chemistry_data.dust_chemistry = %d",
          cooling->chemistry_data.dust_chemistry);
  message("grackle_chemistry_data.metal_cooling = %d",
          cooling->chemistry_data.metal_cooling);
  message("grackle_chemistry_data.UVbackground = %d",
          cooling->chemistry_data.UVbackground);
  message("grackle_chemistry_data.CaseBRecombination = %d",
          cooling->chemistry_data.CaseBRecombination);
  message("grackle_chemistry_data.grackle_data_file = %s",
          cooling->chemistry_data.grackle_data_file);
  message("grackle_chemistry_data.use_radiative_transfer = %d",
          cooling->chemistry_data.use_radiative_transfer);
  message("grackle_chemistry_data.use_volumetric_heating_rate = %d",
          cooling->chemistry_data.use_volumetric_heating_rate);
  message("grackle_chemistry_data.use_specific_heating_rate = %d",
          cooling->chemistry_data.use_specific_heating_rate);
  message("grackle_chemistry_data.self_shielding_method = %d",
          cooling->chemistry_data.self_shielding_method);
  message("grackle_chemistry_data.HydrogenFractionByMass = %.3g",
          cooling->chemistry_data.HydrogenFractionByMass);
  message("grackle_chemistry_data.Gamma = %.6g", cooling->chemistry_data.Gamma);
}

/**
 * @brief copy a #xpart to the grackle data
 *
 * @param data The grackle_field_data structure from grackle.
 * @param p The #part
 * @param xp The #xpart
 * @param rho Particle density
 */
#if COOLING_GRACKLE_MODE > 0
void cooling_copy_to_grackle1(grackle_field_data* data, const struct part* p,
                              struct xpart* xp, gr_float rho,
                              gr_float species_densities[12]) {
  /* HI */
  species_densities[0] = xp->cooling_data.HI_frac * rho;
  data->HI_density = &species_densities[0];
  /* HII */
  species_densities[1] = xp->cooling_data.HII_frac * rho;
  data->HII_density = &species_densities[1];

  /* HeI */
  species_densities[2] = xp->cooling_data.HeI_frac * rho;
  data->HeI_density = &species_densities[2];

  /* HeII */
  species_densities[3] = xp->cooling_data.HeII_frac * rho;
  data->HeII_density = &species_densities[3];

  /* HeIII */
  species_densities[4] = xp->cooling_data.HeIII_frac * rho;
  data->HeIII_density = &species_densities[4];

  /* HeII */
  species_densities[5] = xp->cooling_data.e_frac * rho;
  data->e_density = &species_densities[5];
}
#else
void cooling_copy_to_grackle1(grackle_field_data* data, const struct part* p,
                              struct xpart* xp, gr_float rho,
                              gr_float species_densities[12]) {
  data->HI_density = NULL;
  data->HII_density = NULL;
  data->HeI_density = NULL;
  data->HeII_density = NULL;
  data->HeIII_density = NULL;
  data->e_density = NULL;
}
#endif

/**
 * @brief copy a #xpart to the grackle data
 *
 * @param data The grackle_field_data structure from grackle.
 * @param p The #part
 * @param xp The #xpart
 * @param rho Particle density
 */
#if COOLING_GRACKLE_MODE > 1
void cooling_copy_to_grackle2(grackle_field_data* data, const struct part* p,
                              struct xpart* xp, gr_float rho,
                              gr_float species_densities[12]) {
  /* HM */
  species_densities[6] = xp->cooling_data.HM_frac * rho;
  data->HM_density = &species_densities[6];

  /* H2I */
  species_densities[7] = xp->cooling_data.H2I_frac * rho;
  data->H2I_density = &species_densities[7];

  /* H2II */
  species_densities[8] = xp->cooling_data.H2II_frac * rho;
  data->H2II_density = &species_densities[8];
}
#else
void cooling_copy_to_grackle2(grackle_field_data* data, const struct part* p,
                              struct xpart* xp, gr_float rho,
                              gr_float species_densities[12]) {
  data->HM_density = NULL;
  data->H2I_density = NULL;
  data->H2II_density = NULL;
}
#endif

/**
 * @brief copy a #xpart to the grackle data
 *
 * @param data The grackle_field_data structure from grackle.
 * @param p The #part
 * @param xp The #xpart
 * @param rho Particle density
 */
#if COOLING_GRACKLE_MODE > 2
void cooling_copy_to_grackle3(grackle_field_data* data, const struct part* p,
                              struct xpart* xp, gr_float rho,
                              gr_float species_densities[12]) {
  /* DI */
  species_densities[9] = xp->cooling_data.DI_frac * rho;
  data->DI_density = &species_densities[9];

  /* DII */
  species_densities[10] = xp->cooling_data.DII_frac * rho;
  data->DII_density = &species_densities[10];

  /* HDI */
  species_densities[11] = xp->cooling_data.HDI_frac * rho;
  data->HDI_density = &species_densities[11];
}
#else
void cooling_copy_to_grackle3(grackle_field_data* data, const struct part* p,
                              struct xpart* xp, gr_float rho,
                              gr_float species_densities[12]) {
  data->DI_density = NULL;
  data->DII_density = NULL;
  data->HDI_density = NULL;
}
#endif

/**
 * @brief copy the grackle data to a #xpart
 *
 * @param data The grackle_field_data structure from grackle.
 * @param p The #part.
 * @param xp The #xpart.
 * @param rho The particle density.
 */
#if COOLING_GRACKLE_MODE > 0
void cooling_copy_from_grackle1(grackle_field_data* data, const struct part* p,
                                struct xpart* xp, gr_float rho) {

  /* HI */
  xp->cooling_data.HI_frac = *data->HI_density / rho;

  /* HII */
  xp->cooling_data.HII_frac = *data->HII_density / rho;

  /* HeI */
  xp->cooling_data.HeI_frac = *data->HeI_density / rho;

  /* HeII */
  xp->cooling_data.HeII_frac = *data->HeII_density / rho;

  /* HeIII */
  xp->cooling_data.HeIII_frac = *data->HeIII_density / rho;

  /* e */
  xp->cooling_data.e_frac = *data->e_density / rho;
}
#else
void cooling_copy_from_grackle1(grackle_field_data* data, const struct part* p,
                                struct xpart* xp, gr_float rho) {}
#endif

/**
 * @brief copy the grackle data to a #xpart.
 *
 * @param data The grackle_field_data structure from grackle.
 * @param p The #part.
 * @param xp The #xpart.
 * @param rho The particle density.
 */
#if COOLING_GRACKLE_MODE > 1
void cooling_copy_from_grackle2(grackle_field_data* data, const struct part* p,
                                struct xpart* xp, gr_float rho) {
  /* HM */
  xp->cooling_data.HM_frac = *data->HM_density / rho;
  /* H2I */
  xp->cooling_data.H2I_frac = *data->H2I_density / rho;
  /* H2II */
  xp->cooling_data.H2II_frac = *data->H2II_density / rho;
}
#else
void cooling_copy_from_grackle2(grackle_field_data* data, const struct part* p,
                                struct xpart* xp, gr_float rho) {}
#endif

/**
 * @brief copy the grackle data to a #xpart
 *
 * @param data The grackle_field_data structure from grackle.
 * @param p The #part.
 * @param xp The #xpart.
 * @param rho The particle density.
 */
#if COOLING_GRACKLE_MODE > 2
void cooling_copy_from_grackle3(grackle_field_data* data, const struct part* p,
                                struct xpart* xp, gr_float rho) {

  /* DI */
  xp->cooling_data.DI_frac = *data->DI_density / rho;

  /* DII */
  xp->cooling_data.DII_frac = *data->DII_density / rho;

  /* HDI */
  xp->cooling_data.HDI_frac = *data->HDI_density / rho;
}
#else
void cooling_copy_from_grackle3(grackle_field_data* data, const struct part* p,
                                struct xpart* xp, gr_float rho) {}
#endif

/**
 * @brief copy a #xpart to the grackle data
 *
 * Warning this function creates some variable, therefore the grackle call
 * should be in a block that still has the variables.
 *
 * @param data The grackle_field_data structure from grackle.
 * @param p The #part.
 * @param xp The #xpart.
 * @param rho The particle density.
 */
void cooling_copy_to_grackle(grackle_field_data* data, const struct part* p,
                             struct xpart* xp, gr_float rho,
                             gr_float species_densities[12],
                             const struct cooling_function_data* cooling,
                             const struct phys_const* phys_const) {

  const float time_units = cooling->units.time_units;

  cooling_copy_to_grackle1(data, p, xp, rho, species_densities);
  cooling_copy_to_grackle2(data, p, xp, rho, species_densities);
  cooling_copy_to_grackle3(data, p, xp, rho, species_densities);

  if (cooling->chemistry_data.use_volumetric_heating_rate) {
    gr_float* volumetric_heating_rate = (gr_float*)malloc(sizeof(gr_float));
    *volumetric_heating_rate = cooling->volumetric_heating_rates;
    data->volumetric_heating_rate = volumetric_heating_rate;
  }

  if (cooling->chemistry_data.use_specific_heating_rate) {
    gr_float* specific_heating_rate = (gr_float*)malloc(sizeof(gr_float));
    *specific_heating_rate = cooling->specific_heating_rates;
    data->specific_heating_rate = specific_heating_rate;
  }

  if (cooling->chemistry_data.use_radiative_transfer) {

    /* heating rate */
    gr_float* RT_heating_rate = (gr_float*)malloc(sizeof(gr_float));
    *RT_heating_rate = cooling->RT_heating_rate;
    /* Note to self:
     * If cooling->RT_heating_rate is computed properly, i.e. using
     * the HI density, and then being HI density dependent, we need
     * to divide it as follow. If it is assumed to be already normed
     * as it is so when providing it via some parameters, we keep it
     * unchanged.
     */
    /* Grackle wants heating rate in units of / nHI_cgs */
    // const double nHI_cgs = species_densities[0]
    //                      / phys_const->const_proton_mass
    //                      / pow(length_units,3);
    //*RT_heating_rate /= nHI_cgs;
    data->RT_heating_rate = RT_heating_rate;

    /* HI ionization rate */
    gr_float* RT_HI_ionization_rate = (gr_float*)malloc(sizeof(gr_float));
    *RT_HI_ionization_rate = cooling->RT_HI_ionization_rate;
    /* Grackle wants it in 1/internal_time_units */
    *RT_HI_ionization_rate /= (1. / time_units);
    data->RT_HI_ionization_rate = RT_HI_ionization_rate;

    /* HeI ionization rate */
    gr_float* RT_HeI_ionization_rate = (gr_float*)malloc(sizeof(gr_float));
    *RT_HeI_ionization_rate = cooling->RT_HeI_ionization_rate;
    /* Grackle wants it in 1/internal_time_units */
    *RT_HeI_ionization_rate /= (1. / time_units);
    data->RT_HeI_ionization_rate = RT_HeI_ionization_rate;

    /* HeII ionization rate */
    gr_float* RT_HeII_ionization_rate = (gr_float*)malloc(sizeof(gr_float));
    *RT_HeII_ionization_rate = cooling->RT_HeII_ionization_rate;
    /* Grackle wants it in 1/internal_time_units */
    *RT_HeII_ionization_rate /= (1. / time_units);
    data->RT_HeII_ionization_rate = RT_HeII_ionization_rate;

    /* H2 ionization rate */
    gr_float* RT_H2_dissociation_rate = (gr_float*)malloc(sizeof(gr_float));
    *RT_H2_dissociation_rate = cooling->RT_H2_dissociation_rate;
    /* Grackle wants it in 1/internal_time_units */
    *RT_H2_dissociation_rate /= (1. / time_units);
    data->RT_H2_dissociation_rate = RT_H2_dissociation_rate;

  } else {
    data->volumetric_heating_rate = NULL;
    data->specific_heating_rate = NULL;
    data->RT_heating_rate = NULL;
    data->RT_HI_ionization_rate = NULL;
    data->RT_HeI_ionization_rate = NULL;
    data->RT_HeII_ionization_rate = NULL;
    data->RT_H2_dissociation_rate = NULL;
  }

  gr_float* metal_density = (gr_float*)malloc(sizeof(gr_float));
  *metal_density = chemistry_get_total_metal_mass_fraction_for_cooling(p) * rho;
  data->metal_density = metal_density;
}

/**
 * @brief copy a #xpart to the grackle data
 *
 * Warning this function creates some variable, therefore the grackle call
 * should be in a block that still has the variables.
 *
 * @param data The grackle_field_data structure from grackle.
 * @param p The #part.
 * @param xp The #xpart.
 * @param rho The particle density.
 */
void cooling_copy_from_grackle(grackle_field_data* data, const struct part* p,
                               struct xpart* xp, gr_float rho,
                               const struct cooling_function_data* cooling) {
  cooling_copy_from_grackle1(data, p, xp, rho);
  cooling_copy_from_grackle2(data, p, xp, rho);
  cooling_copy_from_grackle3(data, p, xp, rho);

  if (cooling->chemistry_data.use_volumetric_heating_rate)
    free(data->volumetric_heating_rate);
  if (cooling->chemistry_data.use_specific_heating_rate)
    free(data->specific_heating_rate);

  if (cooling->chemistry_data.use_radiative_transfer) {
    free(data->RT_heating_rate);
    free(data->RT_HI_ionization_rate);
    free(data->RT_HeI_ionization_rate);
    free(data->RT_HeII_ionization_rate);
    free(data->RT_H2_dissociation_rate);
  }

  free(data->metal_density);
}

/**
 * @brief Apply the self shielding (if needed) by turning on/off the UV
 * background.
 *
 * @param cooling The #cooling_function_data used in the run.
 * @param chemistry The chemistry_data structure from grackle.
 * @param p Pointer to the particle data.
 * @param cosmo The #cosmology.
 */
void cooling_apply_self_shielding(
    const struct cooling_function_data* restrict cooling,
    chemistry_data* restrict chemistry, const struct part* restrict p,
    const struct cosmology* cosmo) {

  /* Are we using self shielding or UV background? */
  if (!cooling->with_uv_background || cooling->self_shielding_method >= 0) {
    return;
  }

  /* Are we in a self shielding regime? */
  const float rho = hydro_get_physical_density(p, cosmo);
  if (rho > cooling->self_shielding_threshold) {
    chemistry->UVbackground = 0;
  } else {
    chemistry->UVbackground = 1;
  }
}

/**
 * @brief Compute the energy of a particle after dt and update the particle
 * chemistry data
 *
 * @param phys_const The physical constants in internal units.
 * @param us The internal system of units.
 * @param cosmo The #cosmology.
 * @param hydro_props The #hydro_props.
 * @param cooling The #cooling_function_data used in the run.
 * @param p Pointer to the particle data.
 * @param xp Pointer to the particle extra data
 * @param dt The time-step of this particle.
 * @param dt_therm The time-step operator used for thermal quantities.
 *
 * @return du / dt
 */
gr_float cooling_new_energy(const struct phys_const* phys_const,
                            const struct unit_system* us,
                            const struct cosmology* cosmo,
                            const struct hydro_props* hydro_props,
                            const struct cooling_function_data* cooling,
                            const struct part* p, struct xpart* xp, double dt,
                            double dt_therm) {

  /* set current time */
  code_units units = cooling->units;
  chemistry_data chemistry_grackle = cooling->chemistry_data;
  chemistry_data_storage rates_grackle = cooling->chemistry_rates;

  /* initialize data */
  grackle_field_data data;

  /* set values */
  /* grid */
  int grid_dimension[GRACKLE_RANK] = {GRACKLE_NPART, 1, 1};
  int grid_start[GRACKLE_RANK] = {0, 0, 0};
  int grid_end[GRACKLE_RANK] = {GRACKLE_NPART - 1, 0, 0};

  data.grid_dx = 0.;
  data.grid_rank = GRACKLE_RANK;
  data.grid_dimension = grid_dimension;
  data.grid_start = grid_start;
  data.grid_end = grid_end;

  /* general particle data */
  gr_float density = hydro_get_physical_density(p, cosmo);
  gr_float energy = hydro_get_physical_internal_energy(p, xp, cosmo) +
                    dt_therm * hydro_get_physical_internal_energy_dt(p, cosmo);
  energy = max(energy, hydro_props->minimal_internal_energy);
  /* keep this array here so you can point to and from it in
   * copy to/from grackle */
  gr_float species_densities[12];

  /* initialize density */
  data.density = &density;

  /* initialize energy */
  data.internal_energy = &energy;

  /* grackle 3.0 doc: "Currently not used" */
  data.x_velocity = NULL;
  data.y_velocity = NULL;
  data.z_velocity = NULL;

  /* copy to grackle structure */
  cooling_copy_to_grackle(&data, p, xp, density, species_densities, cooling,
                          phys_const);

  /* Apply the self shielding if requested */
  cooling_apply_self_shielding(cooling, &chemistry_grackle, p, cosmo);

  /* solve chemistry */
  if (local_solve_chemistry(&chemistry_grackle, &rates_grackle, &units, &data,
                            dt) == 0) {
    error("Error in solve_chemistry.");
  }

  /* copy from grackle data to particle */
  cooling_copy_from_grackle(&data, p, xp, density, cooling);

  return energy;
}

/**
 * @brief Compute the cooling time
 *
 * @param phys_const The physical constants in internal units.
 * @param us The internal system of units.
 * @param hydro_props The #hydro_props.
 * @param cosmo The #cosmology.
 * @param cooling The #cooling_function_data used in the run.
 * @param p Pointer to the particle data.
 * @param xp Pointer to the particle extra data
 *
 * @return cooling time
 */
gr_float cooling_time(const struct phys_const* phys_const,
                      const struct unit_system* us,
                      const struct hydro_props* hydro_props,
                      const struct cosmology* cosmo,
                      const struct cooling_function_data* cooling,
                      const struct part* p, struct xpart* xp) {

  /* set current time */
  code_units units = cooling->units;

  /* initialize data */
  grackle_field_data data;
  chemistry_data chemistry_grackle = cooling->chemistry_data;
  chemistry_data_storage rates_grackle = cooling->chemistry_rates;

  /* set values */
  /* grid */
  int grid_dimension[GRACKLE_RANK] = {GRACKLE_NPART, 1, 1};
  int grid_start[GRACKLE_RANK] = {0, 0, 0};
  int grid_end[GRACKLE_RANK] = {GRACKLE_NPART - 1, 0, 0};

  data.grid_rank = GRACKLE_RANK;
  data.grid_dimension = grid_dimension;
  data.grid_start = grid_start;
  data.grid_end = grid_end;

  /* general particle data */
  gr_float density = hydro_get_physical_density(p, cosmo);
  gr_float energy = hydro_get_physical_internal_energy(p, xp, cosmo);
  energy = max(energy, hydro_props->minimal_internal_energy);

  /* initialize density */
  data.density = &density;

  /* initialize energy */
  data.internal_energy = &energy;

  /* grackle 3.0 doc: "Currently not used" */
  data.x_velocity = NULL;
  data.y_velocity = NULL;
  data.z_velocity = NULL;

  gr_float species_densities[12];
  /* copy data from particle to grackle data */
  cooling_copy_to_grackle(&data, p, xp, density, species_densities, cooling,
                          phys_const);

  /* Apply the self shielding if requested */
  cooling_apply_self_shielding(cooling, &chemistry_grackle, p, cosmo);

  /* Compute cooling time */
  gr_float cooling_time;
  if (local_calculate_cooling_time(&chemistry_grackle, &rates_grackle, &units,
                                   &data, &cooling_time) == 0) {
    error("Error in calculate_cooling_time.");
  }

  /* copy from grackle data to particle */
  cooling_copy_from_grackle(&data, p, xp, density, cooling);

  /* compute rate */
  return cooling_time;
}

/**
 * @brief Apply the cooling function to a particle.
 *
 * @param phys_const The physical constants in internal units.
 * @param us The internal system of units.
 * @param cosmo The current cosmological model.
 * @param hydro_props The #hydro_props.
 * @param floor_props Properties of the entropy floor.
 * @param pressure_floor Properties of the pressure floor.
 * @param cooling The #cooling_function_data used in the run.
 * @param p Pointer to the particle data.
 * @param xp Pointer to the particle' extended data.
 * @param dt The time-step of this particle.
 * @param dt_therm The time-step operator used for thermal quantities.
 * @param time The current time (since the Big Bang or start of the run) in
 * internal units.
 */
void cooling_cool_part(const struct phys_const* phys_const,
                       const struct unit_system* us,
                       const struct cosmology* cosmo,
                       const struct hydro_props* hydro_props,
                       const struct entropy_floor_properties* floor_props,
                       const struct pressure_floor_props* pressure_floor,
                       const struct cooling_function_data* cooling,
                       struct part* p, struct xpart* xp, const double dt,
                       const double dt_therm, const double time) {

  /* Nothing to do here? */
  if (dt == 0.) return;

  /* Current energy */
  const float u_old = hydro_get_physical_internal_energy(p, xp, cosmo);

  /* Energy after the adiabatic cooling */
  float u_ad_before =
      u_old + dt_therm * hydro_get_physical_internal_energy_dt(p, cosmo);

  /* We now need to check that we are not going to go below any of the limits */
  const double u_minimal = hydro_props->minimal_internal_energy;
  if (u_ad_before < u_minimal) {
    u_ad_before = u_minimal;
    const float du_dt = (u_ad_before - u_old) / dt_therm;
    hydro_set_physical_internal_energy_dt(p, cosmo, du_dt);
  }

  /* Calculate energy after dt */
  gr_float u_new = 0;

  /* Is the cooling turn off */
  if (time - xp->cooling_data.time_last_event < cooling->thermal_time) {
    u_new = u_ad_before;
  } else {
    u_new = cooling_new_energy(phys_const, us, cosmo, hydro_props, cooling, p,
                               xp, dt, dt_therm);
  }

  /* Get the change in internal energy due to hydro forces */
  float hydro_du_dt = hydro_get_physical_internal_energy_dt(p, cosmo);

  /* We now need to check that we are not going to go below any of the limits */
  u_new = max(u_new, u_minimal);

  /* Calculate the cooling rate */
  float cool_du_dt = (u_new - u_ad_before) / dt_therm;
  float du_dt = cool_du_dt + hydro_du_dt;

  /* Update the internal energy time derivative */
  hydro_set_physical_internal_energy_dt(p, cosmo, du_dt);

  /* Store the radiated energy */
  xp->cooling_data.radiated_energy -= hydro_get_mass(p) * cool_du_dt * dt_therm;
}

/**
 * @brief Compute the temperature of a #part based on the cooling function.
 *
 * @param phys_const #phys_const data structure.
 * @param hydro_props The properties of the hydro scheme.
 * @param us The internal system of units.
 * @param cosmo #cosmology data structure.
 * @param cooling #cooling_function_data struct.
 * @param p #part data.
 * @param xp Pointer to the #xpart data.
 */
float cooling_get_temperature(const struct phys_const* phys_const,
                              const struct hydro_props* hydro_props,
                              const struct unit_system* us,
                              const struct cosmology* cosmo,
                              const struct cooling_function_data* cooling,
                              const struct part* p, const struct xpart* xp) {
  // TODO use the grackle library

  /* Physical constants */
  const double m_H = phys_const->const_proton_mass;
  const double k_B = phys_const->const_boltzmann_k;

  /* Gas properties */
  const double T_transition = hydro_props->hydrogen_ionization_temperature;
  const double mu_neutral = hydro_props->mu_neutral;
  const double mu_ionised = hydro_props->mu_ionised;

  /* Particle temperature */
  const double u = hydro_get_drifted_physical_internal_energy(p, cosmo);

  /* Temperature over mean molecular weight */
  const double T_over_mu = hydro_gamma_minus_one * u * m_H / k_B;

  /* Are we above or below the HII -> HI transition? */
  if (T_over_mu > (T_transition + 1.) / mu_ionised)
    return T_over_mu * mu_ionised;
  else if (T_over_mu < (T_transition - 1.) / mu_neutral)
    return T_over_mu * mu_neutral;
  else
    return T_transition;
}

/**
 * @brief Compute the y-Compton contribution of a #part based on the cooling
 * function.
 *
 * Does not exist in this model. We return 0.
 *
 * @param phys_const #phys_const data structure.
 * @param hydro_props The properties of the hydro scheme.
 * @param us The internal system of units.
 * @param cosmo #cosmology data structure.
 * @param cooling #cooling_function_data struct.
 * @param p #part data.
 * @param xp Pointer to the #xpart data.
 */
double Cooling_get_ycompton(const struct phys_const* phys_const,
                            const struct hydro_props* hydro_props,
                            const struct unit_system* us,
                            const struct cosmology* cosmo,
                            const struct cooling_function_data* cooling,
                            const struct part* p, const struct xpart* xp) {

  return 0.;
}

/**
 * @brief Computes the cooling time-step.
 *
 * We return FLT_MAX so as to impose no limit on the time-step.
 *
 * @param cooling The #cooling_function_data used in the run.
 * @param phys_const The physical constants in internal units.
 * @param cosmo The #cosmology.
 * @param us The internal system of units.
 * @param hydro_props The #hydro_props.
 * @param p Pointer to the particle data.
 * @param xp Pointer to the particle extra data
 */
float cooling_timestep(const struct cooling_function_data* cooling,
                       const struct phys_const* phys_const,
                       const struct cosmology* cosmo,
                       const struct unit_system* us,
                       const struct hydro_props* hydro_props,
                       const struct part* p, const struct xpart* xp) {

  return FLT_MAX;
}

/**
 * @brief Split the coolong content of a particle into n pieces
 *
 * @param p The #part.
 * @param xp The #xpart.
 * @param n The number of pieces to split into.
 */
void cooling_split_part(struct part* p, struct xpart* xp, double n) {

  error("Loic: to be implemented");
}

/**
 * @brief Initialises the cooling unit system.
 *
 * @param us The current internal system of units.
 * @param phys_const The #phys_const.
 * @param cooling The cooling properties to initialize
 */
void cooling_init_units(const struct unit_system* us,
                        const struct phys_const* phys_const,
                        struct cooling_function_data* cooling) {

  /* These are conversions from code units to cgs. */

  /* first cosmo */
  cooling->units.a_units = 1.0;  // units for the expansion factor
  cooling->units.a_value = 1.0;

  /* We assume here all physical quantities to
     be in proper coordinate (not comobile)  */
  cooling->units.comoving_coordinates = 0;

  /* then units */
  cooling->units.density_units =
      units_cgs_conversion_factor(us, UNIT_CONV_DENSITY);
  cooling->units.length_units =
      units_cgs_conversion_factor(us, UNIT_CONV_LENGTH);
  cooling->units.time_units = units_cgs_conversion_factor(us, UNIT_CONV_TIME);
  cooling->units.velocity_units =
      units_cgs_conversion_factor(us, UNIT_CONV_VELOCITY);

  /* Self shielding */
  if (cooling->self_shielding_method == -1) {
    cooling->self_shielding_threshold *=
        phys_const->const_proton_mass *
        pow(units_cgs_conversion_factor(us, UNIT_CONV_LENGTH), 3.);
  }
}

/**
 * @brief Initialises Grackle.
 *
 * @param cooling The cooling properties to initialize
 */
void cooling_init_grackle(struct cooling_function_data* cooling) {

#ifdef SWIFT_DEBUG_CHECKS
  /* enable verbose for grackle */
  grackle_verbose = 1;
#endif

  chemistry_data* chemistry = &cooling->chemistry_data;

  /* Create a chemistry object for parameters and rate data. */
  if (set_default_chemistry_parameters(chemistry) == 0) {
    error("Error in set_default_chemistry_parameters.");
  }

  // Set parameter values for chemistry.
  chemistry->use_grackle = 1;
  chemistry->with_radiative_cooling = 1;

  /* molecular network with H, He, D
   From Cloudy table */
  chemistry->primordial_chemistry = cooling->primordial_chemistry;
  chemistry->metal_cooling = cooling->with_metal_cooling;
  chemistry->UVbackground = cooling->with_uv_background;
  chemistry->grackle_data_file = cooling->cloudy_table;

  /* radiative transfer */
  chemistry->use_radiative_transfer = cooling->use_radiative_transfer;

  if (cooling->volumetric_heating_rates > 0)
    chemistry->use_volumetric_heating_rate = 1;

  if (cooling->specific_heating_rates > 0)
    chemistry->use_specific_heating_rate = 1;

  /* hydrogen fraction by mass */
  chemistry->HydrogenFractionByMass = cooling->HydrogenFractionByMass;

  /* use the Case B recombination rates */
  chemistry->CaseBRecombination = 1;

  if (cooling->specific_heating_rates > 0 &&
      cooling->volumetric_heating_rates > 0)
    error(
        "You should specified either the specific or the volumetric "
        "heating rates, not both");

  /* self shielding */
  chemistry->self_shielding_method = cooling->self_shielding_method;

  if (local_initialize_chemistry_data(&cooling->chemistry_data,
                                      &cooling->chemistry_rates,
                                      &cooling->units) == 0) {
    error("Error in initialize_chemistry_data");
  }
}

/**
 * @brief Initialises the cooling properties.
 *
 * @param parameter_file The parsed parameter file.
 * @param us The current internal system of units.
 * @param phys_const The physical constants in internal units.
 * @param hydro_props The properties of the hydro scheme.
 * @param cooling The cooling properties to initialize
 */
void cooling_init_backend(struct swift_params* parameter_file,
                          const struct unit_system* us,
                          const struct phys_const* phys_const,
                          const struct hydro_props* hydro_props,
                          struct cooling_function_data* cooling) {

  if (GRACKLE_NPART != 1)
    error("Grackle with multiple particles not implemented");

  /* read parameters */
  cooling_read_parameters(parameter_file, cooling, phys_const);

  /* Set up the units system. */
  cooling_init_units(us, phys_const, cooling);

  /* Set up grackle */
  cooling_init_grackle(cooling);
}

/**
 * @brief Clean-up the memory allocated for the cooling routines
 *
 * @param cooling the cooling data structure.
 */
void cooling_clean(struct cooling_function_data* cooling) {
<<<<<<< HEAD
  //_free_chemistry_data(&cooling->chemistry, &grackle_rates);
=======
  /* Clean up grackle data. This is a call to a grackle function */
  local_free_chemistry_data(&cooling->chemistry_data,
                            &cooling->chemistry_rates);
>>>>>>> d9ec45e2
}

/**
 * @brief Write a cooling struct to the given FILE as a stream of bytes.
 *
 * Nothing to do beyond writing the structure from the stream.
 *
 * @param cooling the struct
 * @param stream the file stream
 */
void cooling_struct_dump(const struct cooling_function_data* cooling,
                         FILE* stream) {
  restart_write_blocks((void*)cooling, sizeof(struct cooling_function_data), 1,
                       stream, "cooling", "cooling function");
}

/**
 * @brief Restore a hydro_props struct from the given FILE as a stream of
 * bytes.
 *
 * Nothing to do beyond reading the structure from the stream.
 *
 * @param cooling the struct
 * @param stream the file stream
 * @param cosmo #cosmology structure
 */
void cooling_struct_restore(struct cooling_function_data* cooling, FILE* stream,
                            const struct cosmology* cosmo) {
  restart_read_blocks((void*)cooling, sizeof(struct cooling_function_data), 1,
                      stream, NULL, "cooling function");

  /* Set up grackle */
  cooling_init_grackle(cooling);
}<|MERGE_RESOLUTION|>--- conflicted
+++ resolved
@@ -1216,13 +1216,9 @@
  * @param cooling the cooling data structure.
  */
 void cooling_clean(struct cooling_function_data* cooling) {
-<<<<<<< HEAD
-  //_free_chemistry_data(&cooling->chemistry, &grackle_rates);
-=======
   /* Clean up grackle data. This is a call to a grackle function */
   local_free_chemistry_data(&cooling->chemistry_data,
                             &cooling->chemistry_rates);
->>>>>>> d9ec45e2
 }
 
 /**
