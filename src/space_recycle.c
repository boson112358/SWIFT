/*******************************************************************************
 * This file is part of SWIFT.
 * Copyright (c) 2012 Pedro Gonnet (pedro.gonnet@durham.ac.uk)
 *                    Matthieu Schaller (schaller@strw.leidenuniv.nl)
 *               2015 Peter W. Draper (p.w.draper@durham.ac.uk)
 *
 * This program is free software: you can redistribute it and/or modify
 * it under the terms of the GNU Lesser General Public License as published
 * by the Free Software Foundation, either version 3 of the License, or
 * (at your option) any later version.
 *
 * This program is distributed in the hope that it will be useful,
 * but WITHOUT ANY WARRANTY; without even the implied warranty of
 * MERCHANTABILITY or FITNESS FOR A PARTICULAR PURPOSE.  See the
 * GNU General Public License for more details.
 *
 * You should have received a copy of the GNU Lesser General Public License
 * along with this program.  If not, see <http://www.gnu.org/licenses/>.
 *
 ******************************************************************************/

/* Config parameters. */
#include <config.h>

/* This object's header. */
#include "space.h"

/* Local headers. */
#include "cell.h"
#include "engine.h"
#include "star_formation_logger.h"
#include "threadpool.h"

/**
 * @brief Recursively dismantle a cell tree.
 *
 * @param s The #space.
 * @param c The #cell to recycle.
 * @param cell_rec_begin Pointer to the start of the list of cells to recycle.
 * @param cell_rec_end Pointer to the end of the list of cells to recycle.
 * @param multipole_rec_begin Pointer to the start of the list of multipoles to
 * recycle.
 * @param multipole_rec_end Pointer to the end of the list of multipoles to
 * recycle.
 */
void space_rebuild_recycle_rec(struct space *s, struct cell *c,
                               struct cell **cell_rec_begin,
                               struct cell **cell_rec_end,
                               struct gravity_tensors **multipole_rec_begin,
                               struct gravity_tensors **multipole_rec_end) {
  if (c->split)
    for (int k = 0; k < 8; k++)
      if (c->progeny[k] != NULL) {
        space_rebuild_recycle_rec(s, c->progeny[k], cell_rec_begin,
                                  cell_rec_end, multipole_rec_begin,
                                  multipole_rec_end);

        c->progeny[k]->next = *cell_rec_begin;
        *cell_rec_begin = c->progeny[k];

        if (s->with_self_gravity) {
          c->progeny[k]->grav.multipole->next = *multipole_rec_begin;
          *multipole_rec_begin = c->progeny[k]->grav.multipole;
        }

        if (*cell_rec_end == NULL) *cell_rec_end = *cell_rec_begin;
        if (s->with_self_gravity && *multipole_rec_end == NULL)
          *multipole_rec_end = *multipole_rec_begin;

        c->progeny[k]->grav.multipole = NULL;
        c->progeny[k] = NULL;
      }
}

void space_rebuild_recycle_mapper(void *map_data, int num_elements,
                                  void *extra_data) {

  struct space *s = (struct space *)extra_data;
  struct cell *cells = (struct cell *)map_data;

  for (int k = 0; k < num_elements; k++) {
    struct cell *c = &cells[k];
    struct cell *cell_rec_begin = NULL, *cell_rec_end = NULL;
    struct gravity_tensors *multipole_rec_begin = NULL,
                           *multipole_rec_end = NULL;
    space_rebuild_recycle_rec(s, c, &cell_rec_begin, &cell_rec_end,
                              &multipole_rec_begin, &multipole_rec_end);
    if (cell_rec_begin != NULL)
      space_recycle_list(s, cell_rec_begin, cell_rec_end, multipole_rec_begin,
                         multipole_rec_end);
    c->hydro.sorts = NULL;
    c->stars.sorts = NULL;
    c->nr_tasks = 0;
    c->grav.nr_mm_tasks = 0;
    c->hydro.density = NULL;
    c->hydro.gradient = NULL;
    c->hydro.force = NULL;
    c->hydro.limiter = NULL;
    c->grav.grav = NULL;
    c->grav.mm = NULL;
    c->hydro.dx_max_part = 0.0f;
    c->hydro.dx_max_sort = 0.0f;
    c->sinks.dx_max_part = 0.f;
    c->stars.dx_max_part = 0.f;
    c->stars.dx_max_sort = 0.f;
    c->black_holes.dx_max_part = 0.f;
    c->hydro.sorted = 0;
    c->hydro.sort_allocated = 0;
    c->stars.sorted = 0;
    c->hydro.count = 0;
    c->hydro.count_total = 0;
    c->hydro.updated = 0;
    c->grav.count = 0;
    c->grav.count_total = 0;
    c->grav.updated = 0;
    c->sinks.count = 0;
    c->stars.count = 0;
    c->stars.count_total = 0;
    c->stars.updated = 0;
    c->black_holes.count = 0;
    c->black_holes.count_total = 0;
    c->black_holes.updated = 0;
    c->grav.init = NULL;
    c->grav.init_out = NULL;
    c->hydro.extra_ghost = NULL;
    c->hydro.ghost_in = NULL;
    c->hydro.ghost_out = NULL;
    c->hydro.ghost = NULL;
    c->hydro.prep1_ghost = NULL;
    c->hydro.star_formation = NULL;
    c->sinks.sink_formation = NULL;
    c->sinks.star_formation_sink = NULL;
    c->hydro.stars_resort = NULL;
    c->stars.density_ghost = NULL;
    c->stars.prep1_ghost = NULL;
    c->stars.prep2_ghost = NULL;
    c->stars.density = NULL;
    c->stars.feedback = NULL;
    c->stars.prepare1 = NULL;
    c->stars.prepare2 = NULL;
    c->sinks.swallow = NULL;
    c->sinks.do_sink_swallow = NULL;
    c->sinks.do_gas_swallow = NULL;
    c->black_holes.density_ghost = NULL;
    c->black_holes.swallow_ghost_0 = NULL;
    c->black_holes.swallow_ghost_1 = NULL;
    c->black_holes.swallow_ghost_2 = NULL;
    c->black_holes.density = NULL;
    c->black_holes.swallow = NULL;
    c->black_holes.do_gas_swallow = NULL;
    c->black_holes.do_bh_swallow = NULL;
    c->black_holes.feedback = NULL;
#ifdef WITH_CSDS
    c->csds = NULL;
#endif
    c->kick1 = NULL;
    c->kick2 = NULL;
    c->timestep = NULL;
    c->timestep_limiter = NULL;
    c->timestep_sync = NULL;
    c->timestep_collect = NULL;
    c->hydro.end_force = NULL;
    c->hydro.drift = NULL;
    c->sinks.drift = NULL;
    c->stars.drift = NULL;
    c->stars.stars_in = NULL;
    c->stars.stars_out = NULL;
    c->black_holes.drift = NULL;
    c->black_holes.black_holes_in = NULL;
    c->black_holes.black_holes_out = NULL;
    c->sinks.sink_in = NULL;
    c->sinks.sink_ghost1 = NULL;
    c->sinks.sink_ghost2 = NULL;
    c->sinks.sink_out = NULL;
    c->grav.drift = NULL;
    c->grav.drift_out = NULL;
    c->hydro.cooling_in = NULL;
    c->hydro.cooling_out = NULL;
    c->hydro.cooling = NULL;
    c->grav.long_range = NULL;
    c->grav.down_in = NULL;
    c->grav.down = NULL;
    c->grav.end_force = NULL;
    c->grav.neutrino_weight = NULL;
    c->top = c;
    c->super = c;
    c->hydro.super = c;
    c->grav.super = c;
    c->hydro.parts = NULL;
    c->hydro.xparts = NULL;
    c->grav.parts = NULL;
    c->grav.parts_rebuild = NULL;
    c->sinks.parts = NULL;
    c->stars.parts = NULL;
    c->stars.parts_rebuild = NULL;
    c->black_holes.parts = NULL;
    c->flags = 0;
    c->hydro.ti_end_min = -1;
    c->grav.ti_end_min = -1;
    c->sinks.ti_end_min = -1;
    c->stars.ti_end_min = -1;
    c->black_holes.ti_end_min = -1;
    c->void_parent = NULL;
    c->rt.rt_in = NULL;
    c->rt.rt_ghost1 = NULL;
    c->rt.rt_gradient = NULL;
    c->rt.rt_ghost2 = NULL;
    c->rt.rt_transport = NULL;
    c->rt.rt_transport_out = NULL;
    c->rt.rt_tchem = NULL;
    c->rt.rt_advance_cell_time = NULL;
    c->rt.rt_sorts = NULL;
    c->rt.rt_out = NULL;
    c->rt.rt_collect_times = NULL;
    c->rt.ti_rt_end_min = -1;
    c->rt.ti_rt_min_step_size = -1;
    c->rt.updated = 0;
#ifdef SWIFT_RT_DEBUG_CHECKS
    c->rt.advanced_time = 0;
#endif

    star_formation_logger_init(&c->stars.sfh);
#if defined(SWIFT_DEBUG_CHECKS) || defined(SWIFT_CELL_GRAPH)
    c->cellID = 0;
#endif
    if (s->with_self_gravity)
      bzero(c->grav.multipole, sizeof(struct gravity_tensors));

    cell_free_hydro_sorts(c);
    cell_free_stars_sorts(c);
#if WITH_MPI
    c->mpi.tag = -1;
    c->mpi.recv = NULL;
    c->mpi.send = NULL;
#endif
  }
}

/**
 * @brief Return a used cell to the buffer of unused sub-cells.
 *
 * @param s The #space.
 * @param c The #cell.
 * @param lock Should we lock the space or is this thread-safe?
 */
void space_recycle(struct space *s, struct cell *c, const int lock) {

  /* Clear the cell. */
  if (lock_destroy(&c->hydro.lock) != 0 || lock_destroy(&c->grav.plock) != 0 ||
      lock_destroy(&c->grav.mlock) != 0 || lock_destroy(&c->stars.lock) != 0 ||
      lock_destroy(&c->sinks.lock) != 0 ||
      lock_destroy(&c->sinks.sink_formation_lock) != 0 ||
      lock_destroy(&c->black_holes.lock) != 0 ||
      lock_destroy(&c->grav.star_formation_lock) != 0 ||
      lock_destroy(&c->stars.star_formation_lock) != 0)
    error("Failed to destroy spinlocks.");

<<<<<<< HEAD
  /* Lock the space. */
  if (lock) lock_lock(&s->lock);

  /* Thread which allocated this cell */
  const int owner = c->owner;

  /* Hook the multipole back in the buffer */
  if (s->with_self_gravity) {
    c->grav.multipole->next = s->multipoles_sub[owner];
    s->multipoles_sub[owner] = c->grav.multipole;
  }

  /* Hook this cell into the buffer. */
  c->next = s->cells_sub[owner];
  s->cells_sub[owner] = c;
  if (lock)
    s->tot_cells -= 1;
  else
    atomic_dec(&s->tot_cells);

  /* Unlock the space. */
  if (lock) lock_unlock_blind(&s->lock);
=======
  /* Hook the multipole back in the buffer */
  if (s->with_self_gravity) {
    c->grav.multipole->next = s->multipoles_sub[c->tpid];
    s->multipoles_sub[c->tpid] = c->grav.multipole;
  }

  /* Hook this cell into the buffer. */
  c->next = s->cells_sub[c->tpid];
  s->cells_sub[c->tpid] = c;
  atomic_dec(&s->tot_cells);
>>>>>>> a1cc00a0
}

/**
 * @brief Return a list of used cells to the buffer of unused sub-cells.
 *
 * @param s The #space.
 * @param cell_list_begin Pointer to the first #cell in the linked list of
 *        cells joined by their @c next pointers.
 * @param cell_list_end Pointer to the last #cell in the linked list of
 *        cells joined by their @c next pointers. It is assumed that this
 *        cell's @c next pointer is @c NULL.
 * @param multipole_list_begin Pointer to the first #multipole in the linked
 * list of
 *        multipoles joined by their @c next pointers.
 * @param multipole_list_end Pointer to the last #multipole in the linked list
 * of
 *        multipoles joined by their @c next pointers. It is assumed that this
 *        multipole's @c next pointer is @c NULL.
 */
void space_recycle_list(struct space *s, struct cell *cell_list_begin,
                        struct cell *cell_list_end,
                        struct gravity_tensors *multipole_list_begin,
                        struct gravity_tensors *multipole_list_end) {

  int count = 0;

  /* Clean up the list of cells. */
  for (struct cell *c = cell_list_begin; c != NULL; c = c->next) {
    /* Clear the cell. */
    if (lock_destroy(&c->hydro.lock) != 0 ||
        lock_destroy(&c->grav.plock) != 0 ||
        lock_destroy(&c->grav.mlock) != 0 ||
        lock_destroy(&c->stars.lock) != 0 ||
        lock_destroy(&c->sinks.lock) != 0 ||
        lock_destroy(&c->sinks.sink_formation_lock) != 0 ||
        lock_destroy(&c->black_holes.lock) != 0 ||
        lock_destroy(&c->stars.star_formation_lock) != 0 ||
        lock_destroy(&c->grav.star_formation_lock) != 0)
      error("Failed to destroy spinlocks.");

    /* Count this cell. */
    count += 1;
  }

  /* Lock the space. */
  lock_lock(&s->lock);

<<<<<<< HEAD
  /* Thread which allocated this cell */
  const int owner = cell_list_begin->owner;

  /* Hook the cells into the buffer. */
  cell_list_end->next = s->cells_sub[owner];
  s->cells_sub[owner] = cell_list_begin;
=======
  /* Hook the cells into the buffer keeping tpid if we can. */
  short int tpid = cell_list_begin->tpid;
  if (tpid < 0) tpid = 0;
  cell_list_end->next = s->cells_sub[tpid];
  s->cells_sub[tpid] = cell_list_begin;
>>>>>>> a1cc00a0
  atomic_sub(&s->tot_cells, count);

  /* Hook the multipoles into the buffer. */
  if (s->with_self_gravity) {
<<<<<<< HEAD
    multipole_list_end->next = s->multipoles_sub[owner];
    s->multipoles_sub[owner] = multipole_list_begin;
=======
    multipole_list_end->next = s->multipoles_sub[tpid];
    s->multipoles_sub[tpid] = multipole_list_begin;
>>>>>>> a1cc00a0
  }

  /* Unlock the space. */
  lock_unlock_blind(&s->lock);
}

/**
 * @brief Free up any allocated cells.
 *
 * @param s The #space.
 */
void space_free_cells(struct space *s) {

  ticks tic = getticks();

  threadpool_map(&s->e->threadpool, space_rebuild_recycle_mapper, s->cells_top,
                 s->nr_cells, sizeof(struct cell), threadpool_auto_chunk_size,
                 s);
  s->maxdepth = 0;

  if (s->e->verbose)
    message("took %.3f %s.", clocks_from_ticks(getticks() - tic),
            clocks_getunit());
}<|MERGE_RESOLUTION|>--- conflicted
+++ resolved
@@ -255,30 +255,6 @@
       lock_destroy(&c->stars.star_formation_lock) != 0)
     error("Failed to destroy spinlocks.");
 
-<<<<<<< HEAD
-  /* Lock the space. */
-  if (lock) lock_lock(&s->lock);
-
-  /* Thread which allocated this cell */
-  const int owner = c->owner;
-
-  /* Hook the multipole back in the buffer */
-  if (s->with_self_gravity) {
-    c->grav.multipole->next = s->multipoles_sub[owner];
-    s->multipoles_sub[owner] = c->grav.multipole;
-  }
-
-  /* Hook this cell into the buffer. */
-  c->next = s->cells_sub[owner];
-  s->cells_sub[owner] = c;
-  if (lock)
-    s->tot_cells -= 1;
-  else
-    atomic_dec(&s->tot_cells);
-
-  /* Unlock the space. */
-  if (lock) lock_unlock_blind(&s->lock);
-=======
   /* Hook the multipole back in the buffer */
   if (s->with_self_gravity) {
     c->grav.multipole->next = s->multipoles_sub[c->tpid];
@@ -289,7 +265,6 @@
   c->next = s->cells_sub[c->tpid];
   s->cells_sub[c->tpid] = c;
   atomic_dec(&s->tot_cells);
->>>>>>> a1cc00a0
 }
 
 /**
@@ -337,31 +312,17 @@
   /* Lock the space. */
   lock_lock(&s->lock);
 
-<<<<<<< HEAD
-  /* Thread which allocated this cell */
-  const int owner = cell_list_begin->owner;
-
-  /* Hook the cells into the buffer. */
-  cell_list_end->next = s->cells_sub[owner];
-  s->cells_sub[owner] = cell_list_begin;
-=======
   /* Hook the cells into the buffer keeping tpid if we can. */
   short int tpid = cell_list_begin->tpid;
   if (tpid < 0) tpid = 0;
   cell_list_end->next = s->cells_sub[tpid];
   s->cells_sub[tpid] = cell_list_begin;
->>>>>>> a1cc00a0
   atomic_sub(&s->tot_cells, count);
 
   /* Hook the multipoles into the buffer. */
   if (s->with_self_gravity) {
-<<<<<<< HEAD
-    multipole_list_end->next = s->multipoles_sub[owner];
-    s->multipoles_sub[owner] = multipole_list_begin;
-=======
     multipole_list_end->next = s->multipoles_sub[tpid];
     s->multipoles_sub[tpid] = multipole_list_begin;
->>>>>>> a1cc00a0
   }
 
   /* Unlock the space. */
