/*******************************************************************************
 * This file is part of SWIFT.
 * Copyright (c) 2012 Pedro Gonnet (pedro.gonnet@durham.ac.uk)
 *                    Matthieu Schaller (schaller@strw.leidenuniv.nl)
 *               2015 Peter W. Draper (p.w.draper@durham.ac.uk)
 *
 * This program is free software: you can redistribute it and/or modify
 * it under the terms of the GNU Lesser General Public License as published
 * by the Free Software Foundation, either version 3 of the License, or
 * (at your option) any later version.
 *
 * This program is distributed in the hope that it will be useful,
 * but WITHOUT ANY WARRANTY; without even the implied warranty of
 * MERCHANTABILITY or FITNESS FOR A PARTICULAR PURPOSE.  See the
 * GNU General Public License for more details.
 *
 * You should have received a copy of the GNU Lesser General Public License
 * along with this program.  If not, see <http://www.gnu.org/licenses/>.
 *
 ******************************************************************************/

/* Config parameters. */
#include <config.h>

/* This object's header. */
#include "space.h"

/* Local headers. */
#include "cell.h"
#include "engine.h"
#include "star_formation_logger.h"
#include "threadpool.h"

/**
 * @brief Recursively dismantle a cell tree.
 *
 * @param s The #space.
 * @param c The #cell to recycle.
 * @param cell_rec_begin Pointer to the start of the list of cells to recycle.
 * @param cell_rec_end Pointer to the end of the list of cells to recycle.
 * @param multipole_rec_begin Pointer to the start of the list of multipoles to
 * recycle.
 * @param multipole_rec_end Pointer to the end of the list of multipoles to
 * recycle.
 */
void space_rebuild_recycle_rec(struct space *s, struct cell *c,
                               struct cell **cell_rec_begin,
                               struct cell **cell_rec_end,
                               struct gravity_tensors **multipole_rec_begin,
                               struct gravity_tensors **multipole_rec_end) {
  if (c->split)
    for (int k = 0; k < 8; k++)
      if (c->progeny[k] != NULL) {
        space_rebuild_recycle_rec(s, c->progeny[k], cell_rec_begin,
                                  cell_rec_end, multipole_rec_begin,
                                  multipole_rec_end);

        c->progeny[k]->next = *cell_rec_begin;
        *cell_rec_begin = c->progeny[k];

        if (s->with_self_gravity) {
          c->progeny[k]->grav.multipole->next = *multipole_rec_begin;
          *multipole_rec_begin = c->progeny[k]->grav.multipole;
        }

        if (*cell_rec_end == NULL) *cell_rec_end = *cell_rec_begin;
        if (s->with_self_gravity && *multipole_rec_end == NULL)
          *multipole_rec_end = *multipole_rec_begin;

        c->progeny[k]->grav.multipole = NULL;
        c->progeny[k] = NULL;
      }
}

void space_rebuild_recycle_mapper(void *map_data, int num_elements,
                                  void *extra_data) {

  struct space *s = (struct space *)extra_data;
  struct cell *cells = (struct cell *)map_data;

  for (int k = 0; k < num_elements; k++) {
    struct cell *c = &cells[k];
    struct cell *cell_rec_begin = NULL, *cell_rec_end = NULL;
    struct gravity_tensors *multipole_rec_begin = NULL,
                           *multipole_rec_end = NULL;
    space_rebuild_recycle_rec(s, c, &cell_rec_begin, &cell_rec_end,
                              &multipole_rec_begin, &multipole_rec_end);
    if (cell_rec_begin != NULL)
      space_recycle_list(s, cell_rec_begin, cell_rec_end, multipole_rec_begin,
                         multipole_rec_end);
    c->hydro.sorts = NULL;
    c->stars.sorts = NULL;
    c->nr_tasks = 0;
    c->grav.nr_mm_tasks = 0;
    c->hydro.density = NULL;
    c->hydro.gradient = NULL;
    c->hydro.force = NULL;
    c->hydro.limiter = NULL;
    c->grav.grav = NULL;
    c->grav.mm = NULL;
    c->hydro.dx_max_part = 0.0f;
    c->hydro.dx_max_sort = 0.0f;
    c->sinks.dx_max_part = 0.f;
    c->stars.dx_max_part = 0.f;
    c->stars.dx_max_sort = 0.f;
    c->black_holes.dx_max_part = 0.f;
    c->hydro.sorted = 0;
    c->hydro.sort_allocated = 0;
    c->stars.sorted = 0;
    c->hydro.count = 0;
    c->hydro.count_total = 0;
    c->hydro.updated = 0;
    c->grav.count = 0;
    c->grav.count_total = 0;
    c->grav.updated = 0;
    c->sinks.count = 0;
    c->stars.count = 0;
    c->stars.count_total = 0;
    c->stars.updated = 0;
    c->black_holes.count = 0;
    c->black_holes.count_total = 0;
    c->black_holes.updated = 0;
    c->grav.init = NULL;
    c->grav.init_out = NULL;
    c->hydro.extra_ghost = NULL;
    c->hydro.ghost_in = NULL;
    c->hydro.ghost_out = NULL;
    c->hydro.ghost = NULL;
    c->hydro.prep1_ghost = NULL;
    c->hydro.star_formation = NULL;
    c->sinks.sink_formation = NULL;
    c->sinks.star_formation_sink = NULL;
    c->hydro.stars_resort = NULL;
    c->stars.density_ghost = NULL;
    c->stars.prep1_ghost = NULL;
    c->stars.prep2_ghost = NULL;
    c->stars.density = NULL;
    c->stars.feedback = NULL;
    c->stars.prepare1 = NULL;
    c->stars.prepare2 = NULL;
    c->sinks.swallow = NULL;
    c->sinks.do_sink_swallow = NULL;
    c->sinks.do_gas_swallow = NULL;
    c->black_holes.density_ghost = NULL;
    c->black_holes.swallow_ghost_0 = NULL;
    c->black_holes.swallow_ghost_1 = NULL;
    c->black_holes.swallow_ghost_2 = NULL;
    c->black_holes.density = NULL;
    c->black_holes.swallow = NULL;
    c->black_holes.do_gas_swallow = NULL;
    c->black_holes.do_bh_swallow = NULL;
    c->black_holes.feedback = NULL;
#ifdef WITH_CSDS
    c->csds = NULL;
#endif
    c->kick1 = NULL;
    c->kick2 = NULL;
    c->timestep = NULL;
    c->timestep_limiter = NULL;
    c->timestep_sync = NULL;
    c->timestep_collect = NULL;
    c->hydro.end_force = NULL;
    c->hydro.drift = NULL;
    c->sinks.drift = NULL;
    c->stars.drift = NULL;
    c->stars.stars_in = NULL;
    c->stars.stars_out = NULL;
    c->black_holes.drift = NULL;
    c->black_holes.black_holes_in = NULL;
    c->black_holes.black_holes_out = NULL;
    c->sinks.sink_in = NULL;
    c->sinks.sink_ghost1 = NULL;
    c->sinks.sink_ghost2 = NULL;
    c->sinks.sink_out = NULL;
    c->grav.drift = NULL;
    c->grav.drift_out = NULL;
    c->hydro.cooling_in = NULL;
    c->hydro.cooling_out = NULL;
    c->hydro.cooling = NULL;
    c->grav.long_range = NULL;
    c->grav.down_in = NULL;
    c->grav.down = NULL;
    c->grav.end_force = NULL;
    c->grav.neutrino_weight = NULL;
    c->top = c;
    c->super = c;
    c->hydro.super = c;
    c->grav.super = c;
    c->hydro.parts = NULL;
    c->hydro.xparts = NULL;
    c->grav.parts = NULL;
    c->grav.parts_rebuild = NULL;
    c->sinks.parts = NULL;
    c->stars.parts = NULL;
    c->stars.parts_rebuild = NULL;
    c->black_holes.parts = NULL;
    c->flags = 0;
    c->hydro.ti_end_min = -1;
    c->grav.ti_end_min = -1;
    c->sinks.ti_end_min = -1;
    c->stars.ti_end_min = -1;
    c->black_holes.ti_end_min = -1;
<<<<<<< HEAD
    c->hydro.rt_in = NULL;
    c->hydro.rt_ghost1 = NULL;
    c->hydro.rt_gradient = NULL;
    c->hydro.rt_ghost2 = NULL;
    c->hydro.rt_transport = NULL;
    c->hydro.rt_transport_out = NULL;
    c->hydro.rt_tchem = NULL;
    c->hydro.rt_out = NULL;
    c->void_parent = NULL;
=======
    c->rt.rt_in = NULL;
    c->rt.rt_ghost1 = NULL;
    c->rt.rt_gradient = NULL;
    c->rt.rt_ghost2 = NULL;
    c->rt.rt_transport = NULL;
    c->rt.rt_transport_out = NULL;
    c->rt.rt_tchem = NULL;
    c->rt.rt_advance_cell_time = NULL;
    c->rt.rt_sorts = NULL;
    c->rt.rt_out = NULL;
    c->rt.rt_collect_times = NULL;
    c->rt.ti_rt_end_min = -1;
    c->rt.ti_rt_min_step_size = -1;
    c->rt.updated = 0;
#ifdef SWIFT_RT_DEBUG_CHECKS
    c->rt.advanced_time = 0;
#endif

>>>>>>> cbcd454b
    star_formation_logger_init(&c->stars.sfh);
#if defined(SWIFT_DEBUG_CHECKS) || defined(SWIFT_CELL_GRAPH)
    c->cellID = 0;
#endif
    if (s->with_self_gravity)
      bzero(c->grav.multipole, sizeof(struct gravity_tensors));

    cell_free_hydro_sorts(c);
    cell_free_stars_sorts(c);
#if WITH_MPI
    c->mpi.tag = -1;
    c->mpi.recv = NULL;
    c->mpi.send = NULL;
#endif
  }
}

/**
 * @brief Return a used cell to the buffer of unused sub-cells.
 *
 * @param s The #space.
 * @param c The #cell.
 * @param lock Should we lock the space or is this thread-safe?
 */
void space_recycle(struct space *s, struct cell *c, const int lock) {

  /* Clear the cell. */
  if (lock_destroy(&c->hydro.lock) != 0 || lock_destroy(&c->grav.plock) != 0 ||
      lock_destroy(&c->grav.mlock) != 0 || lock_destroy(&c->stars.lock) != 0 ||
      lock_destroy(&c->sinks.lock) != 0 ||
      lock_destroy(&c->sinks.sink_formation_lock) != 0 ||
      lock_destroy(&c->black_holes.lock) != 0 ||
      lock_destroy(&c->grav.star_formation_lock) != 0 ||
      lock_destroy(&c->stars.star_formation_lock) != 0)
    error("Failed to destroy spinlocks.");

  /* Lock the space. */
  if (lock) lock_lock(&s->lock);

  /* Thread which allocated this cell */
  const int owner = c->owner;

  /* Hook the multipole back in the buffer */
  if (s->with_self_gravity) {
    c->grav.multipole->next = s->multipoles_sub[owner];
    s->multipoles_sub[owner] = c->grav.multipole;
  }

  /* Hook this cell into the buffer. */
  c->next = s->cells_sub[owner];
  s->cells_sub[owner] = c;
  if (lock)
    s->tot_cells -= 1;
  else
    atomic_dec(&s->tot_cells);

  /* Unlock the space. */
  if (lock) lock_unlock_blind(&s->lock);
}

/**
 * @brief Return a list of used cells to the buffer of unused sub-cells.
 *
 * @param s The #space.
 * @param cell_list_begin Pointer to the first #cell in the linked list of
 *        cells joined by their @c next pointers.
 * @param cell_list_end Pointer to the last #cell in the linked list of
 *        cells joined by their @c next pointers. It is assumed that this
 *        cell's @c next pointer is @c NULL.
 * @param multipole_list_begin Pointer to the first #multipole in the linked
 * list of
 *        multipoles joined by their @c next pointers.
 * @param multipole_list_end Pointer to the last #multipole in the linked list
 * of
 *        multipoles joined by their @c next pointers. It is assumed that this
 *        multipole's @c next pointer is @c NULL.
 */
void space_recycle_list(struct space *s, struct cell *cell_list_begin,
                        struct cell *cell_list_end,
                        struct gravity_tensors *multipole_list_begin,
                        struct gravity_tensors *multipole_list_end) {

  int count = 0;

  /* Clean up the list of cells. */
  for (struct cell *c = cell_list_begin; c != NULL; c = c->next) {
    /* Clear the cell. */
    if (lock_destroy(&c->hydro.lock) != 0 ||
        lock_destroy(&c->grav.plock) != 0 ||
        lock_destroy(&c->grav.mlock) != 0 ||
        lock_destroy(&c->stars.lock) != 0 ||
        lock_destroy(&c->sinks.lock) != 0 ||
        lock_destroy(&c->sinks.sink_formation_lock) != 0 ||
        lock_destroy(&c->black_holes.lock) != 0 ||
        lock_destroy(&c->stars.star_formation_lock) != 0 ||
        lock_destroy(&c->grav.star_formation_lock) != 0)
      error("Failed to destroy spinlocks.");

    /* Count this cell. */
    count += 1;
  }

  /* Lock the space. */
  lock_lock(&s->lock);

  /* Thread which allocated this cell */
  const int owner = cell_list_begin->owner;

  /* Hook the cells into the buffer. */
  cell_list_end->next = s->cells_sub[owner];
  s->cells_sub[owner] = cell_list_begin;
  atomic_sub(&s->tot_cells, count);

  /* Hook the multipoles into the buffer. */
  if (s->with_self_gravity) {
    multipole_list_end->next = s->multipoles_sub[owner];
    s->multipoles_sub[owner] = multipole_list_begin;
  }

  /* Unlock the space. */
  lock_unlock_blind(&s->lock);
}

/**
 * @brief Free up any allocated cells.
 *
 * @param s The #space.
 */
void space_free_cells(struct space *s) {

  ticks tic = getticks();

  threadpool_map(&s->e->threadpool, space_rebuild_recycle_mapper, s->cells_top,
                 s->nr_cells, sizeof(struct cell), threadpool_auto_chunk_size,
                 s);
  s->maxdepth = 0;

  if (s->e->verbose)
    message("took %.3f %s.", clocks_from_ticks(getticks() - tic),
            clocks_getunit());
}<|MERGE_RESOLUTION|>--- conflicted
+++ resolved
@@ -200,17 +200,7 @@
     c->sinks.ti_end_min = -1;
     c->stars.ti_end_min = -1;
     c->black_holes.ti_end_min = -1;
-<<<<<<< HEAD
-    c->hydro.rt_in = NULL;
-    c->hydro.rt_ghost1 = NULL;
-    c->hydro.rt_gradient = NULL;
-    c->hydro.rt_ghost2 = NULL;
-    c->hydro.rt_transport = NULL;
-    c->hydro.rt_transport_out = NULL;
-    c->hydro.rt_tchem = NULL;
-    c->hydro.rt_out = NULL;
     c->void_parent = NULL;
-=======
     c->rt.rt_in = NULL;
     c->rt.rt_ghost1 = NULL;
     c->rt.rt_gradient = NULL;
@@ -229,7 +219,6 @@
     c->rt.advanced_time = 0;
 #endif
 
->>>>>>> cbcd454b
     star_formation_logger_init(&c->stars.sfh);
 #if defined(SWIFT_DEBUG_CHECKS) || defined(SWIFT_CELL_GRAPH)
     c->cellID = 0;
