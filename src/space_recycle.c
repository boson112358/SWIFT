/*******************************************************************************
 * This file is part of SWIFT.
 * Copyright (c) 2012 Pedro Gonnet (pedro.gonnet@durham.ac.uk)
 *                    Matthieu Schaller (schaller@strw.leidenuniv.nl)
 *               2015 Peter W. Draper (p.w.draper@durham.ac.uk)
 *
 * This program is free software: you can redistribute it and/or modify
 * it under the terms of the GNU Lesser General Public License as published
 * by the Free Software Foundation, either version 3 of the License, or
 * (at your option) any later version.
 *
 * This program is distributed in the hope that it will be useful,
 * but WITHOUT ANY WARRANTY; without even the implied warranty of
 * MERCHANTABILITY or FITNESS FOR A PARTICULAR PURPOSE.  See the
 * GNU General Public License for more details.
 *
 * You should have received a copy of the GNU Lesser General Public License
 * along with this program.  If not, see <http://www.gnu.org/licenses/>.
 *
 ******************************************************************************/

/* Config parameters. */
#include "../config.h"

/* This object's header. */
#include "space.h"

/* Local headers. */
#include "cell.h"
#include "engine.h"
#include "star_formation_logger.h"
#include "threadpool.h"

/**
 * @brief Recursively dismantle a cell tree.
 *
 * @param s The #space.
 * @param c The #cell to recycle.
 * @param cell_rec_begin Pointer to the start of the list of cells to recycle.
 * @param cell_rec_end Pointer to the end of the list of cells to recycle.
 * @param multipole_rec_begin Pointer to the start of the list of multipoles to
 * recycle.
 * @param multipole_rec_end Pointer to the end of the list of multipoles to
 * recycle.
 */
void space_rebuild_recycle_rec(struct space *s, struct cell *c,
                               struct cell **cell_rec_begin,
                               struct cell **cell_rec_end,
                               struct gravity_tensors **multipole_rec_begin,
                               struct gravity_tensors **multipole_rec_end) {
  if (c->split)
    for (int k = 0; k < 8; k++)
      if (c->progeny[k] != NULL) {
        space_rebuild_recycle_rec(s, c->progeny[k], cell_rec_begin,
                                  cell_rec_end, multipole_rec_begin,
                                  multipole_rec_end);

        c->progeny[k]->next = *cell_rec_begin;
        *cell_rec_begin = c->progeny[k];

        if (s->with_self_gravity) {
          c->progeny[k]->grav.multipole->next = *multipole_rec_begin;
          *multipole_rec_begin = c->progeny[k]->grav.multipole;
        }

        if (*cell_rec_end == NULL) *cell_rec_end = *cell_rec_begin;
        if (s->with_self_gravity && *multipole_rec_end == NULL)
          *multipole_rec_end = *multipole_rec_begin;

        c->progeny[k]->grav.multipole = NULL;
        c->progeny[k] = NULL;
      }
}

void space_rebuild_recycle_mapper(void *map_data, int num_elements,
                                  void *extra_data) {

  struct space *s = (struct space *)extra_data;
  struct cell *cells = (struct cell *)map_data;

  for (int k = 0; k < num_elements; k++) {
    struct cell *c = &cells[k];
    struct cell *cell_rec_begin = NULL, *cell_rec_end = NULL;
    struct gravity_tensors *multipole_rec_begin = NULL,
                           *multipole_rec_end = NULL;
    space_rebuild_recycle_rec(s, c, &cell_rec_begin, &cell_rec_end,
                              &multipole_rec_begin, &multipole_rec_end);
    if (cell_rec_begin != NULL)
      space_recycle_list(s, cell_rec_begin, cell_rec_end, multipole_rec_begin,
                         multipole_rec_end);
    c->hydro.sorts = NULL;
    c->stars.sorts = NULL;
    c->nr_tasks = 0;
    c->grav.nr_mm_tasks = 0;
    c->hydro.density = NULL;
    c->hydro.gradient = NULL;
    c->hydro.force = NULL;
    c->hydro.limiter = NULL;
    c->grav.grav = NULL;
    c->grav.mm = NULL;
    c->hydro.dx_max_part = 0.0f;
    c->hydro.dx_max_sort = 0.0f;
    c->sinks.dx_max_part = 0.f;
    c->stars.dx_max_part = 0.f;
    c->stars.dx_max_sort = 0.f;
    c->black_holes.dx_max_part = 0.f;
    c->hydro.sorted = 0;
    c->hydro.sort_allocated = 0;
    c->stars.sorted = 0;
    c->hydro.count = 0;
    c->hydro.count_total = 0;
    c->hydro.updated = 0;
    c->grav.count = 0;
    c->grav.count_total = 0;
    c->grav.updated = 0;
    c->sinks.count = 0;
    c->stars.count = 0;
    c->stars.count_total = 0;
    c->stars.updated = 0;
    c->black_holes.count = 0;
    c->black_holes.count_total = 0;
    c->black_holes.updated = 0;
    c->grav.init = NULL;
    c->grav.init_out = NULL;
    c->hydro.extra_ghost = NULL;
    c->hydro.ghost_in = NULL;
    c->hydro.ghost_out = NULL;
    c->hydro.ghost = NULL;
    c->hydro.prep1_ghost = NULL;
    c->hydro.star_formation = NULL;
    c->sinks.sink_formation = NULL;
    c->sinks.star_formation_sink = NULL;
    c->hydro.stars_resort = NULL;
    c->stars.density_ghost = NULL;
    c->stars.prep1_ghost = NULL;
    c->stars.prep2_ghost = NULL;
    c->stars.density = NULL;
    c->stars.feedback = NULL;
    c->stars.prepare1 = NULL;
    c->stars.prepare2 = NULL;
    c->sinks.swallow = NULL;
    c->sinks.do_sink_swallow = NULL;
    c->sinks.do_gas_swallow = NULL;
    c->black_holes.density_ghost = NULL;
    c->black_holes.swallow_ghost_0 = NULL;
    c->black_holes.swallow_ghost_1 = NULL;
    c->black_holes.swallow_ghost_2 = NULL;
    c->black_holes.density = NULL;
    c->black_holes.swallow = NULL;
    c->black_holes.do_gas_swallow = NULL;
    c->black_holes.do_bh_swallow = NULL;
    c->black_holes.feedback = NULL;
#ifdef WITH_CSDS
    c->csds = NULL;
#endif
    c->kick1 = NULL;
    c->kick2 = NULL;
    c->timestep = NULL;
    c->timestep_limiter = NULL;
    c->timestep_sync = NULL;
    c->timestep_collect = NULL;
    c->hydro.end_force = NULL;
    c->hydro.drift = NULL;
    c->sinks.drift = NULL;
    c->stars.drift = NULL;
    c->stars.stars_in = NULL;
    c->stars.stars_out = NULL;
    c->black_holes.drift = NULL;
    c->black_holes.black_holes_in = NULL;
    c->black_holes.black_holes_out = NULL;
    c->sinks.sink_in = NULL;
    c->sinks.sink_ghost1 = NULL;
    c->sinks.sink_ghost2 = NULL;
    c->sinks.sink_out = NULL;
    c->grav.drift = NULL;
    c->grav.drift_out = NULL;
    c->hydro.cooling_in = NULL;
    c->hydro.cooling_out = NULL;
    c->hydro.cooling = NULL;
    c->grav.long_range = NULL;
    c->grav.down_in = NULL;
    c->grav.down = NULL;
    c->grav.end_force = NULL;
    c->grav.neutrino_weight = NULL;
    c->top = c;
    c->super = c;
    c->hydro.super = c;
    c->grav.super = c;
    c->hydro.parts = NULL;
    c->hydro.xparts = NULL;
    c->grav.parts = NULL;
    c->grav.parts_rebuild = NULL;
    c->sinks.parts = NULL;
    c->stars.parts = NULL;
    c->stars.parts_rebuild = NULL;
    c->black_holes.parts = NULL;
    c->flags = 0;
    c->hydro.ti_end_min = -1;
    c->grav.ti_end_min = -1;
    c->sinks.ti_end_min = -1;
    c->stars.ti_end_min = -1;
    c->black_holes.ti_end_min = -1;
    c->hydro.rt_in = NULL;
    c->hydro.rt_ghost1 = NULL;
    c->hydro.rt_gradient = NULL;
    c->hydro.rt_ghost2 = NULL;
    c->hydro.rt_transport = NULL;
    c->hydro.rt_transport_out = NULL;
    c->hydro.rt_tchem = NULL;
    c->hydro.rt_out = NULL;
    star_formation_logger_init(&c->stars.sfh);
#if defined(SWIFT_DEBUG_CHECKS) || defined(SWIFT_CELL_GRAPH)
    c->cellID = 0;
#endif
    if (s->with_self_gravity)
      bzero(c->grav.multipole, sizeof(struct gravity_tensors));

    cell_free_hydro_sorts(c);
    cell_free_stars_sorts(c);
#if WITH_MPI
    c->mpi.tag = -1;
    c->mpi.recv = NULL;
    c->mpi.send = NULL;
#endif
  }
}

/**
 * @brief Return a used cell to the buffer of unused sub-cells.
 *
 * @param s The #space.
 * @param c The #cell.
 */
void space_recycle(struct space *s, struct cell *c) {

  /* Clear the cell. */
  if (lock_destroy(&c->hydro.lock) != 0 || lock_destroy(&c->grav.plock) != 0 ||
      lock_destroy(&c->grav.mlock) != 0 || lock_destroy(&c->stars.lock) != 0 ||
      lock_destroy(&c->sinks.lock) != 0 ||
      lock_destroy(&c->sinks.sink_formation_lock) != 0 ||
      lock_destroy(&c->black_holes.lock) != 0 ||
      lock_destroy(&c->grav.star_formation_lock) != 0 ||
      lock_destroy(&c->stars.star_formation_lock) != 0)
    error("Failed to destroy spinlocks.");

  /* Lock the space. */
  lock_lock(&s->lock);

  /* Thread which allocated this cell */
  const int owner = c->owner;

  /* Hook the multipole back in the buffer */
  if (s->with_self_gravity) {
    c->grav.multipole->next = s->multipoles_sub[owner];
    s->multipoles_sub[owner] = c->grav.multipole;
  }

  /* Hook this cell into the buffer. */
  c->next = s->cells_sub[owner];
  s->cells_sub[owner] = c;
<<<<<<< HEAD
  atomic_dec(&s->tot_cells);
=======
  s->tot_cells -= 1;
>>>>>>> ca2ad3ef

  /* Unlock the space. */
  lock_unlock_blind(&s->lock);
}

/**
 * @brief Return a list of used cells to the buffer of unused sub-cells.
 *
 * @param s The #space.
 * @param cell_list_begin Pointer to the first #cell in the linked list of
 *        cells joined by their @c next pointers.
 * @param cell_list_end Pointer to the last #cell in the linked list of
 *        cells joined by their @c next pointers. It is assumed that this
 *        cell's @c next pointer is @c NULL.
 * @param multipole_list_begin Pointer to the first #multipole in the linked
 * list of
 *        multipoles joined by their @c next pointers.
 * @param multipole_list_end Pointer to the last #multipole in the linked list
 * of
 *        multipoles joined by their @c next pointers. It is assumed that this
 *        multipole's @c next pointer is @c NULL.
 */
void space_recycle_list(struct space *s, struct cell *cell_list_begin,
                        struct cell *cell_list_end,
                        struct gravity_tensors *multipole_list_begin,
                        struct gravity_tensors *multipole_list_end) {

  int count = 0;

  /* Clean up the list of cells. */
  for (struct cell *c = cell_list_begin; c != NULL; c = c->next) {
    /* Clear the cell. */
    if (lock_destroy(&c->hydro.lock) != 0 ||
        lock_destroy(&c->grav.plock) != 0 ||
        lock_destroy(&c->grav.mlock) != 0 ||
        lock_destroy(&c->stars.lock) != 0 ||
        lock_destroy(&c->sinks.lock) != 0 ||
        lock_destroy(&c->sinks.sink_formation_lock) != 0 ||
        lock_destroy(&c->black_holes.lock) != 0 ||
        lock_destroy(&c->stars.star_formation_lock) != 0 ||
        lock_destroy(&c->grav.star_formation_lock) != 0)
      error("Failed to destroy spinlocks.");

    /* Count this cell. */
    count += 1;
  }

  /* Lock the space. */
  lock_lock(&s->lock);

  /* Thread which allocated this cell */
  const int owner = cell_list_begin->owner;

  /* Hook the cells into the buffer. */
  cell_list_end->next = s->cells_sub[owner];
  s->cells_sub[owner] = cell_list_begin;
<<<<<<< HEAD
  atomic_sub(&s->tot_cells, count);
=======
  s->tot_cells -= count;
>>>>>>> ca2ad3ef

  /* Hook the multipoles into the buffer. */
  if (s->with_self_gravity) {
    multipole_list_end->next = s->multipoles_sub[owner];
    s->multipoles_sub[owner] = multipole_list_begin;
  }

  /* Unlock the space. */
  lock_unlock_blind(&s->lock);
}

/**
 * @brief Free up any allocated cells.
 *
 * @param s The #space.
 */
void space_free_cells(struct space *s) {

  ticks tic = getticks();

  threadpool_map(&s->e->threadpool, space_rebuild_recycle_mapper, s->cells_top,
                 s->nr_cells, sizeof(struct cell), threadpool_auto_chunk_size,
                 s);
  s->maxdepth = 0;

  if (s->e->verbose)
    message("took %.3f %s.", clocks_from_ticks(getticks() - tic),
            clocks_getunit());
}<|MERGE_RESOLUTION|>--- conflicted
+++ resolved
@@ -258,12 +258,7 @@
   /* Hook this cell into the buffer. */
   c->next = s->cells_sub[owner];
   s->cells_sub[owner] = c;
-<<<<<<< HEAD
   atomic_dec(&s->tot_cells);
-=======
-  s->tot_cells -= 1;
->>>>>>> ca2ad3ef
-
   /* Unlock the space. */
   lock_unlock_blind(&s->lock);
 }
@@ -319,11 +314,7 @@
   /* Hook the cells into the buffer. */
   cell_list_end->next = s->cells_sub[owner];
   s->cells_sub[owner] = cell_list_begin;
-<<<<<<< HEAD
   atomic_sub(&s->tot_cells, count);
-=======
-  s->tot_cells -= count;
->>>>>>> ca2ad3ef
 
   /* Hook the multipoles into the buffer. */
   if (s->with_self_gravity) {
