--- conflicted
+++ resolved
@@ -2468,13 +2468,8 @@
 
     /* Find the previous owner for each task type, and do
      * any pre-processing needed. */
-<<<<<<< HEAD
     void *ptr = NULL;
     int *owner = NULL;
-=======
-    short int qid = -1;
-    short int *owner = NULL;
->>>>>>> f6e93b3d
     switch (t->type) {
       case task_type_self:
       case task_type_sub_self:
@@ -2482,17 +2477,11 @@
             t->subtype == task_subtype_external_grav) {
           qid = t->ci->grav.super->owner;
           owner = &t->ci->grav.super->owner;
-<<<<<<< HEAD
           ptr = t->ci->grav.parts;
         } else {
           qid = t->ci->hydro.super->owner;
           owner = &t->ci->hydro.super->owner;
           ptr = t->ci->hydro.parts;
-=======
-        } else {
-          qid = t->ci->hydro.super->owner;
-          owner = &t->ci->hydro.super->owner;
->>>>>>> f6e93b3d
         }
         break;
       case task_type_sort:
@@ -2500,18 +2489,12 @@
       case task_type_drift_part:
         qid = t->ci->hydro.super->owner;
         owner = &t->ci->hydro.super->owner;
-<<<<<<< HEAD
         ptr = t->ci->hydro.parts;
-=======
->>>>>>> f6e93b3d
         break;
       case task_type_drift_gpart:
         qid = t->ci->grav.super->owner;
         owner = &t->ci->grav.super->owner;
-<<<<<<< HEAD
         ptr = t->ci->grav.parts;
-=======
->>>>>>> f6e93b3d
         break;
       case task_type_kick1:
       case task_type_kick2:
@@ -2521,29 +2504,18 @@
       case task_type_timestep:
         qid = t->ci->super->owner;
         owner = &t->ci->super->owner;
-<<<<<<< HEAD
         ptr = t->ci->hydro.parts;
-=======
->>>>>>> f6e93b3d
         break;
       case task_type_pair:
       case task_type_sub_pair:
         qid = t->ci->super->owner;
         owner = &t->ci->super->owner;
-<<<<<<< HEAD
         ptr = t->ci->hydro.parts;
         if (qid < 0 ||
             s->queues[qid].count > s->queues[t->cj->super->owner].count) {
           qid = t->cj->super->owner;
           owner = &t->cj->super->owner;
           ptr = t->cj->hydro.parts;
-=======
-        if ((qid < 0) ||
-            ((t->cj->super->owner > -1) &&
-             (s->queues[qid].count > s->queues[t->cj->super->owner].count))) {
-          qid = t->cj->super->owner;
-          owner = &t->cj->super->owner;
->>>>>>> f6e93b3d
         }
         break;
       case task_type_recv:
@@ -2748,7 +2720,6 @@
 
     if (qid >= s->nr_queues) error("Bad computed qid.");
 
-<<<<<<< HEAD
     /* If no previous owner need to pick a queue. */
     if (qid < 0 && ptr != NULL && s->space->e->nr_numa_nodes > 1) {
 
@@ -2775,12 +2746,6 @@
     if (qid < 0) qid = rand() % s->nr_queues;
 
     /* And save as owner for next time. */
-=======
-    /* If no qid, pick a random queue. */
-    if (qid < 0) qid = rand() % s->nr_queues;
-
-    /* Save qid as owner for next time a task accesses this cell. */
->>>>>>> f6e93b3d
     if (owner != NULL) *owner = qid;
 
     /* Increase the waiting counter. */
