--- conflicted
+++ resolved
@@ -1305,18 +1305,11 @@
   s->size = 0;
   s->tasks = NULL;
   s->tasks_ind = NULL;
-<<<<<<< HEAD
   scheduler_reset(s, nr_tasks);
-=======
-  s->waiting = 0;
-  s->size = 0;
-  s->nr_tasks = 0;
-  s->tasks_next = 0;
 
 /* Construct types for MPI communications */
 #ifdef WITH_MPI
   part_create_mpi_type(&s->part_mpi_type);
   xpart_create_mpi_type(&s->xpart_mpi_type);
 #endif
->>>>>>> 8f657024
 }