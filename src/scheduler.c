--- conflicted
+++ resolved
@@ -1306,13 +1306,8 @@
       scheduler_splittask_gravity(t, s);
     } else if (t->type == task_type_grav_mesh) {
       /* For future use */
-<<<<<<< HEAD
-    } else if (t->subtype == task_subtype_stars_density) {
-      scheduler_splittask_stars(t, s);
     } else if (t->type == task_type_fof_self) {
       scheduler_splittask_fof(t, s);
-=======
->>>>>>> d8667edc
     } else {
 #ifdef SWIFT_DEBUG_CHECKS
       error("Unexpected task sub-type");
