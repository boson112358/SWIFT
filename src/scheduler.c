/*******************************************************************************
 * This file is part of SWIFT.
 * Copyright (c) 2012 Pedro Gonnet (pedro.gonnet@durham.ac.uk)
 *                    Matthieu Schaller (schaller@strw.leidenuniv.nl)
 *               2016 Peter W. Draper (p.w.draper@durham.ac.uk)
 *
 * This program is free software: you can redistribute it and/or modify
 * it under the terms of the GNU Lesser General Public License as published
 * by the Free Software Foundation, either version 3 of the License, or
 * (at your option) any later version.
 *
 * This program is distributed in the hope that it will be useful,
 * but WITHOUT ANY WARRANTY; without even the implied warranty of
 * MERCHANTABILITY or FITNESS FOR A PARTICULAR PURPOSE.  See the
 * GNU General Public License for more details.
 *
 * You should have received a copy of the GNU Lesser General Public License
 * along with this program.  If not, see <http://www.gnu.org/licenses/>.
 *
 ******************************************************************************/

/* Config parameters. */
#include <config.h>

/* Some standard headers. */
#include <limits.h>
#include <math.h>
#include <pthread.h>
#include <stdio.h>
#include <stdlib.h>
#include <string.h>
#include <sys/stat.h>

/* MPI headers. */
#ifdef WITH_MPI
#include <mpi.h>
#endif

/* This object's header. */
#include "scheduler.h"

/* Local headers. */
#include "atomic.h"
#include "cycle.h"
#include "engine.h"
#include "error.h"
#include "intrinsics.h"
#include "kernel_hydro.h"
#include "memuse.h"
#include "mpiuse.h"
#include "queue.h"
#include "sort_part.h"
#include "space.h"
#include "space_getsid.h"
#include "task.h"
#include "threadpool.h"
#include "timers.h"
#include "version.h"

/**
 * @brief Re-set the list of active tasks.
 */
void scheduler_clear_active(struct scheduler *s) { s->active_count = 0; }

/**
 * @brief Increase the space available for unlocks. Only call when
 *        current index == s->size_unlock;
 */
static void scheduler_extend_unlocks(struct scheduler *s) {
  /* Allocate the new buffer. */
  const int size_unlocks_new = s->size_unlocks * 2;
  struct task **unlocks_new = (struct task **)swift_malloc(
      "unlocks", sizeof(struct task *) * size_unlocks_new);
  int *unlock_ind_new =
      (int *)swift_malloc("unlock_ind", sizeof(int) * size_unlocks_new);
  if (unlocks_new == NULL || unlock_ind_new == NULL)
    error("Failed to re-allocate unlocks.");

  /* Wait for all writes to the old buffer to complete. */
  while (s->completed_unlock_writes < s->size_unlocks)
    ;

  /* Copy the buffers. */
  memcpy(unlocks_new, s->unlocks, sizeof(struct task *) * s->size_unlocks);
  memcpy(unlock_ind_new, s->unlock_ind, sizeof(int) * s->size_unlocks);
  swift_free("unlocks", s->unlocks);
  swift_free("unlock_ind", s->unlock_ind);
  s->unlocks = unlocks_new;
  s->unlock_ind = unlock_ind_new;

  /* Publish the new buffer size. */
  s->size_unlocks = size_unlocks_new;
}

/**
 * @brief Add an unlock_task to the given task.
 *
 * @param s The #scheduler.
 * @param ta The unlocking #task.
 * @param tb The #task that will be unlocked.

 */
void scheduler_addunlock(struct scheduler *s, struct task *ta,
                         struct task *tb) {
#ifdef SWIFT_DEBUG_CHECKS
  if (ta == NULL) error("Unlocking task is NULL. (tb->type=%s tb->subtype=%s)",
                        taskID_names[tb->type], subtaskID_names[tb->subtype]);
  if (tb == NULL) error("Unlocked task is NULL. (ta->type=%s ta->subtype=%s)",
                        taskID_names[ta->type], subtaskID_names[ta->subtype]);
#endif

  /* Get an index at which to store this unlock. */
  const int ind = atomic_inc(&s->nr_unlocks);

  /* Does the buffer need to be grown? */
  if (ind == s->size_unlocks) scheduler_extend_unlocks(s);

#ifdef SWIFT_DEBUG_CHECKS
  if (ind > s->size_unlocks * 2)
    message("unlocks guard enabled: %d / %d", ind, s->size_unlocks);
#endif

  /* Wait for there to actually be space at my index. */
  while (ind > s->size_unlocks)
    ;

  /* Guard against case when more than (old) s->size_unlocks unlocks
   * are now pending. */
  if (ind == s->size_unlocks) scheduler_extend_unlocks(s);

  /* Write the unlock to the scheduler. */
  s->unlocks[ind] = tb;
  s->unlock_ind[ind] = ta - s->tasks;
  atomic_inc(&s->completed_unlock_writes);
}

/* Conservative number of dependencies per task type */
#define MAX_NUMBER_DEP 128

/**
 * @brief Describe the level at which the task are done.
 * WARNING: the order is supposed to be sorted from the root
 * to the leaf.
 */
enum task_dependency_level {
  task_dependency_level_top = 0,
  task_dependency_level_super,
  task_dependency_level_super_hydro,
  task_dependency_level_super_grav,
  task_dependency_level_none,
};

/**
 * @brief Informations about all the task dependencies of
 *   a single task.
 */
struct task_dependency {
  /* Main task */
  /* ID of the task */
  int type_in;

  /* ID of the subtask */
  int subtype_in;

  /* Is the task implicit */
  int implicit_in;

  /* Is the taks_in at the top level? */
  int task_in_is_top;

  /* Is the taks_in at the grav.super level? */
  int task_in_is_grav_super;

  /* Is the taks_in at the hydro.super level? */
  int task_in_is_hydro_super;

  /* Dependent task */
  /* ID of the dependent task */
  int type_out[MAX_NUMBER_DEP];

  /* ID of the dependent subtask */
  int subtype_out[MAX_NUMBER_DEP];

  /* Is the dependent task implicit */
  int implicit_out[MAX_NUMBER_DEP];

  /* Is the taks_out at the top level? */
  int task_out_is_top[MAX_NUMBER_DEP];

  /* Is the taks_out at the grav.super level? */
  int task_out_is_grav_super[MAX_NUMBER_DEP];

  /* Is the taks_out at the hydro.super level? */
  int task_out_is_hydro_super[MAX_NUMBER_DEP];

  /* Statistics */
  /* number of link between the two task type */
  int number_link[MAX_NUMBER_DEP];

  /* number of ranks having this relation */
  int number_rank[MAX_NUMBER_DEP];
};

#ifdef WITH_MPI

/**
 * @brief Define the #task_dependency for MPI
 *
 * @param tstype The MPI_Datatype to initialize
 */
void task_dependency_define(MPI_Datatype *tstype) {
  /* Define the variables */
  const int count = 14;
  int blocklens[count];
  MPI_Datatype types[count];
  MPI_Aint disps[count];

  /* all the type are int */
  for (int i = 0; i < count; i++) {
    types[i] = MPI_INT;
  }

  /* Task in */
  disps[0] = offsetof(struct task_dependency, type_in);
  blocklens[0] = 1;
  disps[1] = offsetof(struct task_dependency, subtype_in);
  blocklens[1] = 1;
  disps[2] = offsetof(struct task_dependency, implicit_in);
  blocklens[2] = 1;
  disps[3] = offsetof(struct task_dependency, task_in_is_top);
  blocklens[3] = 1;
  disps[4] = offsetof(struct task_dependency, task_in_is_hydro_super);
  blocklens[4] = 1;
  disps[5] = offsetof(struct task_dependency, task_in_is_grav_super);
  blocklens[5] = 1;

  /* Task out */
  disps[6] = offsetof(struct task_dependency, type_out);
  blocklens[6] = MAX_NUMBER_DEP;
  disps[7] = offsetof(struct task_dependency, subtype_out);
  blocklens[7] = MAX_NUMBER_DEP;
  disps[8] = offsetof(struct task_dependency, implicit_out);
  blocklens[8] = MAX_NUMBER_DEP;
  disps[9] = offsetof(struct task_dependency, task_out_is_top);
  blocklens[9] = MAX_NUMBER_DEP;
  disps[10] = offsetof(struct task_dependency, task_out_is_hydro_super);
  blocklens[10] = MAX_NUMBER_DEP;
  disps[11] = offsetof(struct task_dependency, task_out_is_grav_super);
  blocklens[11] = MAX_NUMBER_DEP;

  /* statistics */
  disps[12] = offsetof(struct task_dependency, number_link);
  blocklens[12] = MAX_NUMBER_DEP;
  disps[13] = offsetof(struct task_dependency, number_rank);
  blocklens[13] = MAX_NUMBER_DEP;

  /* define it for MPI */
  MPI_Type_create_struct(count, blocklens, disps, types, tstype);
  MPI_Type_commit(tstype);
}

/**
 * @brief Sum operator of #task_dependency for MPI
 *
 * @param in_p The #task_dependency to add
 * @param out_p The #task_dependency where in_p is added
 * @param len The length of the arrays
 * @param type The MPI datatype
 */
void task_dependency_sum(void *in_p, void *out_p, int *len,
                         MPI_Datatype *type) {
  /* change pointer type */
  struct task_dependency *in = (struct task_dependency *)in_p;
  struct task_dependency *out = (struct task_dependency *)out_p;

  /* Loop over all the current objects */
  for (int i = 0; i < *len; i++) {
    /* loop over all the object set in invals */
    for (int j = 0; j < MAX_NUMBER_DEP; j++) {

      /* Have we reached the end of the links? */
      if (in[i].number_link[j] == -1) {
        break;
      }

      /* get a few variables */
      int tb_type = in[i].type_out[j];
      int tb_subtype = in[i].subtype_out[j];

#ifdef SWIFT_DEBUG_CHECKS
      /* Check tasks */
      if (tb_type >= task_type_count) {
        error("Unknown task type %i", tb_type);
      }

      if (tb_subtype >= task_subtype_count) {
        error("Unknown subtask type %i", tb_subtype);
      }
#endif

      /* find the corresponding id */
      int k = 0;
      while (k < MAX_NUMBER_DEP) {
        /* have we reached the end of the links? */
        if (out[i].number_link[k] == -1) {
          /* reset the counter in order to be safe */
          out[i].number_link[k] = 0;
          out[i].number_rank[k] = 0;

          /* set the relation */
          out[i].type_in = in[i].type_in;
          out[i].subtype_in = in[i].subtype_in;
          out[i].implicit_in = in[i].implicit_in;

          out[i].type_out[k] = in[i].type_out[j];
          out[i].subtype_out[k] = in[i].subtype_out[j];
          out[i].implicit_out[k] = in[i].implicit_out[j];
          break;
        }

        /* do we have the same relation? */
        if (out[i].type_out[k] == tb_type &&
            out[i].subtype_out[k] == tb_subtype) {
          break;
        }

        k++;
      }

      /* Check if we are still in the memory */
      if (k == MAX_NUMBER_DEP) {
        error("Not enough memory, please increase MAX_NUMBER_DEP");
      }

#ifdef SWIFT_DEBUG_CHECKS
      /* Check if correct relation */
      if (out[i].type_in != in[i].type_in ||
          out[i].subtype_in != in[i].subtype_in ||
          out[i].implicit_in != in[i].implicit_in ||
          out[i].type_out[k] != in[i].type_out[j] ||
          out[i].subtype_out[k] != in[i].subtype_out[j] ||
          out[i].implicit_out[k] != in[i].implicit_out[j]) {
        error("Tasks do not correspond");
      }
#endif
      /* sum the contributions */
      out[i].number_link[k] += in[i].number_link[j];
      out[i].number_rank[k] += in[i].number_rank[j];

      /* Get the task in level */
      out[i].task_in_is_top = min(out[i].task_in_is_top, in[i].task_in_is_top);
      out[i].task_in_is_hydro_super =
          min(out[i].task_in_is_hydro_super, in[i].task_in_is_hydro_super);
      out[i].task_in_is_grav_super =
          min(out[i].task_in_is_grav_super, in[i].task_in_is_grav_super);

      /* Get the task out level */
      out[i].task_out_is_top[j] =
          min(out[i].task_out_is_top[j], in[i].task_out_is_top[j]);
      out[i].task_out_is_hydro_super[j] = min(out[i].task_out_is_hydro_super[j],
                                              in[i].task_out_is_hydro_super[j]);
      out[i].task_out_is_grav_super[j] = min(out[i].task_out_is_grav_super[j],
                                             in[i].task_out_is_grav_super[j]);
    }
  }

  return;
}

#endif  // WITH_MPI

/**
 * @brief Write a csv file with the task dependencies.
 *
 * Run plot_task_dependencies.py for an example of how to use it
 * to generate the figure.
 *
 * @param s The #scheduler we are working in.
 * @param verbose Are we verbose about this?
 * @param step The current step number.
 */
void scheduler_write_dependencies(struct scheduler *s, int verbose, int step) {
  const ticks tic = getticks();

  /* Number of possible relations between tasks */
  const int nber_tasks = task_type_count * task_subtype_count;

  /* To get the table for a task:
   * ind = (ta * task_subtype_count + sa)
   * where ta is the value of task_type and sa is the value of
   * task_subtype  */
  struct task_dependency *task_dep = (struct task_dependency *)malloc(
      nber_tasks * sizeof(struct task_dependency));
  /* keep track of whether a task exists in this run */
  int *task_exists = (int *)malloc(nber_tasks * sizeof(int));
  /* keep track of whether a task has a dependency or an unlock,
   * and hence will be drawn in the task graph */
  int *task_has_deps = (int *)malloc(nber_tasks * sizeof(int));

  /* Special marker for tasks with no dependencies. */
  const int no_dependency = -3;

  if (task_dep == NULL)
    error("Error allocating memory for task-dependency graph (table).");

  /* Reset counter */
  for (int i = 0; i < nber_tasks; i++) {
    /* Assume that the tasks are at all levels and correct later. */
    task_dep[i].task_in_is_top = 1;
    task_dep[i].task_in_is_grav_super = 1;
    task_dep[i].task_in_is_hydro_super = 1;
    const int tt = i / task_subtype_count;
    const int tst = i % task_subtype_count;
    task_dep[i].type_in = tt;
    task_dep[i].subtype_in = tst;

    for (int j = 0; j < MAX_NUMBER_DEP; j++) {
      /* Use number_link as indicator of the existance of a relation */
      task_dep[i].number_link[j] = -1;

      /* Assume that the tasks are at all levels and correct later. */
      task_dep[i].task_out_is_top[j] = 1;
      task_dep[i].task_out_is_grav_super[j] = 1;
      task_dep[i].task_out_is_hydro_super[j] = 1;
    }
    task_exists[i] = 0;
    task_has_deps[i] = 0;
  }

  /* loop over all tasks */
  for (int i = 0; i < s->nr_tasks; i++) {
    const struct task *ta = &s->tasks[i];

    /* Are we using this task?
     * For the 0-step, we wish to show all the tasks (even the inactives). */
    if (step != 0 && ta->skip) continue;

    /* Current index */
    const int ind = ta->type * task_subtype_count + ta->subtype;

    struct task_dependency *cur = &task_dep[ind];
    task_exists[ind]++;

#ifdef SWIFT_DEBUG_CHECKS
    if (cur->type_in != ta->type)
      error("wrong indexing for task %d: Expect type %d got %d", i,
            cur->type_in, ta->type);
    if (cur->subtype_in != ta->subtype)
      error("wrong indexing for task %d: Expect subtype %d got %d", i,
            cur->subtype_in, ta->subtype);
#endif
    /* Is ta implicit? */
    cur->implicit_in = ta->implicit;

    /* Set the task level. */
    const struct cell *ci = ta->ci;
    const struct cell *cj = ta->cj;
    const int is_ci_top = ci == NULL || (ci != NULL && ci == ci->top);
    const int is_cj_top = cj == NULL || (cj != NULL && cj == cj->top);
    const int is_hydro_super =
        (cj == NULL || (cj != NULL && cj == cj->hydro.super)) &&
        (ci == NULL || (ci != NULL && ci == ci->hydro.super));
    const int is_grav_super =
        (cj == NULL || (cj != NULL && cj == cj->grav.super)) &&
        (ci == NULL || (ci != NULL && ci == ci->grav.super));

    /* Are we dealing with a task at the top level? */
    if (!(is_ci_top && is_cj_top)) {
      cur->task_in_is_top = 0;
    }
    /* At the hydro level? */
    if (!is_hydro_super) {
      cur->task_in_is_hydro_super = 0;
    }
    /* At the gravity level? */
    if (!is_grav_super) {
      cur->task_in_is_grav_super = 0;
    }

    /* If this task unlocks nothing, make a note of it. */
    if (ta->nr_unlock_tasks == 0) {
      int k = 0;
      while (k < MAX_NUMBER_DEP) {
        /* not written yet */
        if (cur->number_link[k] == -1) {
          cur->type_out[k] = no_dependency;
          cur->subtype_out[k] = no_dependency;
          cur->implicit_out[k] = no_dependency;

          /* statistics */
          cur->number_link[k] = 0;
          cur->number_rank[k] = 1;

          /* Are we dealing with a task at the top level? */
          cur->task_out_is_top[k] = no_dependency;
          cur->task_out_is_hydro_super[k] = no_dependency;
          cur->task_out_is_grav_super[k] = no_dependency;

          break;
        }

        /* already written */
        if (cur->type_out[k] == no_dependency &&
            cur->subtype_out[k] == no_dependency) {
          break;
        }
        k += 1;
      }

      /* if this task unlocks nothing, we have nothing left to do.
       * go to next. */
      continue;
    }

    /* This task unlocks stuff, so check the dependencies */
    for (int j = 0; j < ta->nr_unlock_tasks; j++) {
      const struct task *tb = ta->unlock_tasks[j];

      /* Are we using this task?
       * For the 0-step, we wish to show all the tasks (even the inactive). */
      if (step != 0 && tb->skip) continue;

      int indj = tb->type * task_subtype_count + tb->subtype;

#ifdef SWIFT_DEBUG_CHECKS
      const struct task_dependency *target = &task_dep[indj];
      if (target->type_in != tb->type)
        error("wrong indexing for task %d: Expect type %d got %d", i,
              target->type_in, tb->type);
      if (target->subtype_in != tb->subtype)
        error("wrong indexing for task %d: Expect subtype %d got %d", i,
              target->subtype_in, tb->subtype);
#endif
      task_exists[indj]++;

      const struct cell *ci_b = tb->ci;
      const struct cell *cj_b = tb->cj;
      const int is_ci_b_top =
          ci_b == NULL || (ci_b != NULL && ci_b == ci_b->top);
      const int is_cj_b_top =
          cj_b == NULL || (cj_b != NULL && cj_b == cj_b->top);
      const int is_b_hydro_super =
          (cj_b == NULL || (cj_b != NULL && cj_b == cj_b->hydro.super)) &&
          (ci_b == NULL || (ci_b != NULL && ci_b == ci_b->hydro.super));
      const int is_b_grav_super =
          (cj_b == NULL || (cj_b != NULL && cj_b == cj_b->grav.super)) &&
          (ci_b == NULL || (ci_b != NULL && ci_b == ci_b->grav.super));

      int k = 0;
      while (k < MAX_NUMBER_DEP) {
        /* not written yet */
        if (cur->number_link[k] == -1) {
          /* set tb */
          cur->type_out[k] = tb->type;
          cur->subtype_out[k] = tb->subtype;
          cur->implicit_out[k] = tb->implicit;

          /* statistics */
          cur->number_link[k] = 1;
          cur->number_rank[k] = 1;

          /* Are we dealing with a task at the top level? */
          if (!(is_ci_b_top && is_cj_b_top)) {
            cur->task_out_is_top[k] = 0;
          }
          /* At the hydro level? */
          if (!is_b_hydro_super) {
            cur->task_out_is_hydro_super[k] = 0;
          }
          /* At the gravity level? */
          if (!is_b_grav_super) {
            cur->task_out_is_grav_super[k] = 0;
          }

          break;
        }

        /* already written */
        if (cur->type_out[k] == tb->type &&
            cur->subtype_out[k] == tb->subtype) {

          /* Increase the number of link. */
          cur->number_link[k] += 1;

          /* Are we dealing with a task at the top level? */
          if (!(is_ci_b_top && is_cj_b_top)) {
            cur->task_out_is_top[k] = 0;
          }
          /* At the hydro level? */
          if (!is_b_hydro_super) {
            cur->task_out_is_hydro_super[k] = 0;
          }
          /* At the gravity level? */
          if (!is_b_grav_super) {
            cur->task_out_is_grav_super[k] = 0;
          }
          break;
        }

        k += 1;
      }

      /* MAX_NUMBER_DEP is too small */
      if (k == MAX_NUMBER_DEP)
        error("Not enough memory, please increase MAX_NUMBER_DEP");
    }
  }

#ifdef WITH_MPI
  /* create MPI operator */
  MPI_Datatype dependency_data_type;
  task_dependency_define(&dependency_data_type);

  MPI_Op dependency_sum;
  MPI_Op_create(task_dependency_sum, /* commute */ 1, &dependency_sum);

  /* create recv buffer */
  struct task_dependency *recv = NULL;
  int *recv_exists = NULL;

  if (s->nodeID == 0) {
    recv = (struct task_dependency *)malloc(nber_tasks *
                                            sizeof(struct task_dependency));
    recv_exists = (int *)malloc(nber_tasks * sizeof(int));

    /* reset counter */
    for (int i = 0; i < nber_tasks; i++) {
      for (int j = 0; j < MAX_NUMBER_DEP; j++) {
        /* Use number_link as indicator of the existance of a relation */
        recv[i].number_link[j] = -1;
      }
      recv_exists[i] = 0;
    }
  }

  /* Do the reduction */
  int test = MPI_Reduce(task_dep, recv, nber_tasks, dependency_data_type,
                        dependency_sum, 0, MPI_COMM_WORLD);
  if (test != MPI_SUCCESS) error("MPI reduce failed");

  test = MPI_Reduce(task_exists, recv_exists, nber_tasks, MPI_INT, MPI_SUM, 0,
                    MPI_COMM_WORLD);
  if (test != MPI_SUCCESS) error("MPI reduce failed");

  /* free some memory */
  if (s->nodeID == 0) {
    free(task_dep);
    task_dep = recv;
    free(task_exists);
    task_exists = recv_exists;
  }
#endif

  if (s->nodeID == 0) {
    /* Create file */
    char filename[50];
    sprintf(filename, "dependency_graph_%i.csv", step);
    FILE *f = fopen(filename, "w");
    if (f == NULL) error("Error opening dependency graph file.");

    /* Write header */
    fprintf(f, "# %s\n", git_revision());
    fprintf(
        f,
        "task_in,task_out,implicit_in,implicit_out,mpi_in,mpi_out,cluster_in,"
        "cluster_out,number_link,number_rank,task_in_is_top,task_in_is_hydro_"
        "super,task_in_is_grav_super,task_out_is_top,task_out_is_hydro_super,"
        "task_out_is_grav_super,cell_has_active_task\n");

    for (int i = 0; i < nber_tasks; i++) {
      for (int j = 0; j < MAX_NUMBER_DEP; j++) {
        /* Does this link exists */
        if (task_dep[i].number_link[j] == -1) continue;
        /* Don't write tasks without dependencies (yet) */
        if (task_dep[i].type_out[j] == no_dependency) continue;

        /* Define a few variables */
        const int ta_type = task_dep[i].type_in;
        const int ta_subtype = task_dep[i].subtype_in;
        const int ta_implicit = task_dep[i].implicit_in;

        const int tb_type = task_dep[i].type_out[j];
        const int tb_subtype = task_dep[i].subtype_out[j];
        const int tb_implicit = task_dep[i].implicit_out[j];

        const int count = task_dep[i].number_link[j];
        const int number_rank = task_dep[i].number_rank[j];

        const int task_in_is_top = task_dep[i].task_in_is_top;
        const int task_in_is_grav_super = task_dep[i].task_in_is_grav_super;
        const int task_in_is_hydro_super = task_dep[i].task_in_is_hydro_super;

        const int task_out_is_top = task_dep[i].task_out_is_top[j];
        const int task_out_is_grav_super =
            task_dep[i].task_out_is_grav_super[j];
        const int task_out_is_hydro_super =
            task_dep[i].task_out_is_hydro_super[j];

        /* text to write */
        char ta_name[200];
        char tb_name[200];

        /* take note that these tasks have dependencies and unlocks */
        task_has_deps[i]++;
        int indj = tb_type * task_subtype_count + tb_subtype;
        task_has_deps[indj]++;

        /* construct line */
        task_get_full_name(ta_type, ta_subtype, ta_name);
        task_get_full_name(tb_type, tb_subtype, tb_name);

        /* Check if MPI */
        int ta_mpi = 0;
        if (ta_type == task_type_send || ta_type == task_type_recv) ta_mpi = 1;

        int tb_mpi = 0;
        if (tb_type == task_type_send || tb_type == task_type_recv) tb_mpi = 1;

        /* Get group name */
        char ta_cluster[20];
        char tb_cluster[20];
        task_get_group_name(ta_type, ta_subtype, ta_cluster);
        task_get_group_name(tb_type, tb_subtype, tb_cluster);

        fprintf(f, "%s,%s,%d,%d,%d,%d,%s,%s,%d,%d,%d,%d,%d,%d,%d,%d,%d\n",
                ta_name, tb_name, ta_implicit, tb_implicit, ta_mpi, tb_mpi,
                ta_cluster, tb_cluster, count, number_rank, task_in_is_top,
                task_in_is_hydro_super, task_in_is_grav_super, task_out_is_top,
                task_out_is_hydro_super, task_out_is_grav_super,
                /*cell_has_active_task=*/1);
      }
    }

    /* Now write the tasks without dependencies */
    for (int i = 0; i < nber_tasks; i++) {

      /* There may be several tasks that don't unlock anything,
       * e.g. timestep_collect or kick1 tasks. Those are covered
       * in the graph by them being unlocked by some other task.
       * If a task however doesn't unlock anything, nor is unlocked
       * by any other task, it needs special treatment, which it
       * receives now. The condition to be written down is a) the
       * task must exist, i.e. we must have encountered it in the
       * list of tasks, and b) it must not have been unlocked by
       * anyting. */

      if (task_exists[i] && !task_has_deps[i]) {

        /* Define a few variables */
        const int ta_type = task_dep[i].type_in;
        const int ta_subtype = task_dep[i].subtype_in;
        const int ta_implicit = task_dep[i].implicit_in;

        const int tb_implicit = 0;

        const int count = 0;
        const int number_rank = 1;

        const int task_in_is_top = task_dep[i].task_in_is_top;
        const int task_in_is_grav_super = task_dep[i].task_in_is_grav_super;
        const int task_in_is_hydro_super = task_dep[i].task_in_is_hydro_super;

        const int task_out_is_top = -1;
        const int task_out_is_grav_super = -1;
        const int task_out_is_hydro_super = -1;

        /* text to write */
        char ta_name[200];
        task_get_full_name(ta_type, ta_subtype, ta_name);
        char *tb_name = "task_unlocks_nothing\0";

        /* Check if MPI */
        int ta_mpi = 0;
        if (ta_type == task_type_send || ta_type == task_type_recv) ta_mpi = 1;

        int tb_mpi = 0;

        /* Get group name */
        char ta_cluster[20];
        task_get_group_name(ta_type, ta_subtype, ta_cluster);
        char *tb_cluster = "None\0";

        fprintf(f, "%s,%s,%d,%d,%d,%d,%s,%s,%d,%d,%d,%d,%d,%d,%d,%d,%d\n",
                ta_name, tb_name, ta_implicit, tb_implicit, ta_mpi, tb_mpi,
                ta_cluster, tb_cluster, count, number_rank, task_in_is_top,
                task_in_is_hydro_super, task_in_is_grav_super, task_out_is_top,
                task_out_is_hydro_super, task_out_is_grav_super,
                /*cell_has_active_task=*/1);
      }
    }

    /* Close the file */
    fclose(f);
  }

#if defined(SWIFT_DEBUG_CHECKS)
  /* Check if we have the correct number of dependencies. */
  if (step == 0) {
    int count_total = 0;
    for (int i = 0; i < nber_tasks; i++) {
      for (int j = 0; j < MAX_NUMBER_DEP; j++) {
        if (task_dep[i].number_link[j] != -1)
          count_total += task_dep[i].number_link[j];
      }
    }

    /* Get the number of unlocks from all the ranks */
    int nr_unlocks = s->nr_unlocks;
#ifdef WITH_MPI
    MPI_Allreduce(MPI_IN_PLACE, &nr_unlocks, 1, MPI_INT, MPI_SUM,
                  MPI_COMM_WORLD);
#endif

    if (s->nodeID == 0 && count_total != nr_unlocks) {
      error("Not all the dependencies were found: %i != %i", count_total,
            nr_unlocks);
    }
  }
#endif

  /* Be clean */
  free(task_dep);
  free(task_exists);
  free(task_has_deps);
#ifdef WITH_MPI
  MPI_Type_free(&dependency_data_type);
  MPI_Op_free(&dependency_sum);
#endif

  if (verbose)
    message("Printing task graph took %.3f %s.",
            clocks_from_ticks(getticks() - tic), clocks_getunit());
}

/**
 * @brief Write a csv file with the task dependencies for a single cell.
 *
 * Run plot_task_dependencies.py for an example of how to use it
 * to generate the figure.
 *
 * @param s The #scheduler we are working in.
 * @param verbose Are we verbose about this?
 * @param step The current step number.
 */
void scheduler_write_cell_dependencies(struct scheduler *s, int verbose,
                                       int step) {

#if defined(SWIFT_DEBUG_CHECKS) || defined(SWIFT_CELL_GRAPH)

  const ticks tic = getticks();

  const long long cellID = s->dependency_graph_cellID;
  if (cellID == 0LL) return;

  /* Number of possible relations between tasks */
  const int nber_tasks = task_type_count * task_subtype_count;

  /* To get the table for a task:
   * ind = (ta * task_subtype_count + sa)
   * where ta is the value of task_type and sa is the value of
   * task_subtype  */
  struct task_dependency *task_dep = (struct task_dependency *)malloc(
      nber_tasks * sizeof(struct task_dependency));

  /* Keep track whether the requested cell is also involved in the
   * dependency */
  int cell_involved[nber_tasks][MAX_NUMBER_DEP];

  if (task_dep == NULL)
    error("Error allocating memory for task-dependency graph (table).");

  /* Reset counter */
  for (int i = 0; i < nber_tasks; i++) {
    /* Assume that the tasks are at all levels and correct later. */
    task_dep[i].task_in_is_top = 1;
    task_dep[i].task_in_is_grav_super = 1;
    task_dep[i].task_in_is_hydro_super = 1;
    const int tt = i / task_subtype_count;
    const int tst = i % task_subtype_count;
    task_dep[i].type_in = tt;
    task_dep[i].subtype_in = tst;

    for (int j = 0; j < MAX_NUMBER_DEP; j++) {
      /* Use number_link as indicator of the existance of a relation */
      task_dep[i].number_link[j] = -1;

      /* Assume that the tasks are at all levels and correct later. */
      task_dep[i].task_out_is_top[j] = 1;
      task_dep[i].task_out_is_grav_super[j] = 1;
      task_dep[i].task_out_is_hydro_super[j] = 1;
      cell_involved[i][j] = 0;
    }
  }

  /* loop over all tasks */
  int local_count = 0;
  for (int i = 0; i < s->nr_tasks; i++) {
    const struct task *ta = &s->tasks[i];

    /* Are we using this task?
     * For the 0-step, we wish to show all the tasks (even the inactives). */
    if (step != 0 && ta->skip) continue;
    /* Note: task_type_none may have t->ci==NULL too */
    if (!(((ta->ci != NULL) && ta->ci->cellID == cellID) ||
          ((ta->cj != NULL) && ta->cj->cellID == cellID)))
      continue;

    /* Current index */
    const int ind = ta->type * task_subtype_count + ta->subtype;
    struct task_dependency *cur = &task_dep[ind];

#ifdef SWIFT_DEBUG_CHECKS
    if (cur->type_in != ta->type)
      error("wrong indexing for task %d: Expect type %d got %d", i,
            cur->type_in, ta->type);
    if (cur->subtype_in != ta->subtype)
      error("wrong indexing for task %d: Expect subtype %d got %d", i,
            cur->subtype_in, ta->subtype);
#endif
    /* Is ta implicit? */
    cur->implicit_in = ta->implicit;

    /* Set the task level. */
    const struct cell *ci = ta->ci;
    const struct cell *cj = ta->cj;
    const int is_ci_top = ci == NULL || (ci != NULL && ci == ci->top);
    const int is_cj_top = cj == NULL || (cj != NULL && cj == cj->top);
    const int is_hydro_super =
        (cj == NULL || (cj != NULL && cj == cj->hydro.super)) &&
        (ci == NULL || (ci != NULL && ci == ci->hydro.super));
    const int is_grav_super =
        (cj == NULL || (cj != NULL && cj == cj->grav.super)) &&
        (ci == NULL || (ci != NULL && ci == ci->grav.super));

    /* Are we dealing with a task at the top level? */
    if (!(is_ci_top && is_cj_top)) {
      cur->task_in_is_top = 0;
    }
    /* At the hydro level? */
    if (!is_hydro_super) {
      cur->task_in_is_hydro_super = 0;
    }
    /* At the gravity level? */
    if (!is_grav_super) {
      cur->task_in_is_grav_super = 0;
    }

    /* and their dependencies */
    for (int j = 0; j < ta->nr_unlock_tasks; j++) {
      const struct task *tb = ta->unlock_tasks[j];

      /* Are we using this task?
       * For the 0-step, we wish to show all the tasks (even the inactive). */
      if (step != 0 && tb->skip) continue;

      /* Found a task with a dependency. */
      local_count++;

      const struct cell *ci_b = tb->ci;
      const struct cell *cj_b = tb->cj;
      const int is_ci_b_top =
          ci_b == NULL || (ci_b != NULL && ci_b == ci_b->top);
      const int is_cj_b_top =
          cj_b == NULL || (cj_b != NULL && cj_b == cj_b->top);
      const int is_b_hydro_super =
          (cj_b == NULL || (cj_b != NULL && cj_b == cj_b->hydro.super)) &&
          (ci_b == NULL || (ci_b != NULL && ci_b == ci_b->hydro.super));
      const int is_b_grav_super =
          (cj_b == NULL || (cj_b != NULL && cj_b == cj_b->grav.super)) &&
          (ci_b == NULL || (ci_b != NULL && ci_b == ci_b->grav.super));

      int k = 0;
      while (k < MAX_NUMBER_DEP) {
        /* not written yet */
        if (cur->number_link[k] == -1) {
          /* set tb */
          cur->type_out[k] = tb->type;
          cur->subtype_out[k] = tb->subtype;
          cur->implicit_out[k] = tb->implicit;

          /* statistics */
          cur->number_link[k] = 1;
          cur->number_rank[k] = 1;

          /* Are we dealing with a task at the top level? */
          if (!(is_ci_b_top && is_cj_b_top)) {
            cur->task_out_is_top[k] = 0;
          }
          /* At the hydro level? */
          if (!is_b_hydro_super) {
            cur->task_out_is_hydro_super[k] = 0;
          }
          /* At the gravity level? */
          if (!is_b_grav_super) {
            cur->task_out_is_grav_super[k] = 0;
          }

          if (ci_b->cellID == cellID) cell_involved[ind][k]++;
          if (cj_b != NULL && cj_b->cellID == cellID) cell_involved[ind][k]++;

          break;
        }

        /* already written */
        if (cur->type_out[k] == tb->type &&
            cur->subtype_out[k] == tb->subtype) {

          /* Increase the number of link. */
          cur->number_link[k] += 1;

          /* Are we dealing with a task at the top level? */
          if (!(is_ci_b_top && is_cj_b_top)) {
            cur->task_out_is_top[k] = 0;
          }
          /* At the hydro level? */
          if (!is_b_hydro_super) {
            cur->task_out_is_hydro_super[k] = 0;
          }
          /* At the gravity level? */
          if (!is_b_grav_super) {
            cur->task_out_is_grav_super[k] = 0;
          }

          if (ci_b->cellID == cellID) cell_involved[ind][k]++;
          if (cj_b != NULL && cj_b->cellID == cellID) cell_involved[ind][k]++;

          break;
        }

        k += 1;
      }

      /* MAX_NUMBER_DEP is too small */
      if (k == MAX_NUMBER_DEP)
        error("Not enough memory, please increase MAX_NUMBER_DEP");
    }

    /* Some tasks might not unlock anything, like the kick1 tasks. This is
     * expected, and they should turn up in the task graph because they are
     * being unlocked by some other task. However, if a dev missed a
     * dependency and has tasks with no unlocks nor dependencies, they
     * wouldn't show up in the graph. So we write these tasks with no
     * unlocks down too, but as a special case. */
    if (ta->nr_unlock_tasks == 0) {
      cur->number_link[0] = 0;
      cur->type_out[0] = -1;
      cur->subtype_out[0] = -1;
      cur->implicit_out[0] = -1;
      cur->number_rank[0] = 1;
      cell_involved[ind][0] = 1;
    }
  }

  if (local_count > 0) {
    /* We have tasks involving the requested cell on this node */

    /* Create file */
    char filename[50];
    sprintf(filename, "dependency_graph_cell_%lld_step_%i_rank_%i.csv", cellID,
            step, engine_rank);
    FILE *f = fopen(filename, "w");
    if (f == NULL) error("Error opening dependency graph file.");

    /* Write header */
    fprintf(f, "# %s\n", git_revision());
    fprintf(
        f,
        "task_in,task_out,implicit_in,implicit_out,mpi_in,mpi_out,cluster_in,"
        "cluster_out,number_link,number_rank,task_in_is_top,task_in_is_hydro_"
        "super,task_in_is_grav_super,task_out_is_top,task_out_is_hydro_super,"
        "task_out_is_grav_super,cell_has_active_task\n");

    for (int i = 0; i < nber_tasks; i++) {
      for (int j = 0; j < MAX_NUMBER_DEP; j++) {
        /* Does this link exists */
        if (task_dep[i].number_link[j] == -1) {
          continue;
        }

        /* Define a few variables */
        const int ta_type = task_dep[i].type_in;
        const int ta_subtype = task_dep[i].subtype_in;
        const int ta_implicit = task_dep[i].implicit_in;

        const int tb_type = task_dep[i].type_out[j];
        const int tb_subtype = task_dep[i].subtype_out[j];
        const int tb_implicit = task_dep[i].implicit_out[j];

        const int count = task_dep[i].number_link[j];
        const int number_rank = task_dep[i].number_rank[j];

        const int task_in_is_top = task_dep[i].task_in_is_top;
        const int task_in_is_grav_super = task_dep[i].task_in_is_grav_super;
        const int task_in_is_hydro_super = task_dep[i].task_in_is_hydro_super;

        const int task_out_is_top = task_dep[i].task_out_is_top[j];
        const int task_out_is_grav_super =
            task_dep[i].task_out_is_grav_super[j];
        const int task_out_is_hydro_super =
            task_dep[i].task_out_is_hydro_super[j];

        /* text to write */
        char ta_name[200];
        char tb_name[200];

        /* construct line */
        task_get_full_name(ta_type, ta_subtype, ta_name);
        if (tb_type == -1) {
          /* special handling of tasks which have no unlocks */
          strcpy(tb_name, "task_unlocks_nothing");
        } else {
          task_get_full_name(tb_type, tb_subtype, tb_name);
        }

        /* Check if MPI */
        int ta_mpi = 0;
        if (ta_type == task_type_send || ta_type == task_type_recv) ta_mpi = 1;

        int tb_mpi = 0;
        if (tb_type == task_type_send || tb_type == task_type_recv) tb_mpi = 1;

        /* Get group name */
        char ta_cluster[20];
        char tb_cluster[20];
        task_get_group_name(ta_type, ta_subtype, ta_cluster);
        task_get_group_name(tb_type, tb_subtype, tb_cluster);

        fprintf(f, "%s,%s,%d,%d,%d,%d,%s,%s,%d,%d,%d,%d,%d,%d,%d,%d,%d\n",
                ta_name, tb_name, ta_implicit, tb_implicit, ta_mpi, tb_mpi,
                ta_cluster, tb_cluster, count, number_rank, task_in_is_top,
                task_in_is_hydro_super, task_in_is_grav_super, task_out_is_top,
                task_out_is_hydro_super, task_out_is_grav_super,
                cell_involved[i][j]);
      }
    }
    /* Close the file */
    fclose(f);
  }

  /* Clean up after yourself */
  free(task_dep);

  if (verbose)
    message("Printing task graph took %.3f %s.",
            clocks_from_ticks(getticks() - tic), clocks_getunit());

#endif /* defined SWIFT_DEBUG_CHECKS || defined CELL_GRAPH */
}

/**
 * @brief Split a hydrodynamic task if too large.
 *
 * @param t The #task
 * @param s The #scheduler we are working in.
 */
static void scheduler_splittask_hydro(struct task *t, struct scheduler *s) {
  /* Are we considering both stars and hydro when splitting? */
  /* Note this is not very clean as the scheduler should not really
     access the engine... */
  const int with_feedback = (s->space->e->policy & engine_policy_feedback);
  const int with_stars = (s->space->e->policy & engine_policy_stars);
  const int with_sinks = (s->space->e->policy & engine_policy_sinks);
  const int with_black_holes =
      (s->space->e->policy & engine_policy_black_holes);

  /* Iterate on this task until we're done with it. */
  int redo = 1;
  while (redo) {
    /* Reset the redo flag. */
    redo = 0;

    /* Is this a non-empty self-task? */
    const int is_self =
        (t->type == task_type_self) && (t->ci != NULL) &&
        ((t->ci->hydro.count > 0) || (with_stars && t->ci->stars.count > 0) ||
         (with_sinks && t->ci->sinks.count > 0) ||
         (with_black_holes && t->ci->black_holes.count > 0));

    /* Is this a non-empty pair-task? */
    const int is_pair = (t->type == task_type_pair) && (t->ci != NULL) &&
                        (t->cj != NULL) &&
                        ((t->ci->hydro.count > 0) ||
                         (with_feedback && t->ci->stars.count > 0) ||
                         (with_sinks && t->ci->sinks.count > 0) ||
                         (with_black_holes && t->ci->black_holes.count > 0)) &&
                        ((t->cj->hydro.count > 0) ||
                         (with_feedback && t->cj->stars.count > 0) ||
                         (with_sinks && t->cj->sinks.count > 0) ||
                         (with_black_holes && t->cj->black_holes.count > 0));

    /* Empty task? */
    if (!is_self && !is_pair) {
      t->type = task_type_none;
      t->subtype = task_subtype_none;
      t->ci = NULL;
      t->cj = NULL;
      t->skip = 1;
      break;
    }

    /* Self-interaction? */
    if (t->type == task_type_self) {
      /* Get a handle on the cell involved. */
      struct cell *ci = t->ci;

      /* Foreign task? */
      if (ci->nodeID != s->nodeID) {
        t->skip = 1;
        break;
      }

      /* Is this cell even split and the task does not violate h ? */
      if (cell_can_split_self_hydro_task(ci)) {
        /* Make a sub? */
        if (scheduler_dosub && (ci->hydro.count < space_subsize_self_hydro) &&
            (ci->stars.count < space_subsize_self_stars)) {
          /* convert to a self-subtask. */
          t->type = task_type_sub_self;

          /* Otherwise, make tasks explicitly. */
        } else {
          /* Take a step back (we're going to recycle the current task)... */
          redo = 1;

          /* Add the self tasks. */
          int first_child = 0;
          while (ci->progeny[first_child] == NULL) first_child++;

          t->ci = ci->progeny[first_child];
          cell_set_flag(t->ci, cell_flag_has_tasks);

          for (int k = first_child + 1; k < 8; k++) {
            /* Do we have a non-empty progenitor? */
            if (ci->progeny[k] != NULL &&
                (ci->progeny[k]->hydro.count ||
                 (with_stars && ci->progeny[k]->stars.count))) {
              scheduler_splittask_hydro(
                  scheduler_addtask(s, task_type_self, t->subtype, 0, 0,
                                    ci->progeny[k], NULL),
                  s);
            }
          }

          /* Make a task for each pair of progeny */
          for (int j = 0; j < 8; j++) {
            /* Do we have a non-empty progenitor? */
            if (ci->progeny[j] != NULL &&
                (ci->progeny[j]->hydro.count ||
                 (with_feedback && ci->progeny[j]->stars.count))) {
              for (int k = j + 1; k < 8; k++) {
                /* Do we have a second non-empty progenitor? */
                if (ci->progeny[k] != NULL &&
                    (ci->progeny[k]->hydro.count ||
                     (with_feedback && ci->progeny[k]->stars.count))) {
                  scheduler_splittask_hydro(
                      scheduler_addtask(s, task_type_pair, t->subtype,
                                        sub_sid_flag[j][k], 0, ci->progeny[j],
                                        ci->progeny[k]),
                      s);
                }
              }
            }
          }
        }

      } /* Cell is split */

    } /* Self interaction */

    /* Pair interaction? */
    else if (t->type == task_type_pair) {
      /* Get a handle on the cells involved. */
      struct cell *ci = t->ci;
      struct cell *cj = t->cj;

      /* Foreign task? */
      if (ci->nodeID != s->nodeID && cj->nodeID != s->nodeID) {
        t->skip = 1;
        break;
      }

      /* Get the sort ID, use space_getsid and not t->flags
         to make sure we get ci and cj swapped if needed. */
      double shift[3];
      const int sid = space_getsid(s->space, &ci, &cj, shift);

#ifdef SWIFT_DEBUG_CHECKS
      if (sid != t->flags)
        error("Got pair task with incorrect flags: sid=%d flags=%lld", sid,
              t->flags);
#endif

      /* Should this task be split-up? */
      if (cell_can_split_pair_hydro_task(ci) &&
          cell_can_split_pair_hydro_task(cj)) {

        const int h_count_i = ci->hydro.count;
        const int h_count_j = cj->hydro.count;

        const int s_count_i = ci->stars.count;
        const int s_count_j = cj->stars.count;

        int do_sub_hydro = 1;
        int do_sub_stars_i = 1;
        int do_sub_stars_j = 1;
        if (h_count_i > 0 && h_count_j > 0) {

          /* Note: Use division to avoid integer overflow. */
          do_sub_hydro =
              h_count_i * sid_scale[sid] < space_subsize_pair_hydro / h_count_j;
        }
        if (s_count_i > 0 && h_count_j > 0) {

          /* Note: Use division to avoid integer overflow. */
          do_sub_stars_i =
              s_count_i * sid_scale[sid] < space_subsize_pair_stars / h_count_j;
        }
        if (s_count_j > 0 && h_count_i > 0) {

          /* Note: Use division to avoid integer overflow. */
          do_sub_stars_j =
              s_count_j * sid_scale[sid] < space_subsize_pair_stars / h_count_i;
        }

        /* Replace by a single sub-task? */
        if (scheduler_dosub &&
            (do_sub_hydro && do_sub_stars_i && do_sub_stars_j) &&
            !sort_is_corner(sid)) {

          /* Make this task a sub task. */
          t->type = task_type_sub_pair;

          /* Otherwise, split it. */
        } else {
          /* Take a step back (we're going to recycle the current task)... */
          redo = 1;

          /* Loop over the sub-cell pairs for the current sid and add new tasks
           * for them. */
          struct cell_split_pair *csp = &cell_split_pairs[sid];

          t->ci = ci->progeny[csp->pairs[0].pid];
          t->cj = cj->progeny[csp->pairs[0].pjd];
          if (t->ci != NULL) cell_set_flag(t->ci, cell_flag_has_tasks);
          if (t->cj != NULL) cell_set_flag(t->cj, cell_flag_has_tasks);

          t->flags = csp->pairs[0].sid;
          for (int k = 1; k < csp->count; k++) {
            scheduler_splittask_hydro(
                scheduler_addtask(s, task_type_pair, t->subtype,
                                  csp->pairs[k].sid, 0,
                                  ci->progeny[csp->pairs[k].pid],
                                  cj->progeny[csp->pairs[k].pjd]),
                s);
          }
        }

        /* Otherwise, break it up if it is too large? */
      } else if (scheduler_doforcesplit && ci->split && cj->split &&
                 (ci->hydro.count > space_maxsize / cj->hydro.count)) {
        // message( "force splitting pair with %i and %i parts." ,
        // ci->hydro.count , cj->hydro.count );

        /* Replace the current task. */
        t->type = task_type_none;

        for (int j = 0; j < 8; j++)
          if (ci->progeny[j] != NULL && ci->progeny[j]->hydro.count)
            for (int k = 0; k < 8; k++)
              if (cj->progeny[k] != NULL && cj->progeny[k]->hydro.count) {
                struct task *tl =
                    scheduler_addtask(s, task_type_pair, t->subtype, 0, 0,
                                      ci->progeny[j], cj->progeny[k]);
                scheduler_splittask_hydro(tl, s);
                tl->flags = space_getsid(s->space, &t->ci, &t->cj, shift);
              }
      }
    } /* pair interaction? */
  }   /* iterate over the current task. */
}

/**
 * @brief Split a gravity task if too large.
 *
 * @param t The #task
 * @param s The #scheduler we are working in.
 */
static void scheduler_splittask_gravity(struct task *t, struct scheduler *s) {
  const struct space *sp = s->space;
  struct engine *e = sp->e;

  /* Iterate on this task until we're done with it. */
  int redo = 1;
  while (redo) {
    /* Reset the redo flag. */
    redo = 0;

    /* Non-splittable task? */
    if ((t->ci == NULL) || (t->type == task_type_pair && t->cj == NULL)) {
      t->type = task_type_none;
      t->subtype = task_subtype_none;
      t->ci = NULL;
      t->cj = NULL;
      t->skip = 1;
      break;
    }

    /* Self-interaction? */
    if (t->type == task_type_self) {
      /* Get a handle on the cell involved. */
      const struct cell *ci = t->ci;

      /* Foreign task? */
      if (ci->nodeID != s->nodeID) {
        t->skip = 1;
        break;
      }

      /* Should we split this task? */
      if (cell_can_split_self_gravity_task(ci)) {
        if (scheduler_dosub && ci->grav.count < space_subsize_self_grav) {
          /* Otherwise, split it. */
        } else {
          /* Take a step back (we're going to recycle the current task)... */
          redo = 1;

          /* Add the self tasks. */
          int first_child = 0;
          while (ci->progeny[first_child] == NULL) first_child++;

          t->ci = ci->progeny[first_child];
          cell_set_flag(t->ci, cell_flag_has_tasks);

          for (int k = first_child + 1; k < 8; k++)
            if (ci->progeny[k] != NULL)
              scheduler_splittask_gravity(
                  scheduler_addtask(s, task_type_self, t->subtype, 0, 0,
                                    ci->progeny[k], NULL),
                  s);

          /* Make a task for each pair of progeny */
          if (t->subtype != task_subtype_external_grav) {
            for (int j = 0; j < 8; j++)
              if (ci->progeny[j] != NULL)
                for (int k = j + 1; k < 8; k++)
                  if (ci->progeny[k] != NULL)
                    scheduler_splittask_gravity(
                        scheduler_addtask(s, task_type_pair, t->subtype,
                                          sub_sid_flag[j][k], 0, ci->progeny[j],
                                          ci->progeny[k]),
                        s);

          } /* Self-gravity only */
        }   /* Make tasks explicitly */
      }     /* Cell is split */
    }       /* Self interaction */

    /* Pair interaction? */
    else if (t->type == task_type_pair) {
      /* Get a handle on the cells involved. */
      struct cell *ci = t->ci;
      struct cell *cj = t->cj;

      /* Foreign task? */
      if (ci->nodeID != s->nodeID && cj->nodeID != s->nodeID) {
        t->skip = 1;
        break;
      }

      /* Should this task be split-up? */
      if (cell_can_split_pair_gravity_task(ci) &&
          cell_can_split_pair_gravity_task(cj)) {
        const long long gcount_i = ci->grav.count;
        const long long gcount_j = cj->grav.count;

        /* Replace by a single sub-task? */
        if (scheduler_dosub &&
            gcount_i * gcount_j < ((long long)space_subsize_pair_grav)) {
          /* Otherwise, split it. */
        } else {
          /* Turn the task into a M-M task that will take care of all the
           * progeny pairs */
          t->type = task_type_grav_mm;
          t->subtype = task_subtype_none;
          t->flags = 0;

          /* Make a task for every other pair of progeny */
          for (int i = 0; i < 8; i++) {
            if (ci->progeny[i] != NULL) {
              for (int j = 0; j < 8; j++) {
                if (cj->progeny[j] != NULL) {
                  /* Can we use a M-M interaction here? */
                  if (cell_can_use_pair_mm(ci->progeny[i], cj->progeny[j], e,
                                           sp, /*use_rebuild_data=*/1,
                                           /*is_tree_walk=*/1)) {

                    /* Flag this pair as being treated by the M-M task.
                     * We use the 64 bits in the task->flags field to store
                     * this information. The corresponding taks will unpack
                     * the information and operate according to the choices
                     * made here. */
                    const int flag = i * 8 + j;
                    t->flags |= (1ULL << flag);

                  } else {
                    /* Ok, we actually have to create a task */
                    scheduler_splittask_gravity(
                                                scheduler_addtask(s, task_type_pair,
                                                                  task_subtype_grav_bkg,
                                                                  0, 0, ci->progeny[i],
                                                                  cj->progeny[j]), s); 
                  }
                }
              }
            }
          }

          /* Can none of the progenies use M-M calculations? */
          if (t->flags == 0) {
            t->type = task_type_none;
            t->subtype = task_subtype_none;
            t->ci = NULL;
            t->cj = NULL;
            t->skip = 1;
          }

        } /* Split the pair */
      }
    } /* pair interaction? */
  }   /* iterate over the current task. */
}

/**
 * @brief Split a FOF task if too large.
 *
 * @param t The #task
 * @param s The #scheduler we are working in.
 */
static void scheduler_splittask_fof(struct task *t, struct scheduler *s) {

  /* Iterate on this task until we're done with it. */
  int redo = 1;
  while (redo) {

    /* Reset the redo flag. */
    redo = 0;

    /* Non-splittable task? */
    if ((t->ci == NULL) || (t->type == task_type_fof_pair && t->cj == NULL) ||
        t->ci->grav.count == 0 || (t->cj != NULL && t->cj->grav.count == 0)) {
      t->type = task_type_none;
      t->subtype = task_subtype_none;
      t->ci = NULL;
      t->cj = NULL;
      t->skip = 1;
      break;
    }

    /* Self-interaction? */
    if (t->type == task_type_fof_self) {

      /* Get a handle on the cell involved. */
      struct cell *ci = t->ci;

      /* Foreign task? */
      if (ci->nodeID != s->nodeID) {
        t->skip = 1;
        break;
      }

      /* Is this cell even split? */
      if (cell_can_split_self_fof_task(ci)) {

        /* Take a step back (we're going to recycle the current task)... */
        redo = 1;

        /* Add the self tasks. */
        int first_child = 0;
        while (ci->progeny[first_child] == NULL) first_child++;
        t->ci = ci->progeny[first_child];
        for (int k = first_child + 1; k < 8; k++)
          if (ci->progeny[k] != NULL && ci->progeny[k]->grav.count)
            scheduler_splittask_fof(
                scheduler_addtask(s, task_type_fof_self, t->subtype, 0, 0,
                                  ci->progeny[k], NULL),
                s);

        /* Make a task for each pair of progeny */
        for (int j = 0; j < 8; j++)
          if (ci->progeny[j] != NULL && ci->progeny[j]->grav.count)
            for (int k = j + 1; k < 8; k++)
              if (ci->progeny[k] != NULL && ci->progeny[k]->grav.count)
                scheduler_splittask_fof(
                    scheduler_addtask(s, task_type_fof_pair, t->subtype, 0, 0,
                                      ci->progeny[j], ci->progeny[k]),
                    s);
      } /* Cell is split */

    } /* Self interaction */

  } /* iterate over the current task. */
}

/**
 * @brief Mapper function to split FOF tasks that may be too large.
 *
 * @param map_data the tasks to process
 * @param num_elements the number of tasks.
 * @param extra_data The #scheduler we are working in.
 */
void scheduler_splittasks_fof_mapper(void *map_data, int num_elements,
                                     void *extra_data) {
  /* Extract the parameters. */
  struct scheduler *s = (struct scheduler *)extra_data;
  struct task *tasks = (struct task *)map_data;

  for (int ind = 0; ind < num_elements; ind++) {
    struct task *t = &tasks[ind];

    /* Invoke the correct splitting strategy */
    if (t->type == task_type_fof_self || t->type == task_type_fof_pair) {
      scheduler_splittask_fof(t, s);
    }
  }
}

/**
 * @brief Mapper function to split non-FOF tasks that may be too large.
 *
 * @param map_data the tasks to process
 * @param num_elements the number of tasks.
 * @param extra_data The #scheduler we are working in.
 */
void scheduler_splittasks_mapper(void *map_data, int num_elements,
                                 void *extra_data) {
  /* Extract the parameters. */
  struct scheduler *s = (struct scheduler *)extra_data;
  struct task *tasks = (struct task *)map_data;

  for (int ind = 0; ind < num_elements; ind++) {
    struct task *t = &tasks[ind];

    /* Invoke the correct splitting strategy */
    if (t->subtype == task_subtype_density) {
      scheduler_splittask_hydro(t, s);
    } else if (t->subtype == task_subtype_external_grav) {
      scheduler_splittask_gravity(t, s);
    } else if (t->subtype == task_subtype_grav ||
               t->subtype == task_subtype_grav_bkg ||
               t->subtype == task_subtype_grav_zoombkg ||
               t->subtype == task_subtype_grav_bkgzoom) {
      scheduler_splittask_gravity(t, s);
    }
    else {
#ifdef SWIFT_DEBUG_CHECKS
      error("Unexpected task sub-type %s/%s", taskID_names[t->type],
            subtaskID_names[t->subtype]);
#endif
    }
  }
}

/**
 * @brief Splits all the tasks in the scheduler that are too large.
 *
 * @param s The #scheduler.
 * @param fof_tasks Are we splitting the FOF tasks (1)? Or the regular tasks
 * (0)?
 * @param verbose Are we talkative?
 */
void scheduler_splittasks(struct scheduler *s, const int fof_tasks,
                          const int verbose) {

  if (verbose) {
    message("space_subsize_self_hydro= %d", space_subsize_self_hydro);
    message("space_subsize_pair_hydro= %d", space_subsize_pair_hydro);
    message("space_subsize_self_stars= %d", space_subsize_self_stars);
    message("space_subsize_pair_stars= %d", space_subsize_pair_stars);
    message("space_subsize_self_grav= %d", space_subsize_self_grav);
    message("space_subsize_pair_grav= %d", space_subsize_pair_grav);
  }

  if (fof_tasks) {
    /* Call the mapper on each current task. */
    threadpool_map(s->threadpool, scheduler_splittasks_fof_mapper, s->tasks,
                   s->nr_tasks, sizeof(struct task), threadpool_auto_chunk_size,
                   s);

  } else {
    /* Call the mapper on each current task. */
    threadpool_map(s->threadpool, scheduler_splittasks_mapper, s->tasks,
                   s->nr_tasks, sizeof(struct task), threadpool_auto_chunk_size,
                   s);
  }
}

/**
 * @brief Add a #task to the #scheduler.
 *
 * @param s The #scheduler we are working in.
 * @param type The type of the task.
 * @param subtype The sub-type of the task.
 * @param flags The flags of the task.
 * @param implicit If true, only use this task to unlock dependencies, i.e.
 *        this task is never enqueued.
 * @param ci The first cell to interact.
 * @param cj The second cell to interact.
 */
struct task *scheduler_addtask(struct scheduler *s, enum task_types type,
                               enum task_subtypes subtype, long long flags,
                               int implicit, struct cell *ci, struct cell *cj) {
  /* Get the next free task. */
  const int ind = atomic_inc(&s->tasks_next);

  /* Overflow? */
  if (ind >= s->size)
    error(
        "Task list overflow (%d). Need to increase "
        "Scheduler:tasks_per_cell.",
        ind);

  /* Get a pointer to the new task. */
  struct task *t = &s->tasks[ind];

  /* Copy the data. */
  t->type = type;
  t->subtype = subtype;
  t->flags = flags;
  t->wait = 0;
  t->ci = ci;
  t->cj = cj;
  t->skip = 1; /* Mark tasks as skip by default. */
  t->implicit = implicit;
  t->weight = 0;
  t->rank = 0;
  t->nr_unlock_tasks = 0;
#ifdef SWIFT_DEBUG_TASKS
  t->rid = -1;
#endif
  t->tic = 0;
  t->toc = 0;
  t->total_ticks = 0;

  if (ci != NULL) cell_set_flag(ci, cell_flag_has_tasks);
  if (cj != NULL) cell_set_flag(cj, cell_flag_has_tasks);

  /* Add an index for it. */
  // lock_lock( &s->lock );
  s->tasks_ind[atomic_inc(&s->nr_tasks)] = ind;
  // lock_unlock_blind( &s->lock );

  /* Return a pointer to the new task. */
  return t;
}

/**
 * @brief Set the unlock pointers in each task.
 *
 * @param s The #scheduler.
 */
void scheduler_set_unlocks(struct scheduler *s) {
  /* Store the counts for each task. */
  int *counts;
  if ((counts = (int *)swift_malloc("counts", sizeof(int) * s->nr_tasks)) ==
      NULL)
    error("Failed to allocate temporary counts array.");
  bzero(counts, sizeof(int) * s->nr_tasks);
  for (int k = 0; k < s->nr_unlocks; k++) {
    counts[s->unlock_ind[k]] += 1;

    /* Check that we are not overflowing */
    if (counts[s->unlock_ind[k]] < 0)
      error(
          "Task (type=%s/%s) unlocking more than %lld other tasks!\n"
          "This likely a result of having tasks at vastly different levels"
          "in the tree.\nYou may want to play with the 'Scheduler' "
          "parameters to modify the task splitting strategy and reduce"
          "the difference in task depths.",
          taskID_names[s->tasks[s->unlock_ind[k]].type],
          subtaskID_names[s->tasks[s->unlock_ind[k]].subtype],
          (1LL << (8 * sizeof(int) - 1)) - 1);
  }

  /* Compute the offset for each unlock block. */
  int *offsets;
  if ((offsets = (int *)swift_malloc("offsets",
                                     sizeof(int) * (s->nr_tasks + 1))) == NULL)
    error("Failed to allocate temporary offsets array.");
  offsets[0] = 0;
  for (int k = 0; k < s->nr_tasks; k++) {
    offsets[k + 1] = offsets[k] + counts[k];

#ifdef SWIFT_DEBUG_CHECKS
    /* Check that we are not overflowing */
    if (offsets[k + 1] < 0) error("Task unlock offset array overflowing");
#endif
  }

  /* Create and fill a temporary array with the sorted unlocks. */
  struct task **unlocks;
  if ((unlocks = (struct task **)swift_malloc(
           "unlocks", sizeof(struct task *) * s->size_unlocks)) == NULL)
    error("Failed to allocate temporary unlocks array.");
  for (int k = 0; k < s->nr_unlocks; k++) {
    const int ind = s->unlock_ind[k];
    unlocks[offsets[ind]] = s->unlocks[k];
    offsets[ind] += 1;
  }

  /* Swap the unlocks. */
  swift_free("unlocks", s->unlocks);
  s->unlocks = unlocks;

  /* Re-set the offsets. */
  offsets[0] = 0;
  for (int k = 1; k < s->nr_tasks; k++)
    offsets[k] = offsets[k - 1] + counts[k - 1];

  /* Set the unlocks in the tasks. */
  for (int k = 0; k < s->nr_tasks; k++) {
    struct task *t = &s->tasks[k];
    t->nr_unlock_tasks = counts[k];
    t->unlock_tasks = &s->unlocks[offsets[k]];
  }

#ifdef SWIFT_DEBUG_CHECKS
  /* Verify that there are no duplicate unlocks. */
  for (int k = 0; k < s->nr_tasks; k++) {
    struct task *t = &s->tasks[k];
    for (int i = 0; i < t->nr_unlock_tasks; i++) {
      for (int j = i + 1; j < t->nr_unlock_tasks; j++) {
        if (t->unlock_tasks[i] == t->unlock_tasks[j])
          error("duplicate unlock! t->type=%s/%s unlocking type=%s/%s",
                taskID_names[t->type], subtaskID_names[t->subtype],
                taskID_names[t->unlock_tasks[i]->type],
                subtaskID_names[t->unlock_tasks[i]->subtype]);
      }
    }
  }
#endif

  /* Clean up. */
  swift_free("counts", counts);
  swift_free("offsets", offsets);
}

/**
 * @brief Sort the tasks in topological order over all queues.
 *
 * @param s The #scheduler.
 */
void scheduler_ranktasks(struct scheduler *s) {
  struct task *tasks = s->tasks;
  int *tid = s->tasks_ind;
  const int nr_tasks = s->nr_tasks;

  /* Run through the tasks and get all the waits right. */
  for (int i = 0; i < nr_tasks; i++) {
    struct task *t = &tasks[i];

    // Increment the waits of the dependances
    for (int k = 0; k < t->nr_unlock_tasks; k++) {
      t->unlock_tasks[k]->wait++;
    }
  }

  /* Load the tids of tasks with no waits. */
  int left = 0;
  for (int k = 0; k < nr_tasks; k++)
    if (tasks[k].wait == 0) {
      tid[left] = k;
      left += 1;
    }

  /* Main loop. */
  for (int j = 0, rank = 0; j < nr_tasks; rank++) {
    /* Did we get anything? */
    if (j == left) error("Unsatisfiable task dependencies detected.");

    /* Unlock the next layer of tasks. */
    const int left_old = left;
    for (; j < left_old; j++) {
      struct task *t = &tasks[tid[j]];
      t->rank = rank;
      /* message( "task %i of type %s has rank %i." , i ,
          (t->type == task_type_self) ? "self" : (t->type == task_type_pair) ?
         "pair" : "sort" , rank ); */
      for (int k = 0; k < t->nr_unlock_tasks; k++) {
        struct task *u = t->unlock_tasks[k];
        if (--u->wait == 0) {
          tid[left] = u - tasks;
          left += 1;
        }
      }
    }

    /* Move back to the old left (like Sanders!). */
    j = left_old;
  }

#ifdef SWIFT_DEBUG_CHECKS
  /* Verify that the tasks were ranked correctly. */
  for (int k = 1; k < s->nr_tasks; k++)
    if (tasks[tid[k - 1]].rank > tasks[tid[k]].rank)
      error("Task ranking failed.");
#endif
}

/**
 * @brief (Re)allocate the task arrays.
 *
 * @param s The #scheduler.
 * @param size The maximum number of tasks in the #scheduler.
 */
void scheduler_reset(struct scheduler *s, int size) {

  /* Do we need to re-allocate? */
  if (size > s->size) {
    /* Free existing task lists if necessary. */
    scheduler_free_tasks(s);

    /* Allocate the new lists. */
    if (swift_memalign("tasks", (void **)&s->tasks, task_align,
                       size * sizeof(struct task)) != 0)
      error("Failed to allocate task array.");

    if ((s->tasks_ind = (int *)swift_malloc("tasks_ind", sizeof(int) * size)) ==
        NULL)
      error("Failed to allocate task lists.");

    if ((s->tid_active =
             (int *)swift_malloc("tid_active", sizeof(int) * size)) == NULL)
      error("Failed to allocate aactive task lists.");
  }

  /* Reset the counters. */
  s->size = size;
  s->nr_tasks = 0;
  s->tasks_next = 0;
  s->waiting = 0;
  s->nr_unlocks = 0;
  s->completed_unlock_writes = 0;
  s->active_count = 0;
  s->total_ticks = 0;

  /* Set the task pointers in the queues. */
  for (int k = 0; k < s->nr_queues; k++) s->queues[k].tasks = s->tasks;
}

/**
 * @brief Compute the task weights
 *
 * @param s The #scheduler.
 * @param verbose Are we talkative?
 */
void scheduler_reweight(struct scheduler *s, int verbose) {
  const int nr_tasks = s->nr_tasks;
  int *tid = s->tasks_ind;
  struct task *tasks = s->tasks;
  const int nodeID = s->nodeID;
  const float wscale = 0.001f;
  const ticks tic = getticks();

  /* Run through the tasks backwards and set their weights. */
  for (int k = nr_tasks - 1; k >= 0; k--) {
    struct task *t = &tasks[tid[k]];
    float cost = 0.f;
    t->weight = 0.f;

    for (int j = 0; j < t->nr_unlock_tasks; j++)
      t->weight += t->unlock_tasks[j]->weight;

    const float count_i = (t->ci != NULL) ? t->ci->hydro.count : 0.f;
    const float count_j = (t->cj != NULL) ? t->cj->hydro.count : 0.f;
    const float gcount_i = (t->ci != NULL) ? t->ci->grav.count : 0.f;
    const float gcount_j = (t->cj != NULL) ? t->cj->grav.count : 0.f;
    const float scount_i = (t->ci != NULL) ? t->ci->stars.count : 0.f;
    const float scount_j = (t->cj != NULL) ? t->cj->stars.count : 0.f;
    const float sink_count_i = (t->ci != NULL) ? t->ci->sinks.count : 0.f;
    const float sink_count_j = (t->cj != NULL) ? t->cj->sinks.count : 0.f;
    const float bcount_i = (t->ci != NULL) ? t->ci->black_holes.count : 0.f;
    const float bcount_j = (t->cj != NULL) ? t->cj->black_holes.count : 0.f;

    switch (t->type) {
      case task_type_sort:
      case task_type_rt_sort:
        cost = wscale * intrinsics_popcount(t->flags) * count_i *
               (sizeof(int) * 8 - (count_i ? intrinsics_clz(count_i) : 0));
        break;

      case task_type_stars_sort:
        cost = wscale * intrinsics_popcount(t->flags) * scount_i *
               (sizeof(int) * 8 - (scount_i ? intrinsics_clz(scount_i) : 0));
        break;

      case task_type_stars_resort:
        cost = wscale * intrinsics_popcount(t->flags) * scount_i *
               (sizeof(int) * 8 - (scount_i ? intrinsics_clz(scount_i) : 0));
        break;

      case task_type_self:
        if (t->subtype == task_subtype_grav ||
            t->subtype == task_subtype_grav_bkg) {
          cost = 1.f * (wscale * gcount_i) * gcount_i;
        } else if (t->subtype == task_subtype_external_grav)
          cost = 1.f * wscale * gcount_i;
        else if (t->subtype == task_subtype_stars_density ||
                 t->subtype == task_subtype_stars_prep1 ||
                 t->subtype == task_subtype_stars_prep2 ||
                 t->subtype == task_subtype_stars_feedback)
          cost = 1.f * wscale * scount_i * count_i;
        else if (t->subtype == task_subtype_sink_swallow ||
                 t->subtype == task_subtype_sink_do_gas_swallow)
          cost = 1.f * wscale * count_i * sink_count_i;
        else if (t->subtype == task_subtype_sink_do_sink_swallow)
          cost = 1.f * wscale * sink_count_i * sink_count_i;
        else if (t->subtype == task_subtype_bh_density ||
                 t->subtype == task_subtype_bh_swallow ||
                 t->subtype == task_subtype_bh_feedback)
          cost = 1.f * wscale * bcount_i * count_i;
        else if (t->subtype == task_subtype_do_gas_swallow)
          cost = 1.f * wscale * count_i;
        else if (t->subtype == task_subtype_do_bh_swallow)
          cost = 1.f * wscale * bcount_i;
        else if (t->subtype == task_subtype_density ||
                 t->subtype == task_subtype_gradient ||
                 t->subtype == task_subtype_force ||
                 t->subtype == task_subtype_limiter)
          cost = 1.f * (wscale * count_i) * count_i;
        else if (t->subtype == task_subtype_rt_gradient)
          cost = 1.f * wscale * count_i * count_i;
        else if (t->subtype == task_subtype_rt_transport)
          cost = 1.f * wscale * count_i * count_i;
        else
          error("Untreated sub-type for selfs: %s",
                subtaskID_names[t->subtype]);
        break;

      case task_type_pair:
        if (t->subtype == task_subtype_grav ||
            t->subtype == task_subtype_grav_bkg ||
            t->subtype == task_subtype_grav_zoombkg ||
            t->subtype == task_subtype_grav_bkgzoom) {
          if (t->ci->nodeID != nodeID || t->cj->nodeID != nodeID)
            cost = 3.f * (wscale * gcount_i) * gcount_j;
          else
            cost = 2.f * (wscale * gcount_i) * gcount_j;
        } else if (t->subtype == task_subtype_grav_bkg_pool) { 
          cost = 2.f  * (wscale * gcount_i) * gcount_i * 26;
        } else if (t->subtype == task_subtype_stars_density ||
                   t->subtype == task_subtype_stars_prep1 ||
                   t->subtype == task_subtype_stars_prep2 ||
                   t->subtype == task_subtype_stars_feedback) {
          if (t->ci->nodeID != nodeID)
            cost = 3.f * wscale * count_i * scount_j * sid_scale[t->flags];
          else if (t->cj->nodeID != nodeID)
            cost = 3.f * wscale * scount_i * count_j * sid_scale[t->flags];
          else
            cost = 2.f * wscale * (scount_i * count_j + scount_j * count_i) *
                   sid_scale[t->flags];

        } else if (t->subtype == task_subtype_sink_swallow ||
                   t->subtype == task_subtype_sink_do_gas_swallow) {
          if (t->ci->nodeID != nodeID)
            cost = 3.f * wscale * count_i * sink_count_j * sid_scale[t->flags];
          else if (t->cj->nodeID != nodeID)
            cost = 3.f * wscale * sink_count_i * count_j * sid_scale[t->flags];
          else
            cost = 2.f * wscale *
                   (sink_count_i * count_j + sink_count_j * count_i) *
                   sid_scale[t->flags];

        } else if (t->subtype == task_subtype_sink_do_sink_swallow) {
          if (t->ci->nodeID != nodeID)
            cost = 3.f * wscale * sink_count_i * sink_count_j *
                   sid_scale[t->flags];
          else if (t->cj->nodeID != nodeID)
            cost = 3.f * wscale * sink_count_i * sink_count_j *
                   sid_scale[t->flags];
          else
            cost = 2.f * wscale *
                   (sink_count_i * sink_count_j + sink_count_j * sink_count_i) *
                   sid_scale[t->flags];

        } else if (t->subtype == task_subtype_bh_density ||
                   t->subtype == task_subtype_bh_swallow ||
                   t->subtype == task_subtype_bh_feedback) {
          if (t->ci->nodeID != nodeID)
            cost = 3.f * wscale * count_i * bcount_j * sid_scale[t->flags];
          else if (t->cj->nodeID != nodeID)
            cost = 3.f * wscale * bcount_i * count_j * sid_scale[t->flags];
          else
            cost = 2.f * wscale * (bcount_i * count_j + bcount_j * count_i) *
                   sid_scale[t->flags];

        } else if (t->subtype == task_subtype_do_gas_swallow) {
          cost = 1.f * wscale * (count_i + count_j);

        } else if (t->subtype == task_subtype_do_bh_swallow) {
          cost = 1.f * wscale * (bcount_i + bcount_j);

        } else if (t->subtype == task_subtype_density ||
                   t->subtype == task_subtype_gradient ||
                   t->subtype == task_subtype_force ||
                   t->subtype == task_subtype_limiter) {
          if (t->ci->nodeID != nodeID || t->cj->nodeID != nodeID)
            cost = 3.f * (wscale * count_i) * count_j * sid_scale[t->flags];
          else
            cost = 2.f * (wscale * count_i) * count_j * sid_scale[t->flags];

        } else if (t->subtype == task_subtype_rt_gradient) {
          cost = 1.f * wscale * count_i * count_j;
        } else if (t->subtype == task_subtype_rt_transport) {
          cost = 1.f * wscale * count_i * count_j;
        } else {
          error("Untreated sub-type for pairs: %s",
                subtaskID_names[t->subtype]);
        }
        break;

      case task_type_sub_pair:
#ifdef SWIFT_DEBUG_CHECKS
        if (t->flags < 0) error("Negative flag value!");
#endif
        if (t->subtype == task_subtype_stars_density ||
            t->subtype == task_subtype_stars_prep1 ||
            t->subtype == task_subtype_stars_prep2 ||
            t->subtype == task_subtype_stars_feedback) {
          if (t->ci->nodeID != nodeID) {
            cost = 3.f * (wscale * count_i) * scount_j * sid_scale[t->flags];
          } else if (t->cj->nodeID != nodeID) {
            cost = 3.f * (wscale * scount_i) * count_j * sid_scale[t->flags];
          } else {
            cost = 2.f * wscale * (scount_i * count_j + scount_j * count_i) *
                   sid_scale[t->flags];
          }

        } else if (t->subtype == task_subtype_sink_swallow ||
                   t->subtype == task_subtype_sink_do_gas_swallow) {
          if (t->ci->nodeID != nodeID) {
            cost =
                3.f * (wscale * count_i) * sink_count_j * sid_scale[t->flags];
          } else if (t->cj->nodeID != nodeID) {
            cost =
                3.f * (wscale * sink_count_i) * count_j * sid_scale[t->flags];
          } else {
            cost = 2.f * wscale *
                   (sink_count_i * count_j + sink_count_j * count_i) *
                   sid_scale[t->flags];
          }

        } else if (t->subtype == task_subtype_sink_do_sink_swallow) {
          if (t->ci->nodeID != nodeID) {
            cost = 3.f * (wscale * sink_count_i) * sink_count_j *
                   sid_scale[t->flags];
          } else if (t->cj->nodeID != nodeID) {
            cost = 3.f * (wscale * sink_count_i) * sink_count_j *
                   sid_scale[t->flags];
          } else {
            cost = 2.f * wscale *
                   (sink_count_i * sink_count_j + sink_count_j * sink_count_i) *
                   sid_scale[t->flags];
          }
        } else if (t->subtype == task_subtype_bh_density ||
                   t->subtype == task_subtype_bh_swallow ||
                   t->subtype == task_subtype_bh_feedback) {
          if (t->ci->nodeID != nodeID) {
            cost = 3.f * (wscale * count_i) * bcount_j * sid_scale[t->flags];
          } else if (t->cj->nodeID != nodeID) {
            cost = 3.f * (wscale * bcount_i) * count_j * sid_scale[t->flags];
          } else {
            cost = 2.f * wscale * (bcount_i * count_j + bcount_j * count_i) *
                   sid_scale[t->flags];
          }

        } else if (t->subtype == task_subtype_do_gas_swallow) {
          cost = 1.f * wscale * (count_i + count_j);

        } else if (t->subtype == task_subtype_do_bh_swallow) {
          cost = 1.f * wscale * (bcount_i + bcount_j);

        } else if (t->subtype == task_subtype_density ||
                   t->subtype == task_subtype_gradient ||
                   t->subtype == task_subtype_force ||
                   t->subtype == task_subtype_limiter) {
          if (t->ci->nodeID != nodeID || t->cj->nodeID != nodeID) {
            cost = 3.f * (wscale * count_i) * count_j * sid_scale[t->flags];
          } else {
            cost = 2.f * (wscale * count_i) * count_j * sid_scale[t->flags];
          }
        } else if (t->subtype == task_subtype_rt_gradient) {
          cost = 1.f * wscale * count_i * count_j;
        } else if (t->subtype == task_subtype_rt_transport) {
          cost = 1.f * wscale * count_i * count_j;
        } else {
          error("Untreated sub-type for sub-pairs: %s",
                subtaskID_names[t->subtype]);
        }
        break;

      case task_type_sub_self:
        if (t->subtype == task_subtype_stars_density ||
            t->subtype == task_subtype_stars_prep1 ||
            t->subtype == task_subtype_stars_prep2 ||
            t->subtype == task_subtype_stars_feedback) {
          cost = 1.f * (wscale * scount_i) * count_i;
        } else if (t->subtype == task_subtype_sink_swallow ||
                   t->subtype == task_subtype_sink_do_gas_swallow) {
          cost = 1.f * (wscale * sink_count_i) * count_i;
        } else if (t->subtype == task_subtype_sink_do_sink_swallow) {
          cost = 1.f * (wscale * sink_count_i) * sink_count_i;
        } else if (t->subtype == task_subtype_bh_density ||
                   t->subtype == task_subtype_bh_swallow ||
                   t->subtype == task_subtype_bh_feedback) {
          cost = 1.f * (wscale * bcount_i) * count_i;
        } else if (t->subtype == task_subtype_do_gas_swallow) {
          cost = 1.f * wscale * count_i;
        } else if (t->subtype == task_subtype_do_bh_swallow) {
          cost = 1.f * wscale * bcount_i;
        } else if (t->subtype == task_subtype_density ||
                   t->subtype == task_subtype_gradient ||
                   t->subtype == task_subtype_force ||
                   t->subtype == task_subtype_limiter) {
          cost = 1.f * (wscale * count_i) * count_i;
        } else if (t->subtype == task_subtype_rt_gradient) {
          cost = 1.f * wscale * scount_i * count_i;
        } else if (t->subtype == task_subtype_rt_transport) {
          cost = 1.f * wscale * scount_i * count_i;
        } else {
          error("Untreated sub-type for sub-selfs: %s",
                subtaskID_names[t->subtype]);
        }
        break;
      case task_type_ghost:
        if (t->ci == t->ci->hydro.super) cost = wscale * count_i;
        break;
      case task_type_extra_ghost:
        if (t->ci == t->ci->hydro.super) cost = wscale * count_i;
        break;
      case task_type_stars_ghost:
        if (t->ci == t->ci->hydro.super) cost = wscale * scount_i;
        break;
      case task_type_bh_density_ghost:
        if (t->ci == t->ci->hydro.super) cost = wscale * bcount_i;
        break;
      case task_type_bh_swallow_ghost2:
        if (t->ci == t->ci->hydro.super) cost = wscale * bcount_i;
        break;
      case task_type_drift_part:
        cost = wscale * count_i;
        break;
      case task_type_drift_gpart:
        cost = wscale * gcount_i;
        break;
      case task_type_drift_spart:
        cost = wscale * scount_i;
        break;
      case task_type_drift_sink:
        cost = wscale * sink_count_i;
        break;
      case task_type_drift_bpart:
        cost = wscale * bcount_i;
        break;
      case task_type_init_grav:
        cost = wscale * gcount_i;
        break;
      case task_type_grav_down:
        cost = wscale * gcount_i;
        break;
      case task_type_grav_long_range:
      case task_type_grav_long_range_bkg:
        cost = wscale * gcount_i;
        break;
      case task_type_grav_mm:
        cost = wscale * (gcount_i + gcount_j);
        break;
      case task_type_end_hydro_force:
        cost = wscale * count_i;
        break;
      case task_type_end_grav_force:
        cost = wscale * gcount_i;
        break;
      case task_type_cooling:
        cost = wscale * count_i;
        break;
      case task_type_star_formation:
        cost = wscale * (count_i + scount_i);
        break;
      case task_type_star_formation_sink:
        cost = wscale * (sink_count_i + scount_i);
        break;
      case task_type_sink_formation:
        cost = wscale * (count_i + sink_count_i);
        break;
      case task_type_rt_ghost1:
        cost = wscale * count_i;
        break;
      case task_type_rt_ghost2:
        cost = wscale * count_i;
        break;
      case task_type_rt_tchem:
        cost = wscale * count_i;
        break;
      case task_type_rt_advance_cell_time:
      case task_type_rt_collect_times:
        cost = wscale;
        break;
      case task_type_csds:
        cost =
            wscale * (count_i + gcount_i + scount_i + sink_count_i + bcount_i);
        break;
      case task_type_kick1:
        cost =
            wscale * (count_i + gcount_i + scount_i + sink_count_i + bcount_i);
        break;
      case task_type_kick2:
        cost =
            wscale * (count_i + gcount_i + scount_i + sink_count_i + bcount_i);
        break;
      case task_type_timestep:
        cost =
            wscale * (count_i + gcount_i + scount_i + sink_count_i + bcount_i);
        break;
      case task_type_timestep_limiter:
        cost = wscale * count_i;
        break;
      case task_type_timestep_sync:
        cost = wscale * count_i;
        break;
      case task_type_send:
        if (count_i < 1e5)
          cost = 10.f * (wscale * count_i) * count_i;
        else
          cost = 2e9;
        break;
      case task_type_recv:
        if (count_i < 1e5)
          cost = 5.f * (wscale * count_i) * count_i;
        else
          cost = 1e9;
        break;
      default:
        cost = 0;
        break;
    }
    t->weight += cost;
  }

  if (verbose)
    message("took %.3f %s.", clocks_from_ticks(getticks() - tic),
            clocks_getunit());

  /* int min = tasks[0].weight, max = tasks[0].weight;
  for ( int k = 1 ; k < nr_tasks ; k++ )
      if ( tasks[k].weight < min )
          min = tasks[k].weight;
      else if ( tasks[k].weight > max )
          max = tasks[k].weight;
  message( "task weights are in [ %i , %i ]." , min , max ); */
}

/**
 * @brief #threadpool_map function which runs through the task
 *        graph and re-computes the task wait counters.
 */
void scheduler_rewait_mapper(void *map_data, int num_elements,
                             void *extra_data) {
  struct scheduler *s = (struct scheduler *)extra_data;
  const int *tid = (int *)map_data;

  for (int ind = 0; ind < num_elements; ind++) {
    struct task *t = &s->tasks[tid[ind]];

    /* Ignore skipped tasks. */
    if (t->skip) continue;

    /* Increment the task's own wait counter for the enqueueing. */
    atomic_inc(&t->wait);

#ifdef SWIFT_DEBUG_CHECKS
    /* Check that we don't have more waits that what can be stored. */
    if (t->wait < 0)
      error("Task (type=%s/%s) unlocked by more than %lld tasks!",
            taskID_names[t->type], subtaskID_names[t->subtype],
            (1LL << (8 * sizeof(t->wait) - 1)) - 1);
#endif

    /* Sets the waits of the dependances */
    for (int k = 0; k < t->nr_unlock_tasks; k++) {
      struct task *u = t->unlock_tasks[k];
      atomic_inc(&u->wait);
    }
  }
}

void scheduler_enqueue_mapper(void *map_data, int num_elements,
                              void *extra_data) {
  struct scheduler *s = (struct scheduler *)extra_data;
  const int *tid = (int *)map_data;
  struct task *tasks = s->tasks;
  for (int ind = 0; ind < num_elements; ind++) {
    struct task *t = &tasks[tid[ind]];
    if (atomic_dec(&t->wait) == 1 && !t->skip) {
      scheduler_enqueue(s, t);
    }
  }
  pthread_cond_broadcast(&s->sleep_cond);
}

/**
 * @brief Start the scheduler, i.e. fill the queues with ready tasks.
 *
 * @param s The #scheduler.
 */
void scheduler_start(struct scheduler *s) {

  /* Re-wait the tasks. */
  if (s->active_count > 1000) {
    threadpool_map(s->threadpool, scheduler_rewait_mapper, s->tid_active,
                   s->active_count, sizeof(int), threadpool_auto_chunk_size, s);
  } else {
    scheduler_rewait_mapper(s->tid_active, s->active_count, s);
  }

  /* Loop over the tasks and enqueue whoever is ready. */
  if (s->active_count > 1000) {
    threadpool_map(s->threadpool, scheduler_enqueue_mapper, s->tid_active,
                   s->active_count, sizeof(int), threadpool_auto_chunk_size, s);
  } else {
    scheduler_enqueue_mapper(s->tid_active, s->active_count, s);
  }

  /* Clear the list of active tasks. */
  s->active_count = 0;

  /* To be safe, fire of one last sleep_cond in a safe way. */
  pthread_mutex_lock(&s->sleep_mutex);
  pthread_cond_broadcast(&s->sleep_cond);
  pthread_mutex_unlock(&s->sleep_mutex);
}

/**
 * @brief Put a task on one of the queues.
 *
 * @param s The #scheduler.
 * @param t The #task.
 */
void scheduler_enqueue(struct scheduler *s, struct task *t) {

  /* Ignore skipped tasks */
  if (t->skip) return;

  /* If this is an implicit task, just pretend it's done. */
  if (t->implicit) {
#ifdef SWIFT_DEBUG_CHECKS
    t->ti_run = s->space->e->ti_current;

    /* Mark that we have run this task on these cells */
    if (t->ci != NULL) {
      t->ci->tasks_executed[t->type]++;
      t->ci->subtasks_executed[t->subtype]++;
    }
    if (t->cj != NULL) {
      t->cj->tasks_executed[t->type]++;
      t->cj->subtasks_executed[t->subtype]++;
    }
#endif
    t->skip = 1;
    for (int j = 0; j < t->nr_unlock_tasks; j++) {
      struct task *t2 = t->unlock_tasks[j];
      if (atomic_dec(&t2->wait) == 1) scheduler_enqueue(s, t2);
    }
  }

  /* Otherwise, look for a suitable queue. */
  else {
#ifdef WITH_MPI
    int err = MPI_SUCCESS;
#endif

    /* Find the previous owner for each task type, and do
     * any pre-processing needed. */
    short int qid = -1;
    short int *owner = NULL;
    switch (t->type) {
      case task_type_self:
      case task_type_sub_self:
        if (t->subtype == task_subtype_grav ||
<<<<<<< HEAD
            t->subtype == task_subtype_grav_bkg ||
            t->subtype == task_subtype_external_grav)
=======
            t->subtype == task_subtype_external_grav) {
>>>>>>> a1cc00a0
          qid = t->ci->grav.super->owner;
          owner = &t->ci->grav.super->owner;
        } else {
          qid = t->ci->hydro.super->owner;
          owner = &t->ci->hydro.super->owner;
        }
        break;
      case task_type_sort:
      case task_type_stars_resort:
      case task_type_stars_sort:
      case task_type_ghost:
      case task_type_stars_ghost:
      case task_type_extra_ghost:
      case task_type_end_hydro_force:
      case task_type_bh_density_ghost:
      case task_type_drift_part:
      case task_type_drift_spart:
      case task_type_drift_bpart:
      case task_type_drift_sink:
      case task_type_cooling:
        qid = t->ci->hydro.super->owner;
        owner = &t->ci->hydro.super->owner;
        break;
      case task_type_grav_down:
      case task_type_grav_long_range:
      case task_type_grav_long_range_bkg:
      case task_type_end_grav_force:
      case task_type_drift_gpart:
      case task_type_init_grav:
      case task_type_grav_mm:
      case task_type_neutrino_weight:
      case task_type_pack:
      case task_type_unpack:
        qid = t->ci->grav.super->owner;
        owner = &t->ci->grav.super->owner;
        break;
      case task_type_kick1:
      case task_type_kick2:
      case task_type_csds:
      case task_type_timestep:
      case task_type_timestep_limiter:
      case task_type_timestep_sync:
        qid = t->ci->super->owner;
        owner = &t->ci->super->owner;
        break;
      case task_type_pair:
      case task_type_sub_pair:
<<<<<<< HEAD
        if (t->subtype == task_subtype_grav ||
            t->subtype == task_subtype_grav_zoombkg ||
            t->subtype == task_subtype_grav_bkg ||
            t->subtype == task_subtype_grav_bkgzoom ||
            t->subtype == task_subtype_external_grav) {
          qid = t->ci->grav.super->owner;
          if (qid < 0 ||
              s->queues[qid].count > s->queues[t->cj->grav.super->owner].count)
            qid = t->cj->grav.super->owner;
        } else if (t->subtype == task_subtype_grav_bkg_pool) {
          qid = t->ci->grav.super->owner;
        } else {
          qid = t->ci->hydro.super->owner;
          if (qid < 0 ||
              s->queues[qid].count > s->queues[t->cj->hydro.super->owner].count)
            qid = t->cj->hydro.super->owner;
=======
        qid = t->ci->super->owner;
        owner = &t->ci->super->owner;
        if (qid < 0 ||
            s->queues[qid].count > s->queues[t->cj->super->owner].count) {
          qid = t->cj->super->owner;
          owner = &t->cj->super->owner;
>>>>>>> a1cc00a0
        }
        break;
      case task_type_recv:
#ifdef WITH_MPI
      {
        size_t size = 0;              /* Size in bytes. */
        size_t count = 0;             /* Number of elements to receive */
        MPI_Datatype type = MPI_BYTE; /* Type of the elements */
        void *buff = NULL;            /* Buffer to accept elements */

        if (t->subtype == task_subtype_tend) {

          count = size = t->ci->mpi.pcell_size * sizeof(struct pcell_step);
          buff = t->buff = malloc(count);

        } else if (t->subtype == task_subtype_part_swallow) {

          count = size =
              t->ci->hydro.count * sizeof(struct black_holes_part_data);
          buff = t->buff = malloc(count);

        } else if (t->subtype == task_subtype_bpart_merger) {
          count = size =
              sizeof(struct black_holes_bpart_data) * t->ci->black_holes.count;
          buff = t->buff = malloc(count);

        } else if (t->subtype == task_subtype_xv ||
                   t->subtype == task_subtype_rho ||
                   t->subtype == task_subtype_gradient ||
                   t->subtype == task_subtype_rt_gradient ||
                   t->subtype == task_subtype_rt_transport ||
                   t->subtype == task_subtype_part_prep1) {

          count = t->ci->hydro.count;
          size = count * sizeof(struct part);
          type = part_mpi_type;
          buff = t->ci->hydro.parts;

        } else if (t->subtype == task_subtype_limiter) {

          size = count = t->ci->hydro.count * sizeof(timebin_t);
          if (posix_memalign((void **)&buff, SWIFT_CACHE_ALIGNMENT, count) != 0)
            error("Error allocating timebin recv buffer");
          type = MPI_BYTE;
          t->buff = buff;
          task_get_unique_dependent(t)->buff = buff;

        } else if (t->subtype == task_subtype_gpart) {

          count = t->ci->grav.count;
          size = count * sizeof(struct gpart);
          type = gpart_mpi_type;
          buff = t->ci->grav.parts;

        } else if (t->subtype == task_subtype_spart_density ||
                   t->subtype == task_subtype_spart_prep2) {

          count = t->ci->stars.count;
          size = count * sizeof(struct spart);
          type = spart_mpi_type;
          buff = t->ci->stars.parts;

        } else if (t->subtype == task_subtype_bpart_rho ||
                   t->subtype == task_subtype_bpart_swallow ||
                   t->subtype == task_subtype_bpart_feedback) {

          count = t->ci->black_holes.count;
          size = count * sizeof(struct bpart);
          type = bpart_mpi_type;
          buff = t->ci->black_holes.parts;

        } else if (t->subtype == task_subtype_multipole) {

          count = t->ci->mpi.pcell_size;
          size = count * sizeof(struct gravity_tensors);
          type = multipole_mpi_type;
          buff = t->buff = malloc(size);

        } else if (t->subtype == task_subtype_sf_counts) {

          count = size = t->ci->mpi.pcell_size * sizeof(struct pcell_sf);
          buff = t->buff = malloc(count);

        } else {
          error("Unknown communication sub-type");
        }

        err = MPI_Irecv(buff, count, type, t->ci->nodeID, t->flags,
                        subtaskMPI_comms[t->subtype], &t->req);

        if (err != MPI_SUCCESS) {
          mpi_error(err, "Failed to emit irecv for particle data.");
        }

        /* And log, if logging enabled. */
        mpiuse_log_allocation(t->type, t->subtype, &t->req, 1, size,
                              t->ci->nodeID, t->flags);

        qid = 1 % s->nr_queues;
      }
#else
        error("SWIFT was not compiled with MPI support.");
#endif
      break;
      case task_type_send:
#ifdef WITH_MPI
      {
        size_t size = 0;              /* Size in bytes. */
        size_t count = 0;             /* Number of elements to send */
        MPI_Datatype type = MPI_BYTE; /* Type of the elements */
        void *buff = NULL;            /* Buffer to send */

        if (t->subtype == task_subtype_tend) {

          size = count = t->ci->mpi.pcell_size * sizeof(struct pcell_step);
          buff = t->buff = malloc(size);
          cell_pack_end_step(t->ci, (struct pcell_step *)buff);

        } else if (t->subtype == task_subtype_part_swallow) {

          size = count =
              t->ci->hydro.count * sizeof(struct black_holes_part_data);
          buff = t->buff = malloc(size);
          cell_pack_part_swallow(t->ci, (struct black_holes_part_data *)buff);

        } else if (t->subtype == task_subtype_bpart_merger) {

          size = count =
              sizeof(struct black_holes_bpart_data) * t->ci->black_holes.count;
          buff = t->buff = malloc(size);
          cell_pack_bpart_swallow(t->ci,
                                  (struct black_holes_bpart_data *)t->buff);

        } else if (t->subtype == task_subtype_xv ||
                   t->subtype == task_subtype_rho ||
                   t->subtype == task_subtype_gradient ||
                   t->subtype == task_subtype_rt_gradient ||
                   t->subtype == task_subtype_rt_transport ||
                   t->subtype == task_subtype_part_prep1) {

          count = t->ci->hydro.count;
          size = count * sizeof(struct part);
          type = part_mpi_type;
          buff = t->ci->hydro.parts;

        } else if (t->subtype == task_subtype_limiter) {

          size = count = t->ci->hydro.count * sizeof(timebin_t);
          type = MPI_BYTE;
          buff = t->buff;

        } else if (t->subtype == task_subtype_gpart) {

          count = t->ci->grav.count;
          size = count * sizeof(struct gpart);
          type = gpart_mpi_type;
          buff = t->ci->grav.parts;

        } else if (t->subtype == task_subtype_spart_density ||
                   t->subtype == task_subtype_spart_prep2) {

          count = t->ci->stars.count;
          size = count * sizeof(struct spart);
          type = spart_mpi_type;
          buff = t->ci->stars.parts;

        } else if (t->subtype == task_subtype_bpart_rho ||
                   t->subtype == task_subtype_bpart_swallow ||
                   t->subtype == task_subtype_bpart_feedback) {

          count = t->ci->black_holes.count;
          size = count * sizeof(struct bpart);
          type = bpart_mpi_type;
          buff = t->ci->black_holes.parts;

        } else if (t->subtype == task_subtype_multipole) {

          count = t->ci->mpi.pcell_size;
          size = count * sizeof(struct gravity_tensors);
          type = multipole_mpi_type;
          buff = t->buff = malloc(size);
          cell_pack_multipoles(t->ci, (struct gravity_tensors *)buff);

        } else if (t->subtype == task_subtype_sf_counts) {

          size = count = t->ci->mpi.pcell_size * sizeof(struct pcell_sf);
          buff = t->buff = malloc(size);
          cell_pack_sf_counts(t->ci, (struct pcell_sf *)t->buff);

        } else {
          error("Unknown communication sub-type");
        }

        if (size > s->mpi_message_limit) {
          err = MPI_Isend(buff, count, type, t->cj->nodeID, t->flags,
                          subtaskMPI_comms[t->subtype], &t->req);
        } else {
          err = MPI_Issend(buff, count, type, t->cj->nodeID, t->flags,
                           subtaskMPI_comms[t->subtype], &t->req);
        }

        if (err != MPI_SUCCESS) {
          mpi_error(err, "Failed to emit isend for particle data.");
        }

        /* And log, if logging enabled. */
        mpiuse_log_allocation(t->type, t->subtype, &t->req, 1, size,
                              t->cj->nodeID, t->flags);

        qid = 0;
      }
#else
        error("SWIFT was not compiled with MPI support.");
#endif
      break;
      default:
        qid = -1;
    }

    if (qid >= s->nr_queues) error("Bad computed qid.");

<<<<<<< HEAD
    /* If no previous owner, pick a random queue. */
    /* Note that getticks() is random enough */
    if (qid < 0) qid = getticks() % s->nr_queues;
    
=======
    /* If no qid, pick a random queue. */
    if (qid < 0) qid = rand() % s->nr_queues;

    /* Save qid as owner for next time a task accesses this cell. */
    if (owner != NULL) *owner = qid;

>>>>>>> a1cc00a0
    /* Increase the waiting counter. */
    atomic_inc(&s->waiting);

    /* Insert the task into that queue. */
    queue_insert(&s->queues[qid], t);
  }
}

/**
 * @brief Take care of a tasks dependencies.
 *
 * @param s The #scheduler.
 * @param t The finished #task.
 *
 * @return A pointer to the next task, if a suitable one has
 *         been identified.
 */
struct task *scheduler_done(struct scheduler *s, struct task *t) {
  /* Release whatever locks this task held. */
  if (!t->implicit) task_unlock(t);

  /* Loop through the dependencies and add them to a queue if
     they are ready. */
  for (int k = 0; k < t->nr_unlock_tasks; k++) {
    struct task *t2 = t->unlock_tasks[k];
    if (t2->skip) continue;

    const int res = atomic_dec(&t2->wait);
    if (res < 1) {
      error("Negative wait!");
    } else if (res == 1) {
      scheduler_enqueue(s, t2);
    }
  }

  /* Task definitely done, signal any sleeping runners. */
  if (!t->implicit) {
    t->toc = getticks();
    t->total_ticks += t->toc - t->tic;
    pthread_mutex_lock(&s->sleep_mutex);
    atomic_dec(&s->waiting);
    pthread_cond_broadcast(&s->sleep_cond);
    pthread_mutex_unlock(&s->sleep_mutex);
  }

  /* Mark the task as skip. */
  t->skip = 1;

  /* Return the next best task. Note that we currently do not
     implement anything that does this, as getting it to respect
     priorities is too tricky and currently unnecessary. */
  return NULL;
}

/**
 * @brief Resolve a single dependency by hand.
 *
 * @param s The #scheduler.
 * @param t The dependent #task.
 *
 * @return A pointer to the next task, if a suitable one has
 *         been identified.
 */
struct task *scheduler_unlock(struct scheduler *s, struct task *t) {
  /* Loop through the dependencies and add them to a queue if
     they are ready. */
  for (int k = 0; k < t->nr_unlock_tasks; k++) {
    struct task *t2 = t->unlock_tasks[k];
    const int res = atomic_dec(&t2->wait);
    if (res < 1) {
      error("Negative wait!");
    } else if (res == 1) {
      scheduler_enqueue(s, t2);
    }
  }

  /* Task definitely done. */
  if (!t->implicit) {
    t->toc = getticks();
    t->total_ticks += t->toc - t->tic;
    pthread_mutex_lock(&s->sleep_mutex);
    atomic_dec(&s->waiting);
    pthread_cond_broadcast(&s->sleep_cond);
    pthread_mutex_unlock(&s->sleep_mutex);
  }

  /* Return the next best task. Note that we currently do not
     implement anything that does this, as getting it to respect
     priorities is too tricky and currently unnecessary. */
  return NULL;
}

/**
 * @brief Get a task, preferably from the given queue.
 *
 * @param s The #scheduler.
 * @param qid The ID of the preferred #queue.
 * @param prev the previous task that was run.
 *
 * @return A pointer to a #task or @c NULL if there are no available tasks.
 */
struct task *scheduler_gettask(struct scheduler *s, int qid,
                               const struct task *prev) {
  struct task *res = NULL;
  const int nr_queues = s->nr_queues;
  unsigned int seed = qid;

  /* Check qid. */
  if (qid >= nr_queues || qid < 0) error("Bad queue ID.");

  /* Loop as long as there are tasks... */
  while (s->waiting > 0 && res == NULL) {
    /* Try more than once before sleeping. */
    for (int tries = 0; res == NULL && s->waiting && tries < scheduler_maxtries;
         tries++) {
      /* Try to get a task from the suggested queue. */
      if (s->queues[qid].count > 0 || s->queues[qid].count_incoming > 0) {
        TIMER_TIC
        res = queue_gettask(&s->queues[qid], prev, 0);
        TIMER_TOC(timer_qget);
        if (res != NULL) break;
      }

      /* If unsuccessful, try stealing from the other queues. */
      if (s->flags & scheduler_flag_steal) {
        int count = 0, qids[nr_queues];
        for (int k = 0; k < nr_queues; k++)
          if (s->queues[k].count > 0 || s->queues[k].count_incoming > 0) {
            qids[count++] = k;
          }
        for (int k = 0; k < scheduler_maxsteal && count > 0; k++) {
          const int ind = rand_r(&seed) % count;
          TIMER_TIC
          res = queue_gettask(&s->queues[qids[ind]], prev, 0);
          TIMER_TOC(timer_qsteal);
          if (res != NULL)
            break;
          else
            qids[ind] = qids[--count];
        }
        if (res != NULL) break;
      }
    }

/* If we failed, take a short nap. */
#ifdef WITH_MPI
    if (res == NULL && qid > 1)
#else
    if (res == NULL)
#endif
    {
      pthread_mutex_lock(&s->sleep_mutex);
      res = queue_gettask(&s->queues[qid], prev, 1);
      if (res == NULL && s->waiting > 0) {
        pthread_cond_wait(&s->sleep_cond, &s->sleep_mutex);
      }
      pthread_mutex_unlock(&s->sleep_mutex);
    }
  }

  /* Start the timer on this task, if we got one. */
  if (res != NULL) {
    res->tic = getticks();
#ifdef SWIFT_DEBUG_TASKS
    res->rid = qid;
#endif
  }

  /* No milk today. */
  return res;
}

/**
 * @brief Initialize the #scheduler.
 *
 * @param s The #scheduler.
 * @param space The #space we are working with
 * @param nr_tasks The number of tasks to allocate initially.
 * @param nr_queues The number of queues in this scheduler.
 * @param flags The #scheduler flags.
 * @param nodeID The MPI rank
 * @param tp Parallel processing threadpool.
 */
void scheduler_init(struct scheduler *s, struct space *space, int nr_tasks,
                    int nr_queues, unsigned int flags, int nodeID,
                    struct threadpool *tp) {
  /* Init the lock. */
  lock_init(&s->lock);

  /* Allocate the queues. */
  if (swift_memalign("queues", (void **)&s->queues, queue_struct_align,
                     sizeof(struct queue) * nr_queues) != 0)
    error("Failed to allocate queues.");

  /* Initialize each queue. */
  for (int k = 0; k < nr_queues; k++) queue_init(&s->queues[k], NULL);

  /* Init the sleep mutex and cond. */
  if (pthread_cond_init(&s->sleep_cond, NULL) != 0 ||
      pthread_mutex_init(&s->sleep_mutex, NULL) != 0)
    error("Failed to initialize sleep barrier.");

  /* Init the unlocks. */
  if ((s->unlocks = (struct task **)swift_malloc(
           "unlocks", sizeof(struct task *) * scheduler_init_nr_unlocks)) ==
          NULL ||
      (s->unlock_ind = (int *)swift_malloc(
           "unlock_ind", sizeof(int) * scheduler_init_nr_unlocks)) == NULL)
    error("Failed to allocate unlocks.");
  s->nr_unlocks = 0;
  s->size_unlocks = scheduler_init_nr_unlocks;

  /* Set the scheduler variables. */
  s->nr_queues = nr_queues;
  s->flags = flags;
  s->space = space;
  s->nodeID = nodeID;
  s->threadpool = tp;

  /* Init the tasks array. */
  s->size = 0;
  s->tasks = NULL;
  s->tasks_ind = NULL;
  scheduler_reset(s, nr_tasks);
}

/**
 * @brief Prints the list of tasks to a file
 *
 * @param s The #scheduler
 * @param fileName Name of the file to write to
 */
void scheduler_print_tasks(const struct scheduler *s, const char *fileName) {
  const int nr_tasks = s->nr_tasks, *tid = s->tasks_ind;
  struct task *t, *tasks = s->tasks;

  FILE *file = fopen(fileName, "w");
  if (file == NULL) error("Could not create file '%s'.", fileName);

  fprintf(file, "# Rank  Name  Subname  unlocks  waits\n");

  for (int k = nr_tasks - 1; k >= 0; k--) {
    t = &tasks[tid[k]];
    if (t->skip) continue;
    fprintf(file, "%d %s %s %d %d\n", k, taskID_names[t->type],
            subtaskID_names[t->subtype], t->nr_unlock_tasks, t->wait);
  }

  fclose(file);
}

/**
 * @brief Frees up the memory allocated for this #scheduler
 */
void scheduler_clean(struct scheduler *s) {
  scheduler_free_tasks(s);
  swift_free("unlocks", s->unlocks);
  swift_free("unlock_ind", s->unlock_ind);
  for (int i = 0; i < s->nr_queues; ++i) queue_clean(&s->queues[i]);
  swift_free("queues", s->queues);
}

/**
 * @brief Free the task arrays allocated by this #scheduler.
 */
void scheduler_free_tasks(struct scheduler *s) {
  if (s->tasks != NULL) {
    swift_free("tasks", s->tasks);
    s->tasks = NULL;
  }
  if (s->tasks_ind != NULL) {
    swift_free("tasks_ind", s->tasks_ind);
    s->tasks_ind = NULL;
  }
  if (s->tid_active != NULL) {
    swift_free("tid_active", s->tid_active);
    s->tid_active = NULL;
  }
  s->size = 0;
  s->nr_tasks = 0;
}

/**
 * @brief write down the levels and the number of tasks at that level.
 *
 * Run plot_task_level.py for an example of how to use it
 * to generate the figure.
 *
 * @param s The #scheduler we are working in.
 * @param step The current step number.
 */
void scheduler_write_task_level(const struct scheduler *s, int step) {

  /* init */
  const int max_depth = 30;
  const struct task *tasks = s->tasks;
  int nr_tasks = s->nr_tasks;

  /* Init counter */
  int size = task_type_count * task_subtype_count * max_depth;
  int *count = (int *)malloc(size * sizeof(int));
  if (count == NULL) error("Failed to allocate memory");

  for (int i = 0; i < size; i++) count[i] = 0;

  /* Count tasks */
  for (int i = 0; i < nr_tasks; i++) {
    const struct task *t = &tasks[i];
    if (t->ci) {
      if ((int)t->ci->depth >= max_depth)
        error("Cell is too deep, you need to increase max_depth");

      int ind = t->type * task_subtype_count * max_depth;
      ind += t->subtype * max_depth;
      ind += (int)t->ci->depth;

      count[ind] += 1;
    }
  }

  /* Generate filename */
  char filename[200] = "task_level_\0";
#ifdef WITH_MPI
  char rankstr[6];
  sprintf(rankstr, "%04d_", s->nodeID);
  strcat(filename, rankstr);
#endif
  char stepstr[100];
  sprintf(stepstr, "%d.txt", step);
  strcat(filename, stepstr);

  /* Open file */
  FILE *f = fopen(filename, "w");
  if (f == NULL) error("Error opening task level file.");

  /* Print header */
  fprintf(f, "# task_type, task_subtype, depth, count\n");

  /* Print tasks level */
  for (int i = 0; i < size; i++) {
    if (count[i] == 0) continue;

    int type = i / (task_subtype_count * max_depth);
    int subtype = i - task_subtype_count * max_depth * type;
    subtype /= max_depth;
    int depth = i - task_subtype_count * max_depth * type;
    depth -= subtype * max_depth;
    fprintf(f, "%s %s %i %i\n", taskID_names[type], subtaskID_names[subtype],
            depth, count[i]);
  }

  /* clean up */
  fclose(f);
  free(count);
}
/**
 * @brief dump all the active queues of all the known schedulers into files.
 *
 * @param e the #scheduler
 */
void scheduler_dump_queues(struct engine *e) {

  struct scheduler *s = &e->sched;
  char dumpfile[35];

#ifdef WITH_MPI
  /* Open a file per rank and write the header. Use per rank to avoid MPI
   * calls that can interact with other blocking ones.  */
  snprintf(dumpfile, sizeof(dumpfile), "queue_dump_MPI-step%d.dat_%d", e->step,
           e->nodeID);
#else
  snprintf(dumpfile, sizeof(dumpfile), "queue_dump-step%d.dat", e->step);
#endif

  FILE *file_thread = fopen(dumpfile, "w");
  if (file_thread == NULL) error("Could not create file '%s'.", dumpfile);
  fprintf(file_thread, "# rank queue index type subtype weight\n");
  for (int l = 0; l < s->nr_queues; l++) {
    queue_dump(engine_rank, l, file_thread, &s->queues[l]);
  }
  fclose(file_thread);
}

void scheduler_report_task_times_mapper(void *map_data, int num_elements,
                                        void *extra_data) {

  struct task *tasks = (struct task *)map_data;
  float time_local[task_category_count] = {0};
  float *time_global = (float *)extra_data;

  /* Gather the times spent in the different task categories */
  for (int i = 0; i < num_elements; ++i) {

    const struct task *t = &tasks[i];
    const float total_time = clocks_from_ticks(t->total_ticks);
    const enum task_categories cat = task_get_category(t);
    time_local[cat] += total_time;
  }

  /* Update the global counters */
  for (int i = 0; i < task_category_count; ++i) {
    atomic_add_f(&time_global[i], time_local[i]);
  }
}

/**
 * @brief Display the time spent in the different task categories.
 *
 * @param s The #scheduler.
 * @param nr_threads The number of threads used in the engine.
 */
void scheduler_report_task_times(const struct scheduler *s,
                                 const int nr_threads) {

  const ticks tic = getticks();

  /* Total CPU time spent in engine_launch() */
  const float total_tasks_time = clocks_from_ticks(s->total_ticks) * nr_threads;

  if (total_tasks_time > 0.) {

    /* Initialise counters */
    float time[task_category_count] = {0};
    threadpool_map(s->threadpool, scheduler_report_task_times_mapper, s->tasks,
                   s->nr_tasks, sizeof(struct task), threadpool_auto_chunk_size,
                   time);

    /* Compute the dead time */
    float total_time = 0.;
    for (int i = 0; i < task_category_count; ++i) {
      total_time += time[i];
    }
    const float dead_time = total_tasks_time - total_time;

    message("*** CPU time spent in different task categories:");
    for (int i = 0; i < task_category_count; ++i) {
      message("*** %20s: %8.2f %s (%.2f %%)", task_category_names[i], time[i],
              clocks_getunit(), time[i] / total_tasks_time * 100.);
    }
    message("*** %20s: %8.2f %s (%.2f %%)", "dead time", dead_time,
            clocks_getunit(), dead_time / total_tasks_time * 100.);
    message("*** %20s: %8.2f %s (%.2f %%)", "total", total_tasks_time,
            clocks_getunit(), total_tasks_time / total_tasks_time * 100.);
  }

  /* Done. Report the time spent doing this analysis */
  message("took %.3f %s.", clocks_from_ticks(getticks() - tic),
          clocks_getunit());
}<|MERGE_RESOLUTION|>--- conflicted
+++ resolved
@@ -2486,12 +2486,8 @@
       case task_type_self:
       case task_type_sub_self:
         if (t->subtype == task_subtype_grav ||
-<<<<<<< HEAD
             t->subtype == task_subtype_grav_bkg ||
-            t->subtype == task_subtype_external_grav)
-=======
             t->subtype == task_subtype_external_grav) {
->>>>>>> a1cc00a0
           qid = t->ci->grav.super->owner;
           owner = &t->ci->grav.super->owner;
         } else {
@@ -2539,31 +2535,12 @@
         break;
       case task_type_pair:
       case task_type_sub_pair:
-<<<<<<< HEAD
-        if (t->subtype == task_subtype_grav ||
-            t->subtype == task_subtype_grav_zoombkg ||
-            t->subtype == task_subtype_grav_bkg ||
-            t->subtype == task_subtype_grav_bkgzoom ||
-            t->subtype == task_subtype_external_grav) {
-          qid = t->ci->grav.super->owner;
-          if (qid < 0 ||
-              s->queues[qid].count > s->queues[t->cj->grav.super->owner].count)
-            qid = t->cj->grav.super->owner;
-        } else if (t->subtype == task_subtype_grav_bkg_pool) {
-          qid = t->ci->grav.super->owner;
-        } else {
-          qid = t->ci->hydro.super->owner;
-          if (qid < 0 ||
-              s->queues[qid].count > s->queues[t->cj->hydro.super->owner].count)
-            qid = t->cj->hydro.super->owner;
-=======
         qid = t->ci->super->owner;
         owner = &t->ci->super->owner;
         if (qid < 0 ||
             s->queues[qid].count > s->queues[t->cj->super->owner].count) {
           qid = t->cj->super->owner;
           owner = &t->cj->super->owner;
->>>>>>> a1cc00a0
         }
         break;
       case task_type_recv:
@@ -2785,19 +2762,12 @@
 
     if (qid >= s->nr_queues) error("Bad computed qid.");
 
-<<<<<<< HEAD
-    /* If no previous owner, pick a random queue. */
-    /* Note that getticks() is random enough */
-    if (qid < 0) qid = getticks() % s->nr_queues;
-    
-=======
     /* If no qid, pick a random queue. */
     if (qid < 0) qid = rand() % s->nr_queues;
 
     /* Save qid as owner for next time a task accesses this cell. */
     if (owner != NULL) *owner = qid;
 
->>>>>>> a1cc00a0
     /* Increase the waiting counter. */
     atomic_inc(&s->waiting);
 
