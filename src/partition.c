/*******************************************************************************
 * This file is part of SWIFT.
 * Copyright (c) 2016 Peter W. Draper (p.w.draper@durham.ac.uk)
 *                    Pedro Gonnet (pedro.gonnet@durham.ac.uk)
 *
 * This program is free software: you can redistribute it and/or modify
 * it under the terms of the GNU Lesser General Public License as published
 * by the Free Software Foundation, either version 3 of the License, or
 * (at your option) any later version.
 *
 * This program is distributed in the hope that it will be useful,
 * but WITHOUT ANY WARRANTY; without even the implied warranty of
 * MERCHANTABILITY or FITNESS FOR A PARTICULAR PURPOSE.  See the
 * GNU General Public License for more details.
 *
 * You should have received a copy of the GNU Lesser General Public License
 * along with this program.  If not, see <http://www.gnu.org/licenses/>.
 *
 ******************************************************************************/

/**
 *  @file partition.c
 *  @brief file of various techniques for partitioning and repartitioning
 *  a grid of cells into geometrically connected regions and distributing
 *  these around a number of MPI nodes.
 *
 *  Currently supported partitioning types: grid, vectorise and METIS/ParMETIS.
 */

/* Config parameters. */
#include "../config.h"

/* Standard headers. */
#include <float.h>
#include <math.h>
#include <stdio.h>
#include <stdlib.h>
#include <strings.h>

/* MPI headers. */
#ifdef WITH_MPI
#include <mpi.h>
/* METIS/ParMETIS headers only used when MPI is also available. */
#ifdef HAVE_PARMETIS
#include <parmetis.h>
#endif
#ifdef HAVE_METIS
#include <metis.h>
#endif
#endif

/* Local headers. */
#include "debug.h"
#include "engine.h"
#include "error.h"
#include "partition.h"
#include "restart.h"
#include "space.h"
#include "tools.h"

/* Simple descriptions of initial partition types for reports. */
const char *initial_partition_name[] = {
    "axis aligned grids of cells",
    "vectorized point associated cells",
    "memory balanced, using particle weighted cells",
    "similar sized regions, using unweighted cells"};

/* Simple descriptions of repartition types for reports. */
const char *repartition_name[] = {
    "none",
    "edge and vertex task cost weights",
    "task cost edge weights",
    "task cost vertex weights",
    "vertex task costs and edge delta timebin weights"
};

/* Local functions, if needed. */
static int check_complete(struct space *s, int verbose, int nregions);

/*  Vectorisation support */
/*  ===================== */

#if defined(WITH_MPI)
/**
 *  @brief Pick a number of cell positions from a vectorised list.
 *
 *  Vectorise the cell space and pick positions in it for the number of
 *  expected regions using a single step. Vectorisation is guaranteed
 *  to work, providing there are more cells than regions.
 *
 *  @param s the space.
 *  @param nregions the number of regions
 *  @param samplecells the list of sample cell positions, size of 3*nregions
 */
static void pick_vector(struct space *s, int nregions, int *samplecells) {

  /* Get length of space and divide up. */
  int length = s->cdim[0] * s->cdim[1] * s->cdim[2];
  if (nregions > length) {
    error("Too few cells (%d) for this number of regions (%d)", length,
          nregions);
  }

  int step = length / nregions;
  int n = 0;
  int m = 0;
  int l = 0;

  for (int i = 0; i < s->cdim[0]; i++) {
    for (int j = 0; j < s->cdim[1]; j++) {
      for (int k = 0; k < s->cdim[2]; k++) {
        if (n == 0 && l < nregions) {
          samplecells[m++] = i;
          samplecells[m++] = j;
          samplecells[m++] = k;
          l++;
        }
        n++;
        if (n == step) n = 0;
      }
    }
  }
}
#endif

#if defined(WITH_MPI)
/**
 * @brief Partition the space.
 *
 * Using the sample positions as seeds pick cells that are geometrically
 * closest and apply the partition to the space.
 */
static void split_vector(struct space *s, int nregions, int *samplecells) {
  int n = 0;
  for (int i = 0; i < s->cdim[0]; i++) {
    for (int j = 0; j < s->cdim[1]; j++) {
      for (int k = 0; k < s->cdim[2]; k++) {
        int select = -1;
        float rsqmax = FLT_MAX;
        int m = 0;
        for (int l = 0; l < nregions; l++) {
          float dx = samplecells[m++] - i;
          float dy = samplecells[m++] - j;
          float dz = samplecells[m++] - k;
          float rsq = (dx * dx + dy * dy + dz * dz);
          if (rsq < rsqmax) {
            rsqmax = rsq;
            select = l;
          }
        }
        s->cells_top[n++].nodeID = select;
      }
    }
  }
}
#endif

/* METIS/ParMETIS support (optional)
 * =================================
 *
 * METIS/ParMETIS partitions using a multi-level k-way scheme. We support
 * using this in a unweighted scheme, which works well and seems to be
 * guaranteed, and a weighted by the number of particles scheme.
 *
 * Repartitioning is based on ParMETIS and uses weights determined from the
 * estimated costs that a cells tasks will take or the relative time bins of
 * the cells next updates.
 */

#if defined(WITH_MPI) && (defined(HAVE_METIS) || defined(HAVE_PARMETIS))
/**
 * @brief Fill the adjncy array defining the graph of cells in a space.
 *
 * See the ParMETIS and METIS manuals if you want to understand this
 * format. The cell graph consists of all nodes as vertices with edges as the
 * connections to all neighbours, so we have 26 per vertex. Note you will
 * also need an xadj array, for METIS that would be:
 *
 *   xadj[0] = 0;
 *   for (int k = 0; k < s->nr_cells; k++) xadj[k + 1] = xadj[k] + 26;
 *
 * but each rank needs a different xadj when using ParMETIS.
 *
 * @param s the space of cells.
 * @param adjncy the adjncy array to fill, must be of size 26 * the number of
 *               cells in the space.
 * @param xadj the METIS xadj array to fill, must be of size
 *             number of cells in space + 1. NULL for not used.
 */
static void graph_init(struct space *s, idx_t *adjncy, idx_t *xadj) {

  /* Loop over all cells in the space. */
  int cid = 0;
  for (int l = 0; l < s->cdim[0]; l++) {
    for (int m = 0; m < s->cdim[1]; m++) {
      for (int n = 0; n < s->cdim[2]; n++) {

        /* Visit all neighbours of this cell, wrapping space at edges. */
        int p = 0;
        for (int i = -1; i <= 1; i++) {
          int ii = l + i;
          if (ii < 0)
            ii += s->cdim[0];
          else if (ii >= s->cdim[0])
            ii -= s->cdim[0];
          for (int j = -1; j <= 1; j++) {
            int jj = m + j;
            if (jj < 0)
              jj += s->cdim[1];
            else if (jj >= s->cdim[1])
              jj -= s->cdim[1];
            for (int k = -1; k <= 1; k++) {
              int kk = n + k;
              if (kk < 0)
                kk += s->cdim[2];
              else if (kk >= s->cdim[2])
                kk -= s->cdim[2];

              /* If not self, record id of neighbour. */
              if (i || j || k) {
                adjncy[cid * 26 + p] = cell_getid(s->cdim, ii, jj, kk);
                p++;
              }
            }
          }
        }

        /* Next cell. */
        cid++;
      }
    }
  }

  /* If given set METIS xadj. */
  if (xadj != NULL) {
    xadj[0] = 0;
    for (int k = 0; k < s->nr_cells; k++) xadj[k + 1] = xadj[k] + 26;
  }
}
#endif

#if defined(WITH_MPI) && (defined(HAVE_METIS) || defined(HAVE_PARMETIS))
/**
 * @brief Accumulate the counts of particles per cell.
 *
 * @param s the space containing the cells.
 * @param counts the number of particles per cell. Should be
 *               allocated as size s->nr_parts.
 */
static void accumulate_counts(struct space *s, double *counts) {

  struct part *parts = s->parts;
  int *cdim = s->cdim;
  double iwidth[3] = {s->iwidth[0], s->iwidth[1], s->iwidth[2]};
  double dim[3] = {s->dim[0], s->dim[1], s->dim[2]};

  bzero(counts, sizeof(double) * s->nr_cells);

  for (size_t k = 0; k < s->nr_parts; k++) {
    for (int j = 0; j < 3; j++) {
      if (parts[k].x[j] < 0.0)
        parts[k].x[j] += dim[j];
      else if (parts[k].x[j] >= dim[j])
        parts[k].x[j] -= dim[j];
    }
    const int cid =
        cell_getid(cdim, parts[k].x[0] * iwidth[0], parts[k].x[1] * iwidth[1],
                   parts[k].x[2] * iwidth[2]);
    counts[cid]++;
  }
}
#endif

#if defined(WITH_MPI) && (defined(HAVE_METIS) || defined(HAVE_PARMETIS))
/**
 * @brief Apply METIS cell-list partitioning to a cell structure.
 *
 * @param s the space containing the cells to split into regions.
 * @param nregions number of regions.
 * @param celllist list of regions for each cell.
 */
static void split_metis(struct space *s, int nregions, int *celllist) {

  for (int i = 0; i < s->nr_cells; i++) s->cells_top[i].nodeID = celllist[i];

  /* To check or visualise the partition dump all the cells. */
  /* dumpCellRanks("metis_partition", s->cells_top, s->nr_cells);*/
}
#endif

#if defined(WITH_MPI) && (defined(HAVE_METIS) || defined(HAVE_PARMETIS))

/* qsort support. */
struct indexval {
  int index;
  int count;
  int old;
  int new;
};
static int indexvalcmp(const void *p1, const void *p2) {
  const struct indexval *iv1 = (const struct indexval *)p1;
  const struct indexval *iv2 = (const struct indexval *)p2;
  return iv2->count - iv1->count;
}

/**
 * @brief Check if there is a permutation of the region indices of our cells
 *        that will reduce the amount of particle movement and return it.
 *
 * @param newlist the new list of regions for our cells.
 * @param oldlist the old list of regions for our cells.
 * @param nregions the number of regions.
 * @param ncells the number of cells.
 * @param permlist the permutation of the newlist.
 */
void permute_regions(int *newlist, int *oldlist, int nregions, int ncells,
                     int *permlist) {

  /* We want a solution in which the current region assignments of the cells
   * are preserved when possible, to avoid unneccesary particle movement.  So
   * create a 2d-array of counts of cells that are common to all pairs of old
   * and new lists. Each element of the array has a count of cells and an
   * unique index so we can sort into decreasing counts.
   */
  int indmax = nregions * nregions;
  struct indexval *ivs = NULL;
  if ((ivs = (struct indexval *)malloc(sizeof(struct indexval) * indmax)) ==
      NULL)
    error("Failed to allocate ivs structs");
  bzero(ivs, sizeof(struct indexval) * indmax);

  for (int k = 0; k < ncells; k++) {
    int index = newlist[k] + nregions * oldlist[k];
    ivs[index].count++;
    ivs[index].index = index;
    ivs[index].old = oldlist[k];
    ivs[index].new = newlist[k];
  }
  qsort(ivs, indmax, sizeof(struct indexval), indexvalcmp);

  /* Go through the ivs using the largest counts first, these are the
   * regions with the most cells in common, old partition to new. If not
   * returning the permutation, avoid the associated work. */
  int *oldmap = NULL;
  int *newmap = NULL;
  oldmap = permlist; /* Reuse this */
  if ((newmap = malloc(sizeof(int) * nregions)) == NULL)
    error("Failed to allocate newmap array");

  for (int k = 0; k < nregions; k++) {
    oldmap[k] = -1;
    newmap[k] = -1;
  }

  for (int k = 0; k < indmax; k++) {

    /* Stop when all regions with common cells have been considered. */
    if (ivs[k].count == 0) break;

    /* Store old and new IDs, if not already used. */
    if (newmap[ivs[k].new] == -1 && oldmap[ivs[k].old] == -1) {
      newmap[ivs[k].new] = ivs[k].old;
      oldmap[ivs[k].old] = ivs[k].new;
    }
  }

  /* Handle any regions that did not get selected by picking an unused rank
   * from oldmap and assigning to newmap. */
  int spare = 0;
  for (int k = 0; k < nregions; k++) {
    if (newmap[k] == -1) {
      for (int j = spare; j < nregions; j++) {
        if (oldmap[j] == -1) {
          newmap[k] = j;
          oldmap[j] = j;
          spare = j;
          break;
        }
      }
    }
  }

  /* Permute the newlist into this order. */
  for (int k = 0; k < ncells; k++) {
    permlist[k] = newmap[newlist[k]];
  }
  free(newmap);
  free(ivs);
}
#endif

#if defined(WITH_MPI) && defined(HAVE_PARMETIS)
/**
 * @brief Partition the given space into a number of connected regions using
 *        ParMETIS.
 *
 * Split the space using PARMETIS to derive a partitions using the
 * given edge and vertex weights. If no weights are given then an
 * unweighted partition is performed. If refine is set then an existing
 * partition is assumed to be present from the last call to this routine
 * in the celllist argument, that will get a refined partition, not a new
 * one.
 *
 * Assumes MPI is up and running and the number of ranks is the same as the
 * number of regions.
 *
 * @param nodeID our nodeID.
 * @param s the space of cells to partition.
 * @param nregions the number of regions required in the partition.
 * @param vertexw weights for the cells, sizeof number of cells if used,
 *        NULL for unit weights. Need to be in the range of idx_t.
 * @param edgew weights for the graph edges between all cells, sizeof number
 *        of cells * 26 if used, NULL for unit weights. Need to be packed
 *        in CSR format, so same as adjncy array. Need to be in the range of
 *        idx_t.
 * @param refine whether to refine an existing partition, or create a new one.
 * @param adaptive whether to use an adaptive reparitition of an existing
 *        partition or simple refinement. Adaptive repartition is controlled
 *        by the itr parameter.
 * @param itr the ratio of inter-process communication time to data
 *            redistribution time. Used to weight repartitioning edge cuts
 *            when refine and adaptive are true.
 * @param celllist on exit this contains the ids of the selected regions,
 *        size of number of cells. If refine is 1, then this should contain
 *        the old partition on entry.
 */
static void pick_parmetis(int nodeID, struct space *s, int nregions,
                          double *vertexw, double *edgew, int refine,
                          int adaptive, float itr, int *celllist) {
  int res;
  MPI_Comm comm;
  MPI_Comm_dup(MPI_COMM_WORLD, &comm);

  /* Total number of cells. */
  int ncells = s->cdim[0] * s->cdim[1] * s->cdim[2];

  /* Nothing much to do if only using a single MPI rank. */
  if (nregions == 1) {
    for (int i = 0; i < ncells; i++) celllist[i] = 0;
    return;
  }

  /* We all get one of these with the same content. It defines the ranges of
   * vertices that are found on each rank. This contiguity constraint seems to
   * stop efficient local processing, since our cell distributions do not
   * meet this requirement. That means the graph and related information needs
   * to be all brought to one node and redistributed for processing in
   * approproiate batches. */
  idx_t *vtxdist;
  if ((vtxdist = (idx_t *)malloc(sizeof(idx_t) * (nregions + 1))) == NULL)
    error("Failed to allocate vtxdist buffer.");

  if (nodeID == 0) {

    /* Construct vtxdist and send it to all ranks. Each rank gets an equal
     * number of vertices. */
    vtxdist[0] = 0;
    int k = ncells;
    for (int i = 0; i < nregions; i++) {
      int l = k / (nregions - i);
      vtxdist[i + 1] = vtxdist[i] + l;
      k -= l;
    }
    res = MPI_Bcast((void *)vtxdist, nregions + 1, IDX_T, 0, comm);
    if (res != MPI_SUCCESS) mpi_error(res, "Failed to broadcast vtxdist.");

  } else {
    res = MPI_Bcast((void *)vtxdist, nregions + 1, IDX_T, 0, comm);
    if (res != MPI_SUCCESS) mpi_error(res, "Failed to broadcast vtxdist.");
  }

  /* Number of cells on this node and space for the expected arrays. */
  int nverts = vtxdist[nodeID + 1] - vtxdist[nodeID];

  idx_t *xadj = NULL;
  if ((xadj = (idx_t *)malloc(sizeof(idx_t) * (nverts + 1))) == NULL)
    error("Failed to allocate xadj buffer.");

  idx_t *adjncy = NULL;
  if ((adjncy = (idx_t *)malloc(sizeof(idx_t) * 26 * nverts)) == NULL)
    error("Failed to allocate adjncy array.");

  idx_t *weights_v = NULL;
  if (vertexw != NULL)
    if ((weights_v = (idx_t *)malloc(sizeof(idx_t) * nverts)) == NULL)
      error("Failed to allocate vertex weights array");

  idx_t *weights_e = NULL;
  if (edgew != NULL)
    if ((weights_e = (idx_t *)malloc(26 * sizeof(idx_t) * nverts)) == NULL)
      error("Failed to allocate edge weights array");

  idx_t *regionid = NULL;
  if ((regionid = (idx_t *)malloc(sizeof(idx_t) * (nverts + 1))) == NULL)
    error("Failed to allocate regionid array");

  /* Prepare MPI requests for the asynchronous communications */
  MPI_Request *reqs;
  if ((reqs = (MPI_Request *)malloc(sizeof(MPI_Request) * 5 * nregions)) ==
      NULL)
    error("Failed to allocate MPI request list.");
  for (int k = 0; k < 5 * nregions; k++) reqs[k] = MPI_REQUEST_NULL;

  MPI_Status *stats;
  if ((stats = (MPI_Status *)malloc(sizeof(MPI_Status) * 5 * nregions)) == NULL)
    error("Failed to allocate MPI status list.");

  /* Only use one rank to organize everything. */
  if (nodeID == 0) {

    /* Space for largest lists. */
    idx_t *full_xadj = NULL;
    if ((full_xadj =
             (idx_t *)malloc(sizeof(idx_t) * (ncells + nregions + 1))) == NULL)
      error("Failed to allocate xadj buffer.");
    idx_t *full_adjncy = NULL;
    if ((full_adjncy = (idx_t *)malloc(sizeof(idx_t) * 26 * ncells)) == NULL)
      error("Failed to allocate adjncy array.");
    idx_t *full_weights_v = NULL;
    if (weights_v != NULL)
      if ((full_weights_v = (idx_t *)malloc(sizeof(idx_t) * ncells)) == NULL)
        error("Failed to allocate vertex weights array");
    idx_t *full_weights_e = NULL;
    if (weights_e != NULL)
      if ((full_weights_e = (idx_t *)malloc(26 * sizeof(idx_t) * ncells)) ==
          NULL)
        error("Failed to allocate edge weights array");

    idx_t *full_regionid = NULL;
    if (refine) {
      if ((full_regionid = (idx_t *)malloc(sizeof(idx_t) * ncells)) == NULL)
        error("Failed to allocate regionid array");
    }

    /* Define the cell graph. */
    graph_init(s, full_adjncy, NULL);

    /* xadj is set for each rank, different to serial version in that each
     * rank starts with 0 */
    for (int rank = 0, j = 0; rank < nregions; rank++) {

      /* Number of vertices for this rank. */
      int nvt = vtxdist[rank + 1] - vtxdist[rank];

      /* Start from 0, and step forward 26 edges each value. */
      full_xadj[j] = 0;
      for (int k = 0; k <= nvt; k++) {
        full_xadj[j + 1] = full_xadj[j] + 26;
        j++;
      }
    }

    /* Init the vertex weights array. */
    if (vertexw != NULL) {
      for (int k = 0; k < ncells; k++) {
        if (vertexw[k] > 1) {
          full_weights_v[k] = vertexw[k];
        } else {
          full_weights_v[k] = 1;
        }
      }

#ifdef SWIFT_DEBUG_CHECKS
      /* Check weights are all in range. */
      int failed = 0;
      for (int k = 0; k < ncells; k++) {
        if ((idx_t)vertexw[k] < 0) {
          message("Input vertex weight out of range: %ld", (long)vertexw[k]);
          failed++;
        }
        if (full_weights_v[k] < 1) {
          message("Used vertex weight  out of range: %" PRIDX,
                  full_weights_v[k]);
          failed++;
        }
      }
      if (failed > 0) error("%d vertex weights are out of range", failed);
#endif
    }

    /* Init the edges weights array. */
    if (edgew != NULL) {
      for (int k = 0; k < 26 * ncells; k++) {
        if (edgew[k] > 1) {
          full_weights_e[k] = edgew[k];
        } else {
          full_weights_e[k] = 1;
        }
      }

#ifdef SWIFT_DEBUG_CHECKS
      /* Check weights are all in range. */
      int failed = 0;
      for (int k = 0; k < 26 * ncells; k++) {

        if ((idx_t)edgew[k] < 0) {
          message("Input edge weight out of range: %ld", (long)edgew[k]);
          failed++;
        }
        if (full_weights_e[k] < 1) {
          message("Used edge weight out of range: %" PRIDX, full_weights_e[k]);
          failed++;
        }
      }
      if (failed > 0) error("%d edge weights are out of range", failed);
#endif
    }

    /* Dump graphs to disk files for testing. ParMETIS xadj isn't right for
     * a dump, so make a serial-like version. */
    /*{
      idx_t *tmp_xadj = (idx_t *)malloc(sizeof(idx_t) * (ncells + nregions +
    1));
      tmp_xadj[0] = 0;
      for (int k = 0; k < ncells; k++) tmp_xadj[k + 1] = tmp_xadj[k] + 26;
      dumpParMETISGraph("parmetis_graph", ncells, 1, tmp_xadj, full_adjncy,
                        full_weights_v, NULL, full_weights_e);
      free(tmp_xadj);
    }*/

    /* Send ranges to the other ranks and keep our own. */
    for (int rank = 0, j1 = 0, j2 = 0, j3 = 0; rank < nregions; rank++) {
      int nvt = vtxdist[rank + 1] - vtxdist[rank];

      if (refine)
        for (int i = 0; i < nvt; i++) full_regionid[j3 + i] = celllist[j3 + i];


      if (rank == 0) {
        memcpy(xadj, &full_xadj[j1], sizeof(idx_t) * (nvt + 1));
        memcpy(adjncy, &full_adjncy[j2], sizeof(idx_t) * nvt * 26);
        if (weights_e != NULL)
          memcpy(weights_e, &full_weights_e[j2], sizeof(idx_t) * nvt * 26);
        if (weights_v != NULL)
          memcpy(weights_v, &full_weights_v[j3], sizeof(idx_t) * nvt);
        if (refine) memcpy(regionid, full_regionid, sizeof(idx_t) * nvt);

      } else {
        res = MPI_Isend(&full_xadj[j1], nvt + 1, IDX_T, rank, 0, comm,
                        &reqs[5 * rank + 0]);
        if (res == MPI_SUCCESS)
          res = MPI_Isend(&full_adjncy[j2], nvt * 26, IDX_T, rank, 1, comm,
                          &reqs[5 * rank + 1]);
        if (res == MPI_SUCCESS && weights_e != NULL)
          res = MPI_Isend(&full_weights_e[j2], nvt * 26, IDX_T, rank, 2, comm,
                          &reqs[5 * rank + 2]);
        if (res == MPI_SUCCESS && weights_v != NULL)
          res = MPI_Isend(&full_weights_v[j3], nvt, IDX_T, rank, 3, comm,
                          &reqs[5 * rank + 3]);
        if (refine && res == MPI_SUCCESS)
          res = MPI_Isend(&full_regionid[j3], nvt, IDX_T, rank, 4, comm,
                          &reqs[5 * rank + 4]);
        if (res != MPI_SUCCESS) mpi_error(res, "Failed to send graph data");
      }
      j1 += nvt + 1;
      j2 += nvt * 26;
      j3 += nvt;
    }

    /* Wait for all sends to complete. */
    int result;
    if ((result = MPI_Waitall(5 * nregions, reqs, stats)) != MPI_SUCCESS) {
      for (int k = 0; k < 5 * nregions; k++) {
        char buff[MPI_MAX_ERROR_STRING];
        MPI_Error_string(stats[k].MPI_ERROR, buff, &result);
        message("send request from source %i, tag %i has error '%s'.",
                stats[k].MPI_SOURCE, stats[k].MPI_TAG, buff);
      }
      error("Failed during waitall sending repartition data.");
    }

    /* Clean up. */
    if (weights_v != NULL) free(full_weights_v);
    if (weights_e != NULL) free(full_weights_e);
    free(full_xadj);
    free(full_adjncy);
    if (refine) free(full_regionid);

  } else {

    /* Receive stuff from rank 0. */
    res = MPI_Irecv(xadj, nverts + 1, IDX_T, 0, 0, comm, &reqs[0]);
    if (res == MPI_SUCCESS)
      res = MPI_Irecv(adjncy, nverts * 26, IDX_T, 0, 1, comm, &reqs[1]);
    if (res == MPI_SUCCESS && weights_e != NULL)
      res = MPI_Irecv(weights_e, nverts * 26, IDX_T, 0, 2, comm, &reqs[2]);
    if (res == MPI_SUCCESS && weights_v != NULL)
      res = MPI_Irecv(weights_v, nverts, IDX_T, 0, 3, comm, &reqs[3]);
    if (refine && res == MPI_SUCCESS)
      res += MPI_Irecv((void *)regionid, nverts, IDX_T, 0, 4, comm, &reqs[4]);
    if (res != MPI_SUCCESS) mpi_error(res, "Failed to receive graph data");

    /* Wait for all recvs to complete. */
    int result;
    if ((result = MPI_Waitall(5, reqs, stats)) != MPI_SUCCESS) {
      for (int k = 0; k < 5; k++) {
        char buff[MPI_MAX_ERROR_STRING];
        MPI_Error_string(stats[k].MPI_ERROR, buff, &result);
        message("recv request from source %i, tag %i has error '%s'.",
                stats[k].MPI_SOURCE, stats[k].MPI_TAG, buff);
      }
      error("Failed during waitall receiving repartition data.");
    }
  }

  /* Set up the tpwgts array. This is just 1/nregions. */
  real_t *tpwgts;
  if ((tpwgts = (real_t *)malloc(sizeof(real_t) * nregions)) == NULL)
    error("Failed to allocate tpwgts array");
  for (int i = 0; i < nregions; i++) tpwgts[i] = 1.0 / (real_t)nregions;

  /* Common parameters. */
  idx_t options[4];
  options[0] = 1;
  options[1] = 0;

  idx_t edgecut;
  idx_t ncon = 1;
  idx_t nparts = nregions;
  idx_t numflag = 0;
  idx_t wgtflag = 0;
  if (edgew != NULL) wgtflag += 1;
  if (vertexw != NULL) wgtflag += 2;

  real_t ubvec[1];
  ubvec[0] = 1.001;

  if (refine) {
    /* Refine an existing partition, uncouple as we do not have the cells
     * present on their expected ranks. */
    options[3] = PARMETIS_PSR_UNCOUPLED;

    /* Seed for randoms. */
    options[2] = clocks_random_seed();

    /* Choice is whether to use an adaptive repartition or a simple
     * refinement. */
    if (adaptive) {

        /* Balance between cuts and movement. */
        real_t itr_real_t = itr;
        if (ParMETIS_V3_AdaptiveRepart(vtxdist, xadj, adjncy, weights_v, NULL,
                                       weights_e, &wgtflag, &numflag, &ncon,
                                       &nparts, tpwgts, ubvec, &itr_real_t, options,
                                       &edgecut, regionid, &comm) != METIS_OK)
            error("Call to ParMETIS_V3_AdaptiveRepart failed.");
    } else {
        if (ParMETIS_V3_RefineKway(vtxdist, xadj, adjncy, weights_v, weights_e,
                                   &wgtflag, &numflag, &ncon, &nparts, tpwgts,
                                   ubvec, options, &edgecut, regionid,
                                   &comm) != METIS_OK)
            error("Call to ParMETIS_V3_RefineKway failed.");
    }
  } else {

    /* Create a new partition. Use a number of guesses as that is similar to
     * the way that serial METIS works (serial METIS usually gives the best
     * quality partitions). */
    idx_t best_edgecut = 0;
    idx_t *best_regionid = NULL;
    if ((best_regionid = (idx_t *)malloc(sizeof(idx_t) * (nverts + 1))) == NULL)
      error("Failed to allocate best_regionid array");

    for (int i = 0; i < 10; i++) {
      options[2] = clocks_random_seed();

      if (ParMETIS_V3_PartKway(vtxdist, xadj, adjncy, weights_v, weights_e,
                               &wgtflag, &numflag, &ncon, &nparts, tpwgts, ubvec,
                               options, &edgecut, regionid, &comm) != METIS_OK)
        error("Call to ParMETIS_V3_PartKway failed.");

      if (i == 0 || (best_edgecut > edgecut)) {
        best_edgecut = edgecut;
        memcpy(best_regionid, regionid, sizeof(idx_t) * (nverts + 1));
      }
    }

    /* Keep the best edgecut. */
    memcpy(regionid, best_regionid, sizeof(idx_t) * (nverts + 1));
    free(best_regionid);
  }

  /* Need to gather all the regionid arrays from the ranks. */
  for (int k = 0; k < nregions; k++) reqs[k] = MPI_REQUEST_NULL;

  if (nodeID != 0) {

    /* Send our regions to node 0. */
    res = MPI_Isend(regionid, vtxdist[nodeID + 1] - vtxdist[nodeID], IDX_T, 0,
                    1, comm, &reqs[0]);
    if (res != MPI_SUCCESS) mpi_error(res, "Failed to send new regionids");

    /* Wait for send to complete. */
    int err;
    if ((err = MPI_Wait(reqs, stats)) != MPI_SUCCESS) {
      mpi_error(err, "Failed during wait sending regionids.");
    }

  } else {

    /* Node 0 */
    idx_t *remoteids = NULL;
    if ((remoteids = (idx_t *)malloc(sizeof(idx_t) * ncells)) == NULL)
      error("Failed to allocate remoteids buffer");

    int nvt = vtxdist[1] - vtxdist[0];
    memcpy(remoteids, regionid, sizeof(idx_t) * nvt);

    /* Receive from other ranks. */
    for (int rank = 1, j = nvt; rank < nregions; rank++) {
      nvt = vtxdist[rank + 1] - vtxdist[rank];
      res = MPI_Irecv((void *)&remoteids[j], nvt, IDX_T, rank, 1, comm,
                      &reqs[rank]);
      if (res != MPI_SUCCESS) mpi_error(res, "Failed to receive new regionids");
      j += nvt;
    }

    int err;
    if ((err = MPI_Waitall(nregions, reqs, stats)) != MPI_SUCCESS) {
      for (int k = 0; k < 5; k++) {
        char buff[MPI_MAX_ERROR_STRING];
        MPI_Error_string(stats[k].MPI_ERROR, buff, &err);
        message("recv request from source %i, tag %i has error '%s'.",
                stats[k].MPI_SOURCE, stats[k].MPI_TAG, buff);
      }
      error("Failed during waitall receiving regionid data.");
    }

    /* Copy: idx_t -> int. */
    int *newcelllist = NULL;
    if ((newcelllist = (int *)malloc(sizeof(int) * ncells)) == NULL)
      error("Failed to allocate new celllist");
    for (int k = 0; k < ncells; k++) newcelllist[k] = remoteids[k];
    free(remoteids);

    /* Check that the region ids are all good. */
    int bad = 0;
    for (int k = 0; k < ncells; k++) {
      if (newcelllist[k] < 0 || newcelllist[k] >= nregions) {
        message("Got bad nodeID %" PRIDX " for cell %i.", newcelllist[k], k);
        bad++;
      }
    }
    if (bad) error("Bad node IDs located");

    /* Now check the similarity to the old partition and permute if necessary.
     * Checks show that refinement can return a permutation of the partition,
     * we need to check that and correct as necessary. */
    int permute = 1;
    if (!refine) {

      /* No old partition was given, so we need to construct the existing
       * partition from the cells, if one existed. */
      int nsum = 0;
      for (int i = 0; i < s->nr_cells; i++) {
        celllist[i] = s->cells_top[i].nodeID;
        nsum += celllist[i];
      }

      /* If no previous partition then all nodeIDs will be set to 0. */
      if (nsum == 0) permute = 0;
    }

    if (permute) {
      int *permcelllist = NULL;
      if ((permcelllist = (int *)malloc(sizeof(int) * ncells)) == NULL)
        error("Failed to allocate perm celllist array");
      permute_regions(newcelllist, celllist, nregions, ncells, permcelllist);

      /* And keep. */
      memcpy(celllist, permcelllist, sizeof(int) * ncells);
      free(permcelllist);

    } else {
      memcpy(celllist, newcelllist, sizeof(int) * ncells);
    }
    free(newcelllist);
  }

  /* And everyone gets a copy. */
  res = MPI_Bcast(celllist, s->nr_cells, MPI_INT, 0, MPI_COMM_WORLD);
  if (res != MPI_SUCCESS) mpi_error(res, "Failed to broadcast new celllist");

  /* Clean up. */
  free(reqs);
  free(stats);
  if (weights_v != NULL) free(weights_v);
  if (weights_e != NULL) free(weights_e);
  free(vtxdist);
  free(tpwgts);
  free(xadj);
  free(adjncy);
  free(regionid);
}
#endif

#if defined(WITH_MPI) && (defined(HAVE_METIS) || defined(HAVE_PARMETIS))
/**
 * @brief Partition the given space into a number of connected regions.
 *
 * Split the space using METIS to derive a partitions using the given edge and
 * vertex weights. If no weights are given then an unweighted partition is
 * performed.
 *
 * @param nodeID the rank of our node.
 * @param s the space of cells to partition.
 * @param nregions the number of regions required in the partition.
 * @param vertexw weights for the cells, sizeof number of cells if used,
 *        NULL for unit weights. Need to be in the range of idx_t.
 * @param edgew weights for the graph edges between all cells, sizeof number
 *        of cells * 26 if used, NULL for unit weights. Need to be packed
 *        in CSR format, so same as adjncy array. Need to be in the range of
 *        idx_t.
 * @param celllist on exit this contains the ids of the selected regions,
 *        sizeof number of cells.
 */
static void pick_metis(int nodeID, struct space *s, int nregions,
                       double *vertexw, double *edgew, int *celllist) {

  /* Total number of cells. */
  int ncells = s->cdim[0] * s->cdim[1] * s->cdim[2];

  /* Nothing much to do if only using a single partition. Also avoids METIS
   * bug that doesn't handle this case well. */
  if (nregions == 1) {
    for (int i = 0; i < ncells; i++) celllist[i] = 0;
    return;
  }

  /* Only one node needs to calculate this. */
  if (nodeID == 0) {

    /* Allocate weights and adjacency arrays . */
    idx_t *xadj;
    if ((xadj = (idx_t *)malloc(sizeof(idx_t) * (ncells + 1))) == NULL)
      error("Failed to allocate xadj buffer.");
    idx_t *adjncy;
    if ((adjncy = (idx_t *)malloc(sizeof(idx_t) * 26 * ncells)) == NULL)
      error("Failed to allocate adjncy array.");
    idx_t *weights_v = NULL;
    if (vertexw != NULL)
      if ((weights_v = (idx_t *)malloc(sizeof(idx_t) * ncells)) == NULL)
        error("Failed to allocate vertex weights array");
    idx_t *weights_e = NULL;
    if (edgew != NULL)
      if ((weights_e = (idx_t *)malloc(26 * sizeof(idx_t) * ncells)) == NULL)
        error("Failed to allocate edge weights array");
    idx_t *regionid;
    if ((regionid = (idx_t *)malloc(sizeof(idx_t) * ncells)) == NULL)
      error("Failed to allocate regionid array");

    /* Define the cell graph. */
    graph_init(s, adjncy, xadj);

    /* Init the vertex weights array. */
    if (vertexw != NULL) {
      for (int k = 0; k < ncells; k++) {
        if (vertexw[k] > 1) {
          weights_v[k] = vertexw[k];
        } else {
          weights_v[k] = 1;
        }
      }

#ifdef SWIFT_DEBUG_CHECKS
      /* Check weights are all in range. */
      int failed = 0;
      for (int k = 0; k < ncells; k++) {
        if ((idx_t)vertexw[k] < 0) {
          message("Input vertex weight out of range: %ld", (long)vertexw[k]);
          failed++;
        }
        if (weights_v[k] < 1) {
          message("Used vertex weight  out of range: %" PRIDX, weights_v[k]);
          failed++;
        }
      }
      if (failed > 0) error("%d vertex weights are out of range", failed);
#endif
    }

    /* Init the edges weights array. */

    if (edgew != NULL) {
      for (int k = 0; k < 26 * ncells; k++) {
        if (edgew[k] > 1) {
          weights_e[k] = edgew[k];
        } else {
          weights_e[k] = 1;
        }
      }

#ifdef SWIFT_DEBUG_CHECKS
      /* Check weights are all in range. */
      int failed = 0;
      for (int k = 0; k < 26 * ncells; k++) {

        if ((idx_t)edgew[k] < 0) {
          message("Input edge weight out of range: %ld", (long)edgew[k]);
          failed++;
        }
        if (weights_e[k] < 1) {
          message("Used edge weight out of range: %" PRIDX, weights_e[k]);
          failed++;
        }
      }
      if (failed > 0) error("%d edge weights are out of range", failed);
#endif
    }

    /* Set the METIS options. */
    idx_t options[METIS_NOPTIONS];
    METIS_SetDefaultOptions(options);
    options[METIS_OPTION_OBJTYPE] = METIS_OBJTYPE_CUT;
    options[METIS_OPTION_NUMBERING] = 0;
    options[METIS_OPTION_CONTIG] = 1;
    options[METIS_OPTION_NCUTS] = 10;
    options[METIS_OPTION_NITER] = 20;

    /* Call METIS. */
    idx_t one = 1;
    idx_t idx_ncells = ncells;
    idx_t idx_nregions = nregions;
    idx_t objval;

    /* Dump graph in METIS format */
    /*dumpMETISGraph("metis_graph", idx_ncells, one, xadj, adjncy,
     *               weights_v, NULL, weights_e);
     */
    if (METIS_PartGraphKway(&idx_ncells, &one, xadj, adjncy, weights_v, NULL,
                            weights_e, &idx_nregions, NULL, NULL, options,
                            &objval, regionid) != METIS_OK)
      error("Call to METIS_PartGraphKway failed.");

    /* Check that the regionids are ok. */
    for (int k = 0; k < ncells; k++) {
      if (regionid[k] < 0 || regionid[k] >= nregions)
        error("Got bad nodeID %" PRIDX " for cell %i.", regionid[k], k);

      /* And keep. */
      celllist[k] = regionid[k];
    }

    /* Clean up. */
    if (weights_v != NULL) free(weights_v);
    if (weights_e != NULL) free(weights_e);
    free(xadj);
    free(adjncy);
    free(regionid);
  }

  /* Calculations all done, now everyone gets a copy. */
  int res = MPI_Bcast(celllist, ncells, MPI_INT, 0, MPI_COMM_WORLD);
  if (res != MPI_SUCCESS) mpi_error(res, "Failed to broadcast new celllist");
}
#endif

#if defined(WITH_MPI) && (defined(HAVE_METIS) || defined(HAVE_PARMETIS))
/**
 * @brief Repartition the cells amongst the nodes using weights of
 *        various kinds.
 *
 * @param vweights whether vertex weights will be used.
 * @param eweights whether weights will be used.
 * @param timebins use timebins as the edge weights.
 * @param repartition the partition struct of the local engine.
 * @param nodeID our nodeID.
 * @param nr_nodes the number of nodes.
 * @param s the space of cells holding our local particles.
 * @param tasks the completed tasks from the last engine step for our node.
 * @param nr_tasks the number of tasks.
 */
static void repart_edge_metis(int vweights, int eweights, int timebins,
                              struct repartition *repartition, int nodeID,
                              int nr_nodes, struct space *s,
                              struct task *tasks, int nr_tasks) {

  /* Create weight arrays using task ticks for vertices and edges (edges
   * assume the same graph structure as used in the part_ calls). */
  int nr_cells = s->nr_cells;
  struct cell *cells = s->cells_top;

  /* Allocate and fill the adjncy indexing array defining the graph of
   * cells. */
  idx_t *inds;
  if ((inds = (idx_t *)malloc(sizeof(idx_t) * 26 * nr_cells)) == NULL)
    error("Failed to allocate the inds array");
  graph_init(s, inds, NULL);

  /* Allocate and init weights. */
  double *weights_v = NULL;
  double *weights_e = NULL;
  if (vweights) {
    if ((weights_v = (double *)malloc(sizeof(double) * nr_cells)) == NULL)
      error("Failed to allocate vertex weights arrays.");
    bzero(weights_v, sizeof(double) * nr_cells);
  }
  if (eweights) {
    if ((weights_e = (double *)malloc(sizeof(double) * 26 * nr_cells)) == NULL)
      error("Failed to allocate edge weights arrays.");
    bzero(weights_e, sizeof(double) * 26 * nr_cells);
  }

  /* Loop over the tasks... */
  for (int j = 0; j < nr_tasks; j++) {
    /* Get a pointer to the kth task. */
    struct task *t = &tasks[j];

    /* Skip un-interesting tasks. */
    if (t->cost == 0.f) continue;

    /* Get the task weight based on costs. */
    double w = (double)t->cost;

    /* Get the top-level cells involved. */
    struct cell *ci, *cj;
    for (ci = t->ci; ci->parent != NULL; ci = ci->parent)
      ;
    if (t->cj != NULL)
      for (cj = t->cj; cj->parent != NULL; cj = cj->parent)
        ;
    else
      cj = NULL;

    /* Get the cell IDs. */
    int cid = ci - cells;

    /* Different weights for different tasks. */
    if (t->type == task_type_drift_part || t->type == task_type_drift_gpart ||
        t->type == task_type_ghost || t->type == task_type_extra_ghost ||
        t->type == task_type_kick1 || t->type == task_type_kick2 ||
        t->type == task_type_end_force || t->type == task_type_cooling ||
        t->type == task_type_timestep || t->type == task_type_init_grav ||
        t->type == task_type_grav_down ||
        t->type == task_type_grav_long_range) {

      /* Particle updates add only to vertex weight. */
      if (vweights) weights_v[cid] += w;
    }

    /* Self interaction? */
    else if ((t->type == task_type_self && ci->nodeID == nodeID) ||
             (t->type == task_type_sub_self && cj == NULL &&
              ci->nodeID == nodeID)) {
      /* Self interactions add only to vertex weight. */
      if (vweights) weights_v[cid] += w;

    }

    /* Pair? */
    else if (t->type == task_type_pair || (t->type == task_type_sub_pair)) {
      /* In-cell pair? */
      if (ci == cj) {
        /* Add weight to vertex for ci. */
        if (vweights) weights_v[cid] += w;

      }

      /* Distinct cells. */
      else {
        /* Index of the jth cell. */
        int cjd = cj - cells;

        /* Local cells add weight to vertices. */
        if (vweights && ci->nodeID == nodeID) {
          weights_v[cid] += 0.5 * w;
          if (cj->nodeID == nodeID) weights_v[cjd] += 0.5 * w;
        }

        if (eweights) {

          /* Find indices of ci/cj neighbours. Note with gravity these cells may
           * not be neighbours, in that case we ignore any edge weight for that
           * pair. */
          int ik = -1;
          for (int k = 26 * cid; k < 26 * nr_cells; k++) {
            if (inds[k] == cjd) {
              ik = k;
              break;
            }
          }

          /* cj */
          int jk = -1;
          for (int k = 26 * cjd; k < 26 * nr_cells; k++) {
            if (inds[k] == cid) {
              jk = k;
              break;
            }
          }
          if (ik != -1 && jk != -1) {

            if (timebins) {
              /* Add weights to edge for all cells based on the expected
               * interaction time (calculated as the time to the last expected
               * time) as we want to avoid having active cells on the edges, so
               * we cut for that. Note that weight is added to the local and
               * remote cells, as we want to keep both away from any cuts, this
               * can overflow int, so take care. */
              int dti = num_time_bins - get_time_bin(ci->ti_hydro_end_min);
              int dtj = num_time_bins - get_time_bin(cj->ti_hydro_end_min);
              double dt = (double)(1 << dti) + (double)(1 << dtj);
              weights_e[ik] += dt;
              weights_e[jk] += dt;

            } else {

              /* Add weights from task costs to the edge. */
              weights_e[ik] += w;
              weights_e[jk] += w;
            }
          }
        }
      }
    }
  }

  /* Merge the weights arrays across all nodes. */
  int res;
  if (vweights) {
    res = MPI_Allreduce(MPI_IN_PLACE, weights_v, nr_cells, MPI_DOUBLE, MPI_SUM,
                        MPI_COMM_WORLD);
    if (res != MPI_SUCCESS) mpi_error(res, "Failed to allreduce vertex weights.");
  }

  if (eweights) {
    res = MPI_Allreduce(MPI_IN_PLACE, weights_e, 26 * nr_cells, MPI_DOUBLE,
                        MPI_SUM, MPI_COMM_WORLD);
    if (res != MPI_SUCCESS) mpi_error(res, "Failed to allreduce edge weights.");
  }

  /* Allocate cell list for the partition. If not already done. */
#ifdef HAVE_PARMETIS
  int refine = 1;
  if (repartition->ncelllist != nr_cells) {
    refine = 0;
    free(repartition->celllist);
    repartition->ncelllist = 0;
    if ((repartition->celllist = (int *)malloc(sizeof(int) * nr_cells)) ==
        NULL)
      error("Failed to allocate celllist");
    repartition->ncelllist = nr_cells;
  }
#endif

 /* We need to rescale the sum of the weights so that the sums of the two
  * types of weights are less than IDX_MAX, that is the range of idx_t.  Also
  * we would like to balance edges and vertices when the edge weights are
  * timebins, as these have no reason to have equivalent scales, so we use an
  * equipartition. */
  double vsum = 0.0;
  if (vweights) for (int k = 0; k < nr_cells; k++) vsum += weights_v[k];
  double esum = 0.0;
  if (eweights) for (int k = 0; k < 26 * nr_cells; k++) esum += weights_e[k];

  double vscale = 1.0;
  double escale = 1.0;
  if (timebins && eweights) {
    /* Make sums the same. */
    if (vsum > esum) {
      escale = vsum / esum;
      esum = vsum;
    } else {
      vscale = esum / vsum;
      vsum = esum;
    }
  }

  /* Now make sure sum of weights are in the range of idx_t. */
  if (vweights) {
    if (vsum > (double)IDX_MAX) {
      vscale = (double)(IDX_MAX - 1000) / vsum;

      if (!timebins && eweights) {
        /* Keep edge weights in proportion. */
        esum = 0.0;
        for (int k = 0; k < 26 * nr_cells; k++) {
          weights_e[k] *= vscale;
          esum += weights_e[k];
        }
      }
    }
    if (vscale != 1.0) for (int k = 0; k < nr_cells; k++) weights_v[k] *= vscale;
  }

  if (eweights) {
    if (esum > (double)IDX_MAX)
      escale = (double)(IDX_MAX - 1000) / esum;
    if (escale != 1.0) for (int k = 0; k < 26 * nr_cells; k++) weights_e[k] *= escale;
  }

  /* And repartition/ partition, using both weights or not as requested. */
#ifdef HAVE_PARMETIS
  if (repartition->usemetis) {
    pick_metis(nodeID, s, nr_nodes, weights_v, weights_e, repartition->celllist);
  } else {
    pick_parmetis(nodeID, s, nr_nodes, weights_v, weights_e, refine,
                  repartition->adaptive, repartition->itr,
                  repartition->celllist);
  }
#else
  pick_metis(nodeID, s, nr_nodes, weights_v, weights_e, repartition->celllist);
#endif

  /* Check that all cells have good values. All nodes have same copy, so just
   * check on one. */
  if (nodeID == 0) {
    for (int k = 0; k < nr_cells; k++)
      if (repartition->celllist[k] < 0 || repartition->celllist[k] >= nr_nodes)
        error("Got bad nodeID %d for cell %i.", repartition->celllist[k], k);
  }

  /* Check that the partition is complete and all nodes have some work. */
  int present[nr_nodes];
  int failed = 0;
  for (int i = 0; i < nr_nodes; i++) present[i] = 0;
  for (int i = 0; i < nr_cells; i++) present[repartition->celllist[i]]++;
  for (int i = 0; i < nr_nodes; i++) {
    if (!present[i]) {
      failed = 1;
      if (nodeID == 0) message("Node %d is not present after repartition", i);
    }
  }

  /* If partition failed continue with the current one, but make this clear. */
  if (failed) {
    if (nodeID == 0)
      message(
          "WARNING: repartition has failed, continuing with the current"
          " partition, load balance will not be optimal");
    for (int k = 0; k < nr_cells; k++)
      repartition->celllist[k] = cells[k].nodeID;
  }

  /* And apply to our cells */
  split_metis(s, nr_nodes, repartition->celllist);

  /* Clean up. */
  free(inds);
  if (vweights) free(weights_v);
  if (eweights) free(weights_e);
}
#endif

/**
 * @brief Repartition the space using the given repartition type.
 *
 * Note that at the end of this process all the cells will be re-distributed
 * across the nodes, but the particles themselves will not be.
 *
 * @param reparttype #repartition struct
 * @param nodeID our nodeID.
 * @param nr_nodes the number of nodes.
 * @param s the space of cells holding our local particles.
 * @param tasks the completed tasks from the last engine step for our node.
 * @param nr_tasks the number of tasks.
 */
void partition_repartition(struct repartition *reparttype, int nodeID,
                           int nr_nodes, struct space *s, struct task *tasks,
                           int nr_tasks) {

#if defined(WITH_MPI) && (defined(HAVE_METIS) || defined(HAVE_PARMETIS))

<<<<<<< HEAD
  if (reparttype->type == REPART_METIS_VERTEX_EDGE_COSTS) {
      repart_edge_metis(1, 1, 0, reparttype, nodeID, nr_nodes, s, tasks,
                        nr_tasks);
=======
  ticks tic = getticks();

  if (reparttype->type == REPART_METIS_VERTEX_COSTS_EDGE_COSTS) {
    repart_edge_metis(0, 1, 0, nodeID, nr_nodes, s, tasks, nr_tasks);
>>>>>>> 79c022ee

  } else if (reparttype->type == REPART_METIS_EDGE_COSTS) {
      repart_edge_metis(0, 1, 0, reparttype, nodeID, nr_nodes, s, tasks,
                        nr_tasks);

  } else if (reparttype->type == REPART_METIS_VERTEX_COSTS) {
      repart_edge_metis(1, 0, 0, reparttype, nodeID, nr_nodes, s, tasks,
                           nr_tasks);

  } else if (reparttype->type == REPART_METIS_VERTEX_COSTS_TIMEBINS) {
      repart_edge_metis(1, 1, 1, reparttype, nodeID, nr_nodes, s, tasks,
                           nr_tasks);

  } else if (reparttype->type == REPART_NONE) {
    /* Doing nothing. */

  } else {
    error("Impossible repartition type");
  }

  if (s->e->verbose)
    message("took %.3f %s.", clocks_from_ticks(getticks() - tic),
            clocks_getunit());
#else
  error("SWIFT was not compiled with METIS or ParMETIS support.");
#endif
}

/**
 * @brief Initial partition of space cells.
 *
 * Cells are assigned to a node on the basis of various schemes, all of which
 * should attempt to distribute them in geometrically close regions to
 * minimise the movement of particles.
 *
 * Note that the partition type is a suggestion and will be ignored if that
 * scheme fails. In that case we fallback to a vectorised scheme, that is
 * guaranteed to work provided we have more cells than nodes.
 *
 * @param initial_partition the type of partitioning to try.
 * @param nodeID our nodeID.
 * @param nr_nodes the number of nodes.
 * @param s the space of cells.
 */
void partition_initial_partition(struct partition *initial_partition,
                                 int nodeID, int nr_nodes, struct space *s) {

  /* Geometric grid partitioning. */
  if (initial_partition->type == INITPART_GRID) {
    int j, k;
    int ind[3];
    struct cell *c;

    /* If we've got the wrong number of nodes, fail. */
    if (nr_nodes != initial_partition->grid[0] * initial_partition->grid[1] *
                        initial_partition->grid[2])
      error("Grid size does not match number of nodes.");

    /* Run through the cells and set their nodeID. */
    // message("s->dim = [%e,%e,%e]", s->dim[0], s->dim[1], s->dim[2]);
    for (k = 0; k < s->nr_cells; k++) {
      c = &s->cells_top[k];
      for (j = 0; j < 3; j++)
        ind[j] = c->loc[j] / s->dim[j] * initial_partition->grid[j];
      c->nodeID = ind[0] + initial_partition->grid[0] *
                               (ind[1] + initial_partition->grid[1] * ind[2]);
      // message("cell at [%e,%e,%e]: ind = [%i,%i,%i], nodeID = %i", c->loc[0],
      // c->loc[1], c->loc[2], ind[0], ind[1], ind[2], c->nodeID);
    }

    /* The grid technique can fail, so check for this before proceeding. */
    if (!check_complete(s, (nodeID == 0), nr_nodes)) {
      if (nodeID == 0)
        message("Grid initial partition failed, using a vectorised partition");
      initial_partition->type = INITPART_VECTORIZE;
      partition_initial_partition(initial_partition, nodeID, nr_nodes, s);
      return;
    }

  } else if (initial_partition->type == INITPART_METIS_WEIGHT ||
             initial_partition->type == INITPART_METIS_NOWEIGHT) {
#if defined(WITH_MPI) && (defined(HAVE_METIS) || defined(HAVE_PARMETIS))
    /* Simple k-way partition selected by METIS using cell particle
     * counts as weights or not. Should be best when starting with a
     * inhomogeneous dist.
     */

    /* Space for particles per cell counts, which will be used as weights or
     * not. */
    double *weights = NULL;
    if (initial_partition->type == INITPART_METIS_WEIGHT) {
      if ((weights = (double *)malloc(sizeof(double) * s->nr_cells)) == NULL)
        error("Failed to allocate weights buffer.");
      bzero(weights, sizeof(double) * s->nr_cells);

      /* Check each particle and accumilate the counts per cell. */
      accumulate_counts(s, weights);

      /* Get all the counts from all the nodes. */
      if (MPI_Allreduce(MPI_IN_PLACE, weights, s->nr_cells, MPI_DOUBLE,
                        MPI_SUM, MPI_COMM_WORLD) != MPI_SUCCESS)
        error("Failed to allreduce particle cell weights.");
    }

    /* Do the calculation. */
    int *celllist = NULL;
    if ((celllist = (int *)malloc(sizeof(int) * s->nr_cells)) == NULL)
      error("Failed to allocate celllist");
#ifdef HAVE_PARMETIS
    if (initial_partition->usemetis) {
      pick_metis(nodeID, s, nr_nodes, weights, NULL, celllist);
    } else {
      pick_parmetis(nodeID, s, nr_nodes, weights, NULL, 0, 0, 0.0f, celllist);
    }
#else
    pick_metis(nodeID, s, nr_nodes, weights, NULL, celllist);
#endif

    /* And apply to our cells */
    split_metis(s, nr_nodes, celllist);

    /* It's not known if this can fail, but check for this before
     * proceeding. */
    if (!check_complete(s, (nodeID == 0), nr_nodes)) {
      if (nodeID == 0)
        message("METIS initial partition failed, using a vectorised partition");
      initial_partition->type = INITPART_VECTORIZE;
      partition_initial_partition(initial_partition, nodeID, nr_nodes, s);
    }

    if (weights != NULL) free(weights);
    free(celllist);
#else
    error("SWIFT was not compiled with METIS or ParMETIS support");
#endif

  } else if (initial_partition->type == INITPART_VECTORIZE) {

#if defined(WITH_MPI)
    /* Vectorised selection, guaranteed to work for samples less than the
     * number of cells, but not very clumpy in the selection of regions. */
    int *samplecells = NULL;
    if ((samplecells = (int *)malloc(sizeof(int) * nr_nodes * 3)) == NULL)
      error("Failed to allocate samplecells");

    if (nodeID == 0) {
      pick_vector(s, nr_nodes, samplecells);
    }

    /* Share the samplecells around all the nodes. */
    int res = MPI_Bcast(samplecells, nr_nodes * 3, MPI_INT, 0, MPI_COMM_WORLD);
    if (res != MPI_SUCCESS)
      mpi_error(res, "Failed to bcast the partition sample cells.");

    /* And apply to our cells */
    split_vector(s, nr_nodes, samplecells);
    free(samplecells);
#else
    error("SWIFT was not compiled with MPI support");
#endif
  }
}

/**
 * @brief Initialises the partition and re-partition scheme from the parameter
 *        file
 *
 * @param partition The #partition scheme to initialise.
 * @param repartition The #repartition scheme to initialise.
 * @param params The parsed parameter file.
 * @param nr_nodes The number of MPI nodes we are running on.
 */
void partition_init(struct partition *partition,
                    struct repartition *repartition,
                    struct swift_params *params, int nr_nodes) {

#ifdef WITH_MPI

/* Defaults make use of METIS if available */
#if defined(HAVE_METIS) || defined(HAVE_PARMETIS)
  const char *default_repart = "costs/costs";
  const char *default_part = "memory";
#else
  const char *default_repart = "none/none";
  const char *default_part = "grid";
#endif

  /* Set a default grid so that grid[0]*grid[1]*grid[2] == nr_nodes. */
  factor(nr_nodes, &partition->grid[0], &partition->grid[1]);
  factor(nr_nodes / partition->grid[1], &partition->grid[0],
         &partition->grid[2]);
  factor(partition->grid[0] * partition->grid[1], &partition->grid[1],
         &partition->grid[0]);

  /* Now let's check what the user wants as an initial domain. */
  char part_type[20];
  parser_get_opt_param_string(params, "DomainDecomposition:initial_type",
                              part_type, default_part);
  switch (part_type[0]) {
    case 'g':
      partition->type = INITPART_GRID;
      break;
    case 'v':
      partition->type = INITPART_VECTORIZE;
      break;
#if defined(HAVE_METIS) || defined(HAVE_PARMETIS)
    case 'r':
      partition->type = INITPART_METIS_NOWEIGHT;
      break;
    case 'm':
      partition->type = INITPART_METIS_WEIGHT;
      break;
    default:
      message("Invalid choice of initial partition type '%s'.", part_type);
      error(
          "Permitted values are: 'grid', 'region', 'memory' or "
          "'vectorized'");
#else
    default:
      message("Invalid choice of initial partition type '%s'.", part_type);
      error(
          "Permitted values are: 'grid' or 'vectorized' when compiled "
          "without METIS or ParMETIS.");
#endif
  }

  /* In case of grid, read more parameters */
  if (part_type[0] == 'g') {
    parser_get_opt_param_int_array(params, "DomainDecomposition:initial_grid",
                                   3, partition->grid);
  }

  /* Now let's check what the user wants as a repartition strategy */
  parser_get_opt_param_string(params, "DomainDecomposition:repartition_type",
                              part_type, default_repart);

  if (strcmp("none/none", part_type) == 0) {
    repartition->type = REPART_NONE;

#if defined(HAVE_METIS) || defined(HAVE_PARMETIS)
  } else if (strcmp("costs/costs", part_type) == 0) {
    repartition->type = REPART_METIS_VERTEX_EDGE_COSTS;

  } else if (strcmp("none/costs", part_type) == 0) {
    repartition->type = REPART_METIS_EDGE_COSTS;

  } else if (strcmp("costs/none", part_type) == 0) {
    repartition->type = REPART_METIS_VERTEX_COSTS;

  } else if (strcmp("costs/time", part_type) == 0) {
    repartition->type = REPART_METIS_VERTEX_COSTS_TIMEBINS;

  } else {
    message("Invalid choice of re-partition type '%s'.", part_type);
    error(
        "Permitted values are: 'none/none', 'costs/costs', 'none/costs' "
        "'costs/none' or 'costs/time'");
#else
  } else {
    message("Invalid choice of re-partition type '%s'.", part_type);
    error("Permitted values are: 'none/none' when compiled without "
          "METIS or ParMETIS.");
#endif
  }

  /* Get the fraction CPU time difference between nodes (<1) or the number
   * of steps between repartitions (>1). */
  repartition->trigger =
      parser_get_opt_param_float(params, "DomainDecomposition:trigger", 0.05f);
  if (repartition->trigger <= 0)
    error("Invalid DomainDecomposition:trigger, must be greater than zero");
  if (repartition->trigger < 2 && repartition->trigger >= 1)
    error(
        "Invalid DomainDecomposition:trigger, must be 2 or greater or less"
        " than 1");

  /* Fraction of particles that should be updated before a repartition
   * based on CPU time is considered. */
  repartition->minfrac =
      parser_get_opt_param_float(params, "DomainDecomposition:minfrac", 0.9f);
  if (repartition->minfrac <= 0 || repartition->minfrac > 1)
    error(
        "Invalid DomainDecomposition:minfrac, must be greater than 0 and less "
        "than equal to 1");

  /* Use METIS or ParMETIS when ParMETIS is also available. */
  repartition->usemetis =
      parser_get_opt_param_int(params, "DomainDecomposition:usemetis", 0);
  partition->usemetis = repartition->usemetis;

  /* Use adaptive or simple refinement when repartitioning. */
  repartition->adaptive =
      parser_get_opt_param_int(params, "DomainDecomposition:adaptive", 1);

  /* Ratio of interprocess communication time to data redistribution time. */
  repartition->itr =
      parser_get_opt_param_float(params, "DomainDecomposition:itr", 100.0f);

  /* Clear the celllist for use. */
  repartition->ncelllist = 0;
  repartition->celllist = NULL;

#else
  error("SWIFT was not compiled with MPI support");
#endif
}

/*  General support */
/*  =============== */

/**
 * @brief Check if all regions have been assigned a node in the
 *        cells of a space.
 *
 * @param s the space containing the cells to check.
 * @param nregions number of regions expected.
 * @param verbose if true report the missing regions.
 * @return true if all regions have been found, false otherwise.
 */
static int check_complete(struct space *s, int verbose, int nregions) {

  int *present = NULL;
  if ((present = (int *)malloc(sizeof(int) * nregions)) == NULL)
    error("Failed to allocate present array");

  int failed = 0;
  for (int i = 0; i < nregions; i++) present[i] = 0;
  for (int i = 0; i < s->nr_cells; i++) {
    if (s->cells_top[i].nodeID <= nregions)
      present[s->cells_top[i].nodeID]++;
    else
      message("Bad nodeID: s->cells_top[%d].nodeID = %d", i,
              s->cells_top[i].nodeID);
  }
  for (int i = 0; i < nregions; i++) {
    if (!present[i]) {
      failed = 1;
      if (verbose) message("Region %d is not present in partition", i);
    }
  }
  free(present);
  return (!failed);
}

/**
 * @brief Partition a space of cells based on another space of cells.
 *
 * The two spaces are expected to be at different cell sizes, so what we'd
 * like to do is assign the second space to geometrically closest nodes
 * of the first, with the effect of minimizing particle movement when
 * rebuilding the second space from the first.
 *
 * Since two spaces cannot exist simultaneously the old space is actually
 * required in a decomposed state. These are the old cells sizes and counts
 * per dimension, along with a list of the old nodeIDs. The old nodeIDs are
 * indexed by the cellid (see cell_getid()), so should be stored that way.
 *
 * On exit the new space cells will have their nodeIDs assigned.
 *
 * @param oldh the cell dimensions of old space.
 * @param oldcdim number of cells per dimension in old space.
 * @param oldnodeIDs the nodeIDs of cells in the old space, indexed by old
 *cellid.
 * @param s the space to be partitioned.
 *
 * @return 1 if the new space contains nodeIDs from all nodes, 0 otherwise.
 */
int partition_space_to_space(double *oldh, double *oldcdim, int *oldnodeIDs,
                             struct space *s) {

  /* Loop over all the new cells. */
  int nr_nodes = 0;
  for (int i = 0; i < s->cdim[0]; i++) {
    for (int j = 0; j < s->cdim[1]; j++) {
      for (int k = 0; k < s->cdim[2]; k++) {

        /* Scale indices to old cell space. */
        const int ii = rint(i * s->iwidth[0] * oldh[0]);
        const int jj = rint(j * s->iwidth[1] * oldh[1]);
        const int kk = rint(k * s->iwidth[2] * oldh[2]);

        const int cid = cell_getid(s->cdim, i, j, k);
        const int oldcid = cell_getid(oldcdim, ii, jj, kk);
        s->cells_top[cid].nodeID = oldnodeIDs[oldcid];

        if (oldnodeIDs[oldcid] > nr_nodes) nr_nodes = oldnodeIDs[oldcid];
      }
    }
  }

  /* Check we have all nodeIDs present in the resample. */
  return check_complete(s, 1, nr_nodes + 1);
}

/**
 * @brief save the nodeIDs of the current top-level cells by adding them to a
 *             repartition struct. Used when restarting application.
 *
 * @param s the space with the top-level cells.
 * @param reparttype struct to update with the a list of nodeIDs.
 *
 */
void partition_store_celllist(struct space *s, struct repartition *reparttype) {
  if (reparttype->ncelllist != s->nr_cells) {
    free(reparttype->celllist);
    if ((reparttype->celllist = (int *)malloc(sizeof(int) * s->nr_cells)) ==
        NULL)
      error("Failed to allocate celllist");
    reparttype->ncelllist = s->nr_cells;
  }

  for (int i = 0; i < s->nr_cells; i++) {
    reparttype->celllist[i] = s->cells_top[i].nodeID;
  }
}

/**
 * @brief restore the saved list of nodeIDs by applying them to the
 *        top-level cells of a space. Used when restarting application.
 *
 * @param s the space with the top-level cells.
 * @param reparttype struct with the list of nodeIDs saved,
 *
 */
void partition_restore_celllist(struct space *s,
                                struct repartition *reparttype) {
  if (reparttype->ncelllist > 0) {
    if (reparttype->ncelllist == s->nr_cells) {
      for (int i = 0; i < s->nr_cells; i++) {
        s->cells_top[i].nodeID = reparttype->celllist[i];
      }
      if (!check_complete(s, 1, s->e->nr_nodes)) {
        error("Not all ranks are present in the restored partition");
      }
    } else {
      error(
          "Cannot apply the saved partition celllist as the "
          "number of top-level cells (%d) is different to the "
          "saved number (%d)",
          s->nr_cells, reparttype->ncelllist);
    }
  }
}

/**
 * @brief Write a repartition struct to the given FILE as a stream of bytes.
 *
 * @param reparttype the struct
 * @param stream the file stream
 */
void partition_struct_dump(struct repartition *reparttype, FILE *stream) {
  restart_write_blocks(reparttype, sizeof(struct repartition), 1, stream,
                       "repartition", "repartition params");

  /* Also save the celllist, if we have one. */
  if (reparttype->ncelllist > 0)
    restart_write_blocks(reparttype->celllist,
                         sizeof(int) * reparttype->ncelllist, 1, stream,
                         "celllist", "repartition celllist");
}

/**
 * @brief Restore a repartition struct from the given FILE as a stream of
 * bytes.
 *
 * @param reparttype the struct
 * @param stream the file stream
 */
void partition_struct_restore(struct repartition *reparttype, FILE *stream) {
  restart_read_blocks(reparttype, sizeof(struct repartition), 1, stream, NULL,
                      "repartition params");

  /* Also restore the celllist, if we have one. */
  if (reparttype->ncelllist > 0) {
    if ((reparttype->celllist =
             (int *)malloc(sizeof(int) * reparttype->ncelllist)) == NULL)
      error("Failed to allocate celllist");
    restart_read_blocks(reparttype->celllist,
                        sizeof(int) * reparttype->ncelllist, 1, stream, NULL,
                        "repartition celllist");
  }
}<|MERGE_RESOLUTION|>--- conflicted
+++ resolved
@@ -1361,16 +1361,11 @@
 
 #if defined(WITH_MPI) && (defined(HAVE_METIS) || defined(HAVE_PARMETIS))
 
-<<<<<<< HEAD
+  ticks tic = getticks();
+
   if (reparttype->type == REPART_METIS_VERTEX_EDGE_COSTS) {
       repart_edge_metis(1, 1, 0, reparttype, nodeID, nr_nodes, s, tasks,
                         nr_tasks);
-=======
-  ticks tic = getticks();
-
-  if (reparttype->type == REPART_METIS_VERTEX_COSTS_EDGE_COSTS) {
-    repart_edge_metis(0, 1, 0, nodeID, nr_nodes, s, tasks, nr_tasks);
->>>>>>> 79c022ee
 
   } else if (reparttype->type == REPART_METIS_EDGE_COSTS) {
       repart_edge_metis(0, 1, 0, reparttype, nodeID, nr_nodes, s, tasks,
