/*******************************************************************************
 * This file is part of SWIFT.
 * Copyright (c) 2012 Pedro Gonnet (pedro.gonnet@durham.ac.uk)
 *                    Matthieu Schaller (schaller@strw.leidenuniv.nl)
 *               2015 Peter W. Draper (p.w.draper@durham.ac.uk)
 *               2016 John A. Regan (john.a.regan@durham.ac.uk)
 *                    Tom Theuns (tom.theuns@durham.ac.uk)
 *
 * This program is free software: you can redistribute it and/or modify
 * it under the terms of the GNU Lesser General Public License as published
 * by the Free Software Foundation, either version 3 of the License, or
 * (at your option) any later version.
 *
 * This program is distributed in the hope that it will be useful,
 * but WITHOUT ANY WARRANTY; without even the implied warranty of
 * MERCHANTABILITY or FITNESS FOR A PARTICULAR PURPOSE.  See the
 * GNU General Public License for more details.
 *
 * You should have received a copy of the GNU Lesser General Public License
 * along with this program.  If not, see <http://www.gnu.org/licenses/>.
 *
 ******************************************************************************/

/* Config parameters. */
#include <config.h>

/* Some standard headers. */
#include <float.h>
#include <limits.h>
#include <stdlib.h>

/* MPI headers. */
#ifdef WITH_MPI
#include <mpi.h>
#endif

/* This object's header. */
#include "runner.h"

/* Local headers. */
#include "active.h"
#include "cell.h"
#include "chemistry.h"
#include "cooling.h"
#include "csds.h"
#include "csds_io.h"
#include "engine.h"
#include "error.h"
#include "feedback.h"
#include "fof.h"
#include "forcing.h"
#include "gravity.h"
#include "hydro.h"
#include "potential.h"
#include "pressure_floor.h"
#include "rt.h"
#include "runner_doiact_sinks.h"
#include "space.h"
#include "star_formation.h"
#include "star_formation_logger.h"
#include "stars.h"
#include "timers.h"
#include "timestep_limiter.h"
#include "tracers.h"

extern const int sort_stack_size;

/**
 * @brief Calculate gravity acceleration from external potential
 *
 * @param r runner task
 * @param c cell
 * @param timer 1 if the time is to be recorded.
 */
void runner_do_grav_external(struct runner *r, struct cell *c, int timer) {

  struct gpart *restrict gparts = c->grav.parts;
  const int gcount = c->grav.count;
  const struct engine *e = r->e;
  const struct external_potential *potential = e->external_potential;
  const struct phys_const *constants = e->physical_constants;
  const double time = r->e->time;

  TIMER_TIC;

  /* Anything to do here? */
  if (!cell_is_active_gravity(c, e)) return;

  /* Recurse? */
  if (c->split) {
    for (int k = 0; k < 8; k++)
      if (c->progeny[k] != NULL) runner_do_grav_external(r, c->progeny[k], 0);
  } else {

    /* Loop over the gparts in this cell. */
    for (int i = 0; i < gcount; i++) {

      /* Get a direct pointer on the part. */
      struct gpart *restrict gp = &gparts[i];

#ifdef SWIFT_DEBUG_CHECKS
      if (gp->time_bin == time_bin_not_created)
        error("Found an extra particle in external gravity.");
#endif

      /* Is this part within the time step? */
      if (gpart_is_active(gp, e)) {
        external_gravity_acceleration(time, potential, constants, gp);
      }
    }
  }

  if (timer) TIMER_TOC(timer_dograv_external);
}

/**
 * @brief Calculate change in thermal state of particles induced
 * by radiative cooling and heating.
 *
 * @param r runner task
 * @param c cell
 * @param timer 1 if the time is to be recorded.
 */
void runner_do_cooling(struct runner *r, struct cell *c, int timer) {

  const struct engine *e = r->e;
  const struct cosmology *cosmo = e->cosmology;
  const int with_cosmology = (e->policy & engine_policy_cosmology);
  const struct cooling_function_data *cooling_func = e->cooling_func;
  const struct phys_const *constants = e->physical_constants;
  const struct unit_system *us = e->internal_units;
  const struct hydro_props *hydro_props = e->hydro_properties;
  const struct entropy_floor_properties *entropy_floor_props = e->entropy_floor;
  const struct pressure_floor_props *pressure_floor = e->pressure_floor_props;
  const double time_base = e->time_base;
  const integertime_t ti_current = e->ti_current;
  struct part *restrict parts = c->hydro.parts;
  struct xpart *restrict xparts = c->hydro.xparts;
  const int count = c->hydro.count;
  const double time = e->time;

  TIMER_TIC;

  /* Anything to do here? (i.e. does this cell need updating?) */
  if (!cell_is_active_hydro(c, e)) {
    return;
  }

  /* Recurse? */
  if (c->split) {
    for (int k = 0; k < 8; k++)
      if (c->progeny[k] != NULL) runner_do_cooling(r, c->progeny[k], 0);
  } else {

    /* Loop over the parts in this cell. */
    for (int i = 0; i < count; i++) {

      /* Get a direct pointer on the part. */
      struct part *restrict p = &parts[i];
      struct xpart *restrict xp = &xparts[i];

      /* Anything to do here? (i.e. does this particle need updating?) */
      if (part_is_active(p, e)) {

        double dt_cool, dt_therm;
        if (with_cosmology) {
          const integertime_t ti_step = get_integer_timestep(p->time_bin);
          const integertime_t ti_begin =
              get_integer_time_begin(ti_current - 1, p->time_bin);

          dt_cool =
              cosmology_get_delta_time(cosmo, ti_begin, ti_begin + ti_step);
          dt_therm = cosmology_get_therm_kick_factor(e->cosmology, ti_begin,
                                                     ti_begin + ti_step);

        } else {
          dt_cool = get_timestep(p->time_bin, time_base);
          dt_therm = get_timestep(p->time_bin, time_base);
        }

<<<<<<< HEAD
        /* Can we cool again? */
=======
        /* Rennehan: Can we cool again?
         * Note: This can be done here and not in a separate task because
         * only the current gas particle needs to know if it can cool. E.g.,
         * no stars/black holes need to know that the gas is not cooling
         * so the async doesn't matter like decoupling/recoupling.
         */
>>>>>>> e65db1f1
        feedback_ready_to_cool(p, xp, e, cosmo, with_cosmology);
        
        /* Let's cool ! */
        cooling_cool_part(constants, us, cosmo, hydro_props,
                          entropy_floor_props, pressure_floor, cooling_func, p,
                          xp, dt_cool, dt_therm, time);
      }
    }
  }

  if (timer) TIMER_TOC(timer_do_cooling);
}

/* Rennehan */
/**
 * @brief Decouple any flagged particles from the hydrodynamics.
 *
 * @param r runner task
 * @param c cell
 * @param timer 1 if the time is to be recorded.
 */
void runner_do_hydro_decoupling(struct runner *r, struct cell *c, int timer) {

  const struct engine *e = r->e;
  struct part *restrict parts = c->hydro.parts;
  const int count = c->hydro.count;

  TIMER_TIC;

  /* Recurse? */
  if (c->split) {
    for (int k = 0; k < 8; k++) {
      if (c->progeny[k] != NULL) {
        runner_do_hydro_decoupling(r, c->progeny[k], 0);
      }
    }
  } else {

    /* Loop over the parts in this cell. */
    for (int i = 0; i < count; i++) {

      /* Get a direct pointer on the part. */
      struct part *restrict p = &parts[i];

      /* Anything to do here? (i.e. does this particle need updating?) */
      if (part_is_active(p, e) && p->to_be_decoupled) {
        
        p->decoupled = 1;
        p->to_be_decoupled = 0;

        /* Make sure that the particle won't be immediately recoupled */
        p->to_be_recoupled = 0;

      }
    }
  }

  if (timer) TIMER_TOC(timer_do_hydro_decoupling);
}

/* Rennehan */
/**
 * @brief Decouple any flagged particles from the hydrodynamics.
 *
 * @param r runner task
 * @param c cell
 * @param timer 1 if the time is to be recorded.
 */
void runner_do_hydro_recoupling(struct runner *r, struct cell *c, int timer) {

  const struct engine *e = r->e;
  struct part *restrict parts = c->hydro.parts;
  const int count = c->hydro.count;

  TIMER_TIC;

  /* Recurse? */
  if (c->split) {
    for (int k = 0; k < 8; k++) {
      if (c->progeny[k] != NULL) {
        runner_do_hydro_recoupling(r, c->progeny[k], 0);
      }
    }
  } else {

    /* Loop over the parts in this cell. */
    for (int i = 0; i < count; i++) {

      /* Get a direct pointer on the part. */
      struct part *restrict p = &parts[i];

      /* Anything to do here? (i.e. does this particle need updating?) */
      if (part_is_active(p, e) && p->to_be_recoupled) {

        p->decoupled = 0;
        p->to_be_recoupled = 0;

        /* Make sure it isn't decoupled again */
        p->to_be_decoupled = 0;

      }
    }
  }

  if (timer) TIMER_TOC(timer_do_hydro_recoupling);
}

/**
 * @brief Spawns some stars from the sink particles.
 *
 * @param r runner task
 * @param c cell
 * @param timer 1 if the time is to be recorded.
 */
void runner_do_star_formation_sink(struct runner *r, struct cell *c,
                                   int timer) {
#ifdef SWIFT_DEBUG_CHECKS_MPI_DOMAIN_DECOMPOSITION
  return;
#endif

  struct engine *e = r->e;
  const struct cosmology *cosmo = e->cosmology;
  const struct phys_const *phys_const = e->physical_constants;
  const struct sink_props *sink_props = e->sink_properties;
  const int count = c->sinks.count;
  struct sink *restrict sinks = c->sinks.parts;
  const int with_cosmology = (e->policy & engine_policy_cosmology);
  const int with_feedback = (e->policy & engine_policy_feedback);
  const struct unit_system *restrict us = e->internal_units;
  const int current_stars_count = c->stars.count;

  TIMER_TIC;

#ifdef SWIFT_DEBUG_CHECKS
  if (c->nodeID != e->nodeID)
    error("Running star formation task on a foreign node!");
#endif

  /* Anything to do here? */
  if (count == 0 || !cell_is_active_sinks(c, e)) {
    return;
  }

  /* Recurse? */
  if (c->split) {
    for (int k = 0; k < 8; k++)
      if (c->progeny[k] != NULL) {
        /* Load the child cell */
        struct cell *restrict cp = c->progeny[k];

        /* Do the recursion */
        runner_do_star_formation_sink(r, cp, 0);

        /* Update the h_max */
        c->stars.h_max = max(c->stars.h_max, cp->stars.h_max);
        c->stars.h_max_active =
            max(c->stars.h_max_active, cp->stars.h_max_active);
      }
  } else {

    /* Loop over the sink particles in this cell. */
    for (int k = 0; k < count; k++) {

      /* Get a handle on the part. */
      struct sink *restrict s = &sinks[k];

      /* Only work on active particles */
      if (sink_is_active(s, e)) {

#ifdef WITH_CSDS
        error("TODO");
#endif

        /* Update the sink properties before spwaning stars */
        sink_update_sink_properties_before_star_formation(s, e, sink_props,
                                                          phys_const);

        /* Spawn as many stars as necessary
           - loop counter for the random seed.
           - Start by 1 as 0 is used at init (sink_copy_properties) */
        for (int star_counter = 1; sink_spawn_star(
                 s, e, sink_props, cosmo, with_cosmology, phys_const, us);
             star_counter++) {

          /* Create a new star with a mass s->target_mass */
          struct spart *sp = cell_spawn_new_spart_from_sink(e, c, s);
          if (sp == NULL)
            error("Run out of available star particles or gparts");

          /* Copy the properties to the star particle */
          sink_copy_properties_to_star(s, sp, e, sink_props, cosmo,
                                       with_cosmology, phys_const, us);

          /* Verify that we do not have too many stars in the leaf for
           * the sort task to be able to act. */
          if (c->stars.count > (1LL << sort_stack_size))
            error(
                "Too many stars in the cell tree leaf! The sorting task will "
                "not be able to perform its duties. Possible solutions: (1) "
                "The code need to be run with different star formation "
                "parameters to reduce the number of star particles created. OR "
                "(2) The size of the sorting stack must be increased in "
                "runner_sort.c.");

          /* Update the h_max */
          c->stars.h_max = max(c->stars.h_max, sp->h);
          c->stars.h_max_active = max(c->stars.h_max_active, sp->h);

          /* Update sink properties */
          sink_update_sink_properties_during_star_formation(
              s, sp, e, sink_props, phys_const, star_counter);
        } /* Loop over the stars to spawn */

        /* Update the sink after star formation */
        sink_update_sink_properties_after_star_formation(s, e, sink_props,
                                                         phys_const);
      } /* if sink_is_active */
    } /* Loop over the particles */
  }

  /* If we formed any stars, the star sorts are now invalid. We need to
   * re-compute them. */
  if (with_feedback && (c == c->top) &&
      (current_stars_count != c->stars.count)) {
    cell_set_star_resort_flag(c);
  }

  if (timer) TIMER_TOC(timer_do_star_formation);
}

/**
 * @brief Convert some hydro particles into stars depending on the star
 * formation model.
 *
 * @param r runner task
 * @param c cell
 * @param timer 1 if the time is to be recorded.
 */
void runner_do_star_formation(struct runner *r, struct cell *c, int timer) {
  struct engine *e = r->e;
  const struct cosmology *cosmo = e->cosmology;
  const struct star_formation *sf_props = e->star_formation;
  const struct phys_const *phys_const = e->physical_constants;
  const int count = c->hydro.count;
  struct part *restrict parts = c->hydro.parts;
  struct xpart *restrict xparts = c->hydro.xparts;
  const int with_cosmology = (e->policy & engine_policy_cosmology);
  const int with_feedback = (e->policy & engine_policy_feedback);
  const struct hydro_props *restrict hydro_props = e->hydro_properties;
  const struct feedback_props *restrict feedback_props = e->feedback_props;
  const struct unit_system *restrict us = e->internal_units;
  struct cooling_function_data *restrict cooling = e->cooling_func;
  const struct entropy_floor_properties *entropy_floor = e->entropy_floor;
  const double time_base = e->time_base;
  const integertime_t ti_current = e->ti_current;
  const int current_stars_count = c->stars.count;

  TIMER_TIC;

#ifdef SWIFT_DEBUG_CHECKS
  if (c->nodeID != e->nodeID)
    error("Running star formation task on a foreign node!");
#endif

  /* Anything to do here? */
  if (c->hydro.count == 0 || !cell_is_active_hydro(c, e)) {
    star_formation_logger_log_inactive_cell(&c->stars.sfh);
    return;
  }

  /* Reset the SFR */
  star_formation_logger_init(&c->stars.sfh);

  /* Recurse? */
  if (c->split) {
    for (int k = 0; k < 8; k++)
      if (c->progeny[k] != NULL) {
        /* Load the child cell */
        struct cell *restrict cp = c->progeny[k];

        /* Do the recursion */
        runner_do_star_formation(r, cp, 0);

        /* Update current cell using child cells */
        star_formation_logger_add(&c->stars.sfh, &cp->stars.sfh);

        /* Update the h_max */
        c->stars.h_max = max(c->stars.h_max, cp->stars.h_max);
        c->stars.h_max_active =
            max(c->stars.h_max_active, cp->stars.h_max_active);

        /* Update the dx_max */
        if (star_formation_need_update_dx_max) {
          c->hydro.dx_max_part =
              max(cp->hydro.dx_max_part, c->hydro.dx_max_part);
          c->hydro.dx_max_sort =
              max(cp->hydro.dx_max_sort, c->hydro.dx_max_sort);
        }
      }
  } else {

    /* Loop over the gas particles in this cell. */
    for (int k = 0; k < count; k++) {

      /* Get a handle on the part. */
      struct part *restrict p = &parts[k];
      struct xpart *restrict xp = &xparts[k];

      /* Only work on active particles */
      if (part_is_active(p, e)) {

<<<<<<< HEAD
        /* Recouple before star formation, and after cooling */
        feedback_recouple_part(p, xp, e, with_cosmology, cosmo, us, feedback_props);
=======
        /* Rennehan: Recouple before star formation, and after cooling.
         * Note: Cannot do this here, must be at the end/beginning of step
         * since everything is a-sync.
         */
        /*feedback_recouple_part(p, xp, e, with_cosmology, cosmo, us, 
                                 feedback_props);*/
>>>>>>> e65db1f1

        /* Is this particle star forming? */
        if (star_formation_is_star_forming(p, xp, sf_props, phys_const, cosmo,
                                  hydro_props, us, cooling,
                                  entropy_floor)) {

          /* Time-step size for this particle */
          double dt_star;
          if (with_cosmology) {
            const integertime_t ti_step = get_integer_timestep(p->time_bin);
            const integertime_t ti_begin =
                get_integer_time_begin(ti_current - 1, p->time_bin);

            dt_star =
                cosmology_get_delta_time(cosmo, ti_begin, ti_begin + ti_step);

          } else {
            dt_star = get_timestep(p->time_bin, time_base);
          }

          /* Compute the SF rate of the particle */
          star_formation_compute_SFR(p, xp, sf_props, phys_const, hydro_props,
                                     cosmo, dt_star);

<<<<<<< HEAD
  if (p->sf_data.SFR > 0.5*hydro_get_mass(p) / dt_star) {
    warning("SFR: sfr=%g mg/dt=%g dt=%g",p->sf_data.SFR, hydro_get_mass(p) / dt_star, dt_star);
  }
=======
#ifdef KIARA_DEBUG_CHECKS
          if (p->sf_data.SFR > 0.5*hydro_get_mass(p) / dt_star) {
            warning("SFR: sfr=%g mg/dt=%g dt=%g",
                    p->sf_data.SFR, hydro_get_mass(p) / dt_star, dt_star);
          }
#endif
>>>>>>> e65db1f1

#ifdef WITH_FOF_GALAXIES
          /* Mark (possibly) as grouppable AFTER we know the SFR */
          fof_mark_part_as_grouppable(p, xp, e, cosmo, hydro_props, 
                                      entropy_floor);
#endif

          /* star_prob comes from the function that determines the probability.*/
          double star_prob = 0.;
          int should_convert_to_star = star_formation_should_convert_to_star(
                                          p, xp, sf_props, e, dt_star,
                                          &star_prob);

          /* By default, do nothing */
          double rand_for_sf_wind = FLT_MAX;
          double wind_mass = 0.f;
	        double wind_prob = 0.f;
          int should_kick_wind = 0;

          /* The random number for star formation, stellar feedback,
           * or nothing is drawn here.
           */
          wind_prob = feedback_wind_probability(p, xp, e, cosmo, 
                                    feedback_props, ti_current, dt_star,
                                    &rand_for_sf_wind,
                                    &wind_mass);

          /* If there is both winds and SF, then make sure we distribute
          * probabilities correctly */
          if (wind_prob > 0.f && star_prob > 0.f) {
            /* If the sum of the probabilities is greater than unity,
              * rescale so that we can throw the dice properly.
              */
            double prob_sum = wind_prob + star_prob;
            if (prob_sum > 1.) {
              wind_prob /= prob_sum;
              star_prob /= prob_sum;
              prob_sum = wind_prob + star_prob;
            } 
            /* We have three regions for the probability:
              * 1. Form a star (random < star_prob)
              * 2. Kick a wind (star_prob < random < star_prob + wind_prob)
              * 3. Do nothing
              */
            if (rand_for_sf_wind < star_prob) {
              should_convert_to_star = 1;
              should_kick_wind = 0;
            }
            else if ((star_prob <= rand_for_sf_wind) && 
                      (rand_for_sf_wind < prob_sum)) {
              should_convert_to_star = 0;
              should_kick_wind = 1;
            } else {
              should_convert_to_star = 0;
              should_kick_wind = 0;
            }
<<<<<<< HEAD
	  }
=======
	        }
>>>>>>> e65db1f1

          /* Are we forming a star particle from this SF rate? */
          if (should_convert_to_star) {

            /* Convert the gas particle to a star particle */
            const int n_spart_spawn =
                star_formation_number_spart_to_spawn(p, xp, sf_props);
            const int n_spart_convert =
                star_formation_number_spart_to_convert(p, xp, sf_props);

#ifdef SWIFT_DEBUG_CHECKS
            if (n_spart_convert > 1 || n_spart_convert < 0)
              error("Invalid number of sparts to convert");
#endif

            int n_spart_to_create = n_spart_spawn + n_spart_convert;

            while (n_spart_to_create > 0) {

              struct spart *sp = NULL;
              int part_converted;

              /* Are we using a model that actually generates star particles? */
              if (swift_star_formation_model_creates_stars) {

                /* Check if we should create a new particle or transform one */
                if (n_spart_to_create == 1 && n_spart_convert == 1) {
                  /* Convert the gas particle to a star particle */
                  sp = cell_convert_part_to_spart(e, c, p, xp);
                  part_converted = 1;
#ifdef WITH_CSDS
                  /* Write the particle */
                  /* Logs all the fields request by the user */
                  // TODO select only the requested fields
                  csds_log_part(e->csds, p, xp, e, /* log_all */ 1,
                                csds_flag_change_type, swift_type_stars);
#endif
                } else {
                  /* Spawn a new spart (+ gpart) */
                  sp = cell_spawn_new_spart_from_part(e, c, p, xp);
                  part_converted = 0;
                }

              } else {

                /* We are in a model where spart don't exist
                 * --> convert the part to a DM gpart */
                cell_convert_part_to_gpart(e, c, p, xp);
                part_converted = 1;
              }

              /* Did we get a star? (Or did we run out of spare ones?) */
              if (sp != NULL) {

                /* Copy the properties of the gas particle to the star particle
                 */
                star_formation_copy_properties(
                    p, xp, sp, e, sf_props, cosmo, with_cosmology, phys_const,
                    hydro_props, us, cooling, part_converted);

                /* Update the Star formation history */
                star_formation_logger_log_new_spart(sp, &c->stars.sfh);

                /* Update the h_max */
                c->stars.h_max = max(c->stars.h_max, sp->h);
                c->stars.h_max_active = max(c->stars.h_max_active, sp->h);

#ifdef WITH_FOF_GALAXIES
                /* Star particles are always grouppable with WITH_FOF_GALAXIES */
                fof_mark_spart_as_grouppable(sp);
#endif

                /* Update the displacement information */
                if (star_formation_need_update_dx_max) {
                  const float dx2_part = xp->x_diff[0] * xp->x_diff[0] +
                                         xp->x_diff[1] * xp->x_diff[1] +
                                         xp->x_diff[2] * xp->x_diff[2];
                  const float dx2_sort =
                      xp->x_diff_sort[0] * xp->x_diff_sort[0] +
                      xp->x_diff_sort[1] * xp->x_diff_sort[1] +
                      xp->x_diff_sort[2] * xp->x_diff_sort[2];

                  const float dx_part = sqrtf(dx2_part);
                  const float dx_sort = sqrtf(dx2_sort);

                  /* Note: no need to update quantities further up the tree as
                     this task is always called at the top-level */
                  c->hydro.dx_max_part = max(c->hydro.dx_max_part, dx_part);
                  c->hydro.dx_max_sort = max(c->hydro.dx_max_sort, dx_sort);
                }

#ifdef WITH_CSDS
                if (spawn_spart) {
                  /* Set to zero the csds data. */
                  csds_part_data_init(&sp->csds_data);
                } else {
                  /* Copy the properties back to the stellar particle */
                  sp->csds_data = xp->csds_data;
                }

                /* Write the s-particle */
                csds_log_spart(e->csds, sp, e, /* log_all */ 1,
                               csds_flag_create,
                               /* data */ 0);
#endif
              } else if (swift_star_formation_model_creates_stars) {

                /* Do something about the fact no star could be formed.
                   Note that in such cases a tree rebuild to create more free
                   slots has already been triggered by the function
                   cell_convert_part_to_spart() */
                star_formation_no_spart_available(e, p, xp);
              }

              /* We have spawned a particle, decrease the counter of particles
               * to create */
              n_spart_to_create--;

            } /* while n_spart_to_create > 0 */

          } else if (should_kick_wind) {

            /* Here we are NOT converting a gas to star, but we could kick! */
            feedback_kick_and_decouple_part(p, xp, e, cosmo, 
                                            feedback_props,
                                            ti_current,
                                            with_cosmology,
                                            dt_star,
                                            wind_mass);
<<<<<<< HEAD
	  }
=======
	        }
>>>>>>> e65db1f1

          /* D. Rennehan: Logging needs to go AFTER decoupling */
          /* Add the SFR and SFR*dt to the SFH struct of this cell */
          star_formation_logger_log_active_part(p, xp, &c->stars.sfh, dt_star);

        } else { /* Are we not star-forming? */

          /* Update the particle to flag it as not star-forming */
          star_formation_update_part_not_SFR(p, xp, e, sf_props,
                                             with_cosmology);

        } /* Not Star-forming? */

      } else { /* is active? */

        /* Check if the particle is not inhibited */
        if (!part_is_inhibited(p, e)) {
          star_formation_logger_log_inactive_part(p, xp, &c->stars.sfh);
        }
      }
    } /* Loop over particles */
  }

  /* If we formed any stars, the star sorts are now invalid. We need to
   * re-compute them. */
  if (with_feedback && (c == c->top) &&
      (current_stars_count != c->stars.count)) {
    cell_set_star_resort_flag(c);
  }

  if (timer) TIMER_TOC(timer_do_star_formation);
}

/**
 * @brief Creates sink particles.
 *
 * @param r runner task
 * @param c cell
 */
void runner_do_sink_formation(struct runner *r, struct cell *c) {

#ifdef SWIFT_DEBUG_CHECKS_MPI_DOMAIN_DECOMPOSITION
  return;
#endif

  struct engine *e = r->e;
  const struct cosmology *cosmo = e->cosmology;
  const struct sink_props *sink_props = e->sink_properties;
  const struct phys_const *phys_const = e->physical_constants;
  const int count = c->hydro.count;
  struct part *restrict parts = c->hydro.parts;
  struct xpart *restrict xparts = c->hydro.xparts;
  const int with_cosmology = (e->policy & engine_policy_cosmology);
  const struct hydro_props *restrict hydro_props = e->hydro_properties;
  const struct unit_system *restrict us = e->internal_units;
  struct cooling_function_data *restrict cooling = e->cooling_func;
  const struct entropy_floor_properties *entropy_floor = e->entropy_floor;
  const double time_base = e->time_base;
  const integertime_t ti_current = e->ti_current;

#ifdef SWIFT_DEBUG_CHECKS
  if (c->nodeID != e->nodeID)
    error("Running sink formation task on a foreign node!");
#endif

  /* Anything to do here? */
  if (c->hydro.count == 0 || !cell_is_active_hydro(c, e)) {
    return;
  }

  /* Recurse? */
  if (c->split) {
    for (int k = 0; k < 8; k++)
      if (c->progeny[k] != NULL) {
        /* Load the child cell */
        struct cell *restrict cp = c->progeny[k];

        /* Do the recursion */
        runner_do_sink_formation(r, cp);

        /* Update the h_max */
        c->sinks.h_max = max(c->sinks.h_max, cp->sinks.h_max);
        c->sinks.h_max_active =
            max(c->sinks.h_max_active, cp->sinks.h_max_active);
      }
  } else {

    /* Loop over the gas particles in this cell. */
    for (int k = 0; k < count; k++) {

      /* Get a handle on the part. */
      struct part *restrict p = &parts[k];
      struct xpart *restrict xp = &xparts[k];

      /* Only work on active particles */
      if (part_is_active(p, e)) {

        /* Loop over all particles to find the neighbours within r_acc. Then, */
        /* compute all quantities you need to decide to form a sink or not. */
        runner_do_prepare_part_sink_formation(r, c, p, xp);

        /* Is this particle star forming? */
        if (sink_is_forming(p, xp, sink_props, phys_const, cosmo, hydro_props,
                            us, cooling, entropy_floor)) {

          /* Time-step size for this particle */
          double dt_sink;
          if (with_cosmology) {
            const integertime_t ti_step = get_integer_timestep(p->time_bin);
            const integertime_t ti_begin =
                get_integer_time_begin(ti_current - 1, p->time_bin);

            dt_sink =
                cosmology_get_delta_time(cosmo, ti_begin, ti_begin + ti_step);
          } else {
            dt_sink = get_timestep(p->time_bin, time_base);
          }

          /* Are we forming a sink particle? */
          if (sink_should_convert_to_sink(p, xp, sink_props, e, dt_sink)) {

#ifdef WITH_CSDS
            error("TODO");
#endif

            /* Convert the gas particle to a sink particle */
            struct sink *sink = NULL;

            /* Convert the gas particle to a sink particle */
            sink = cell_convert_part_to_sink(e, c, p, xp);

            /* Did we get a sink? (Or did we run out of spare ones?) */
            if (sink != NULL) {

              /* Copy the properties of the gas particle to the star particle */
              sink_copy_properties(p, xp, sink, e, sink_props, cosmo,
                                   with_cosmology, phys_const, hydro_props, us,
                                   cooling);

              /* Update the cell h_max if necessary */
              c->sinks.h_max = max(c->sinks.h_max, sink->h);
              c->sinks.h_max_active = max(c->sinks.h_max_active, sink->h);
            }
          }
        }
      }
    } /* Loop over particles */
  }
}

/**
 * @brief End the hydro force calculation of all active particles in a cell
 * by multiplying the acccelerations by the relevant constants
 *
 * @param r The #runner thread.
 * @param c The #cell.
 * @param timer Are we timing this ?
 */
void runner_do_end_hydro_force(struct runner *r, struct cell *c, int timer) {

  const struct engine *e = r->e;
  const int with_cosmology = e->policy & engine_policy_cosmology;

  TIMER_TIC;

  /* Anything to do here? */
  if (!cell_is_active_hydro(c, e)) return;

  /* Recurse? */
  if (c->split) {
    for (int k = 0; k < 8; k++)
      if (c->progeny[k] != NULL) runner_do_end_hydro_force(r, c->progeny[k], 0);
  } else {

    const struct cosmology *cosmo = e->cosmology;
    const int count = c->hydro.count;
    struct part *restrict parts = c->hydro.parts;
    struct xpart *restrict xparts = c->hydro.xparts;
    const struct chemistry_global_data *chemistry = e->chemistry;
<<<<<<< HEAD

=======
    
>>>>>>> e65db1f1
    /* Loop over the gas particles in this cell. */
    for (int k = 0; k < count; k++) {

      /* Get a handle on the part. */
      struct part *restrict p = &parts[k];
      struct xpart *restrict xp = &xparts[k];

      double dt = 0;
      if (part_is_active(p, e)) {

        if (with_cosmology) {
          /* Compute the time step. */
          const integertime_t ti_step = get_integer_timestep(p->time_bin);
          const integertime_t ti_begin =
              get_integer_time_begin(e->ti_current - 1, p->time_bin);

          dt = cosmology_get_delta_time(cosmo, ti_begin, ti_begin + ti_step);
        } else {
          dt = get_timestep(p->time_bin, e->time_base);
        }

        /* Finish the force loop */
        hydro_end_force(p, cosmo);
        mhd_end_force(p, cosmo);
        timestep_limiter_end_force(p);
<<<<<<< HEAD
        chemistry_end_force(p, cosmo, with_cosmology, e->time, chemistry, dt);
=======
        chemistry_end_force(p, xp, cosmo, with_cosmology, 
                            e->time, chemistry, dt);
>>>>>>> e65db1f1

        /* Apply the forcing terms (if any) */
        forcing_terms_apply(e->time, e->forcing_terms, e->s,
                            e->physical_constants, p, xp);

#ifdef SWIFT_BOUNDARY_PARTICLES

        /* Get the ID of the part */
        const long long id = p->id;

        /* Cancel hdyro forces of these particles */
        if (id < SWIFT_BOUNDARY_PARTICLES) {

          /* Don't move ! */
          hydro_reset_acceleration(p);
          mhd_reset_acceleration(p);

#if defined(GIZMO_MFV_SPH) || defined(GIZMO_MFM_SPH)

          /* Some values need to be reset in the Gizmo case. */
          hydro_prepare_force(p, &c->hydro.xparts[k], cosmo,
                              e->hydro_properties, e->pressure_floor_props,
                              /*dt_alpha=*/0, /*dt_therm=*/0);
          rt_prepare_force(p);
#endif
        }
#endif
      }
    }
  }

  if (timer) TIMER_TOC(timer_end_hydro_force);
}

/**
 * @brief End the gravity force calculation of all active particles in a cell
 * by multiplying the acccelerations by the relevant constants
 *
 * @param r The #runner thread.
 * @param c The #cell.
 * @param timer Are we timing this ?
 */
void runner_do_end_grav_force(struct runner *r, struct cell *c, int timer) {

  const struct engine *e = r->e;
  const int with_self_gravity = (e->policy & engine_policy_self_gravity);
  const int with_black_holes = (e->policy & engine_policy_black_holes);
  const int with_sinks = (e->policy & engine_policy_sinks);

  TIMER_TIC;

  /* Anything to do here? */
  if (!cell_is_active_gravity(c, e)) return;

  /* Recurse? */
  if (c->split) {
    for (int k = 0; k < 8; k++)
      if (c->progeny[k] != NULL) runner_do_end_grav_force(r, c->progeny[k], 0);
  } else {

    const struct space *s = e->s;
    const int periodic = s->periodic;
    const float G_newton = e->physical_constants->const_newton_G;

    /* Potential normalisation in the case of periodic gravity */
    float potential_normalisation = 0.;
    if (periodic && with_self_gravity) {
      const double volume = s->dim[0] * s->dim[1] * s->dim[2];
      const double r_s = e->mesh->r_s;
      potential_normalisation = 4. * M_PI * e->total_mass * r_s * r_s / volume;
    }

    const int gcount = c->grav.count;
    struct gpart *restrict gparts = c->grav.parts;

    /* Loop over the g-particles in this cell. */
    for (int k = 0; k < gcount; k++) {

      /* Get a handle on the gpart. */
      struct gpart *restrict gp = &gparts[k];

      if (gpart_is_active(gp, e)) {

        /* Finish the force calculation */
        gravity_end_force(gp, G_newton, potential_normalisation, periodic,
                          with_self_gravity);

#ifdef SWIFT_MAKE_GRAVITY_GLASS

        /* Negate the gravity forces */
        gp->a_grav[0] *= -1.f;
        gp->a_grav[1] *= -1.f;
        gp->a_grav[2] *= -1.f;
#endif

#ifdef SWIFT_NO_GRAVITY_BELOW_ID

        /* Get the ID of the gpart */
        long long id = 0;
        if (gp->type == swift_type_gas)
          id = e->s->parts[-gp->id_or_neg_offset].id;
        else if (gp->type == swift_type_stars)
          id = e->s->sparts[-gp->id_or_neg_offset].id;
        else if (gp->type == swift_type_sink)
          id = e->s->sinks[-gp->id_or_neg_offset].id;
        else if (gp->type == swift_type_black_hole)
          id = e->s->bparts[-gp->id_or_neg_offset].id;
        else
          id = gp->id_or_neg_offset;

        /* Cancel gravity forces of these particles */
        if (id < SWIFT_NO_GRAVITY_BELOW_ID) {

          /* Don't move ! */
          gp->a_grav[0] = 0.f;
          gp->a_grav[1] = 0.f;
          gp->a_grav[2] = 0.f;
        }
#endif

#ifdef SWIFT_DEBUG_CHECKS
        if ((e->policy & engine_policy_self_gravity) &&
            !(e->policy & engine_policy_black_holes) &&
            !(e->policy & engine_policy_star_formation) &&
            !(e->policy & engine_policy_sinks)) {

          /* Let's add a self interaction to simplify the count */
          gp->num_interacted++;

          /* Check that this gpart has interacted with all the other
           * particles (via direct or multipoles) in the box */
          if (gp->num_interacted !=
              e->total_nr_gparts - e->count_inhibited_gparts) {

            /* Get the ID of the gpart */
            long long my_id = 0;
            if (gp->type == swift_type_gas)
              my_id = e->s->parts[-gp->id_or_neg_offset].id;
            else if (gp->type == swift_type_stars)
              my_id = e->s->sparts[-gp->id_or_neg_offset].id;
            else if (gp->type == swift_type_sink)
              my_id = e->s->sinks[-gp->id_or_neg_offset].id;
            else if (gp->type == swift_type_black_hole)
              error("Unexisting type");
            else
              my_id = gp->id_or_neg_offset;

            error(
                "g-particle (id=%lld, type=%s) did not interact "
                "gravitationally with all other gparts "
                "gp->num_interacted=%lld, total_gparts=%lld (local "
                "num_gparts=%zd inhibited_gparts=%lld)",
                my_id, part_type_names[gp->type], gp->num_interacted,
                e->total_nr_gparts, e->s->nr_gparts, e->count_inhibited_gparts);
          }
        }
#endif

        /* Deal with black holes' need of potentials */
        if (with_black_holes && gp->type == swift_type_black_hole) {
          const size_t offset = -gp->id_or_neg_offset;
          black_holes_store_potential_in_bpart(&s->bparts[offset], gp);
        }
        if (with_black_holes && gp->type == swift_type_gas) {
          const size_t offset = -gp->id_or_neg_offset;
          black_holes_store_potential_in_part(
              &s->parts[offset].black_holes_data, gp);
        }

        /* Deal with sinks' need of potentials */
        if (with_sinks && gp->type == swift_type_gas) {
          const size_t offset = -gp->id_or_neg_offset;
          sink_store_potential_in_part(&s->parts[offset].sink_data, gp);
        }

#ifdef WITH_FOF_GALAXIES
        const size_t offset = -gp->id_or_neg_offset;
        /* Deal with the need for group masses */
        if (gp->type == swift_type_black_hole) {
          fof_store_group_info_in_bpart(&s->bparts[offset], gp);
        }
        if (gp->type == swift_type_gas) {
          fof_store_group_info_in_part(&s->parts[offset], gp);
        }
        if (gp->type == swift_type_stars) {
          fof_store_group_info_in_spart(&s->sparts[offset], gp);
        }
#endif
      }
    }
  }
  if (timer) TIMER_TOC(timer_end_grav_force);
}

/**
 * @brief Write the required particles through the csds.
 *
 * @param r The runner thread.
 * @param c The cell.
 * @param timer Are we timing this ?
 */
void runner_do_csds(struct runner *r, struct cell *c, int timer) {

#ifdef WITH_CSDS
  TIMER_TIC;

  const struct engine *e = r->e;
  struct part *restrict parts = c->hydro.parts;
  struct xpart *restrict xparts = c->hydro.xparts;
  struct gpart *restrict gparts = c->grav.parts;
  struct spart *restrict sparts = c->stars.parts;
  const int count = c->hydro.count;
  const int gcount = c->grav.count;
  const int scount = c->stars.count;

  if (c->black_holes.count != 0) {
    error("Black holes are not implemented in the csds.");
  }
  if (c->sinks.count != 0) {
    error("Sink particles are not implemented in the csds.");
  }

  /* Anything to do here? */
  if (!cell_is_active_hydro(c, e) && !cell_is_active_gravity(c, e) &&
      !cell_is_active_stars(c, e))
    return;

  /* Recurse? Avoid spending too much time in useless cells. */
  if (c->split) {
    for (int k = 0; k < 8; k++)
      if (c->progeny[k] != NULL) runner_do_csds(r, c->progeny[k], 0);
  } else {

    /* Loop over the parts in this cell. */
    for (int k = 0; k < count; k++) {

      /* Get a handle on the part. */
      struct part *restrict p = &parts[k];
      struct xpart *restrict xp = &xparts[k];

      /* If particle needs to be log */
      if (part_is_active(p, e)) {

        if (csds_should_write(&xp->csds_data, e->csds)) {
          /* Write particle */
          /* Currently writing everything, should adapt it through time */
          csds_log_part(e->csds, p, xp, e, /* log_all_fields= */ 0,
                        csds_flag_none, /* flag_data= */ 0);
        } else
          /* Update counter */
          xp->csds_data.steps_since_last_output += 1;
      }
    }

    /* Loop over the gparts in this cell. */
    for (int k = 0; k < gcount; k++) {

      /* Get a handle on the part. */
      struct gpart *restrict gp = &gparts[k];

      /* Write only the dark matter particles */
      if (gp->type != swift_type_dark_matter &&
          gp->type != swift_type_dark_matter_background)
        continue;

      /* If particle needs to be log */
      if (gpart_is_active(gp, e)) {

        if (csds_should_write(&gp->csds_data, e->csds)) {
          /* Write particle */
          /* Currently writing everything, should adapt it through time */
          csds_log_gpart(e->csds, gp, e, /* log_all_fields= */ 0,
                         csds_flag_none, /* flag_data= */ 0);

        } else
          /* Update counter */
          gp->csds_data.steps_since_last_output += 1;
      }
    }

    /* Loop over the sparts in this cell. */
    for (int k = 0; k < scount; k++) {

      /* Get a handle on the part. */
      struct spart *restrict sp = &sparts[k];

      /* If particle needs to be log */
      if (spart_is_active(sp, e)) {

        if (csds_should_write(&sp->csds_data, e->csds)) {
          /* Write particle */
          /* Currently writing everything, should adapt it through time */
          csds_log_spart(e->csds, sp, e, /* Log_all_fields= */ 0,
                         csds_flag_none, /* flag_data= */ 0);
        } else
          /* Update counter */
          sp->csds_data.steps_since_last_output += 1;
      }
    }
  }

  if (timer) TIMER_TOC(timer_csds);

#else
  error("CSDS disabled, please enable it during configuration");
#endif
}

/**
 * @brief Recursively search for FOF groups in a single cell.
 *
 * @param r runner task
 * @param c cell
 * @param timer 1 if the time is to be recorded.
 */
void runner_do_fof_search_self(struct runner *r, struct cell *c, int timer) {

#ifdef WITH_FOF

  TIMER_TIC;

  const struct engine *e = r->e;
  struct space *s = e->s;
  const double dim[3] = {s->dim[0], s->dim[1], s->dim[2]};
  const int periodic = s->periodic;
  const struct gpart *const gparts = s->gparts;
  const double search_r2 = e->fof_properties->l_x2;

  rec_fof_search_self(e->fof_properties, dim, search_r2, periodic, gparts, c);

  if (timer) TIMER_TOC(timer_fof_self);

#else
  error("SWIFT was not compiled with FOF enabled!");
#endif
}

/**
 * @brief Recursively search for FOF groups between a pair of cells.
 *
 * @param r runner task
 * @param ci cell i
 * @param cj cell j
 * @param timer 1 if the time is to be recorded.
 */
void runner_do_fof_search_pair(struct runner *r, struct cell *ci,
                               struct cell *cj, int timer) {

#ifdef WITH_FOF

  TIMER_TIC;

#ifdef SWIFT_DEBUG_CHECKS
  if (ci->nodeID != cj->nodeID) error("Searching foreign cells!");
#endif

  const struct engine *e = r->e;
  struct space *s = e->s;
  const double dim[3] = {s->dim[0], s->dim[1], s->dim[2]};
  const int periodic = s->periodic;
  const struct gpart *const gparts = s->gparts;
  const double search_r2 = e->fof_properties->l_x2;

  rec_fof_search_pair(e->fof_properties, dim, search_r2, periodic, gparts, ci,
                      cj);

  if (timer) TIMER_TOC(timer_fof_pair);
#else
  error("SWIFT was not compiled with FOF enabled!");
#endif
}

/**
 * @brief Recursively search for FOF groups in a single cell.
 *
 * @param r runner task
 * @param c cell
 * @param timer 1 if the time is to be recorded.
 */
void runner_do_fof_attach_self(struct runner *r, struct cell *c, int timer) {

#ifdef WITH_FOF

  TIMER_TIC;

  const struct engine *e = r->e;
  struct space *s = e->s;
  const double dim[3] = {s->dim[0], s->dim[1], s->dim[2]};
  const int periodic = s->periodic;
  const struct gpart *const gparts = s->gparts;
  const double attach_r2 = e->fof_properties->l_x2;

  rec_fof_attach_self(e->fof_properties, dim, attach_r2, periodic, gparts,
                      s->nr_gparts, c);

  if (timer) TIMER_TOC(timer_fof_self);

#else
  error("SWIFT was not compiled with FOF enabled!");
#endif
}

/**
 * @brief Recursively search for FOF groups between a pair of cells.
 *
 * @param r runner task
 * @param ci cell i
 * @param cj cell j
 * @param timer 1 if the time is to be recorded.
 */
void runner_do_fof_attach_pair(struct runner *r, struct cell *ci,
                               struct cell *cj, int timer) {

#ifdef WITH_FOF

  TIMER_TIC;

  const struct engine *e = r->e;
  struct space *s = e->s;
  const double dim[3] = {s->dim[0], s->dim[1], s->dim[2]};
  const int periodic = s->periodic;
  const struct gpart *const gparts = s->gparts;
  const double attach_r2 = e->fof_properties->l_x2;

  rec_fof_attach_pair(e->fof_properties, dim, attach_r2, periodic, gparts,
                      s->nr_gparts, ci, cj, e->nodeID == ci->nodeID,
                      e->nodeID == cj->nodeID);

  if (timer) TIMER_TOC(timer_fof_pair);
#else
  error("SWIFT was not compiled with FOF enabled!");
#endif
}

/**
 * @brief Finish up the transport step and do the thermochemistry
 *        for radiative transfer
 *
 * @param r The #runner thread.
 * @param c The #cell.
 * @param timer Are we timing this ?
 */
void runner_do_rt_tchem(struct runner *r, struct cell *c, int timer) {

  const struct engine *e = r->e;
  const int count = c->hydro.count;
  const int with_cosmology = (e->policy & engine_policy_cosmology);
  struct rt_props *rt_props = e->rt_props;
  const struct hydro_props *hydro_props = e->hydro_properties;
  const struct entropy_floor_properties *entropy_floor_props = e->entropy_floor;
  const struct cosmology *cosmo = e->cosmology;
  const struct phys_const *phys_const = e->physical_constants;
  const struct unit_system *us = e->internal_units;
  const struct cooling_function_data *cooling = e->cooling_func;
  const double time = e->time;

  /* Anything to do here? */
  if (count == 0) return;
  if (!cell_is_rt_active(c, e)) return;

  TIMER_TIC;

  /* Recurse? */
  if (c->split) {
    for (int k = 0; k < 8; k++)
      if (c->progeny[k] != NULL) runner_do_rt_tchem(r, c->progeny[k], 0);
  } else {

    struct part *restrict parts = c->hydro.parts;
    struct xpart *restrict xparts = c->hydro.xparts;

    /* Loop over the gas particles in this cell. */
    for (int k = 0; k < count; k++) {

      /* Get a handle on the part. */
      struct part *restrict p = &parts[k];
      struct xpart *restrict xp = &xparts[k];

      /* Skip inhibited parts */
      if (part_is_inhibited(p, e)) continue;

      /* Skip inactive parts */
      if (!part_is_rt_active(p, e)) continue;

      /* Finish the force loop */
      const integertime_t ti_current_subcycle = e->ti_current_subcycle;
      const integertime_t ti_step =
          get_integer_timestep(p->rt_time_data.time_bin);
      const integertime_t ti_begin = get_integer_time_begin(
          ti_current_subcycle + 1, p->rt_time_data.time_bin);
      const integertime_t ti_end = ti_begin + ti_step;

      const double dt =
          rt_part_dt(ti_begin, ti_end, e->time_base, with_cosmology, cosmo);
      const double dt_therm =
          rt_part_dt_therm(ti_begin, ti_end, e->time_base, with_cosmology, cosmo);
#ifdef SWIFT_DEBUG_CHECKS
      if (ti_begin != ti_current_subcycle)
        error(
            "Particle in wrong time-bin, ti_end=%lld, ti_begin=%lld, "
            "ti_step=%lld time_bin=%d wakeup=%d ti_current=%lld",
            ti_end, ti_begin, ti_step, p->time_bin, p->limiter_data.wakeup,
            ti_current_subcycle);
      if (dt < 0.)
        error("Got part with negative time-step: %lld, %.6g", p->id, dt);
#endif

      rt_finalise_transport(p, rt_props, dt, cosmo);

      /* And finally do thermochemistry */
      rt_tchem(p, xp, rt_props, cosmo, hydro_props, entropy_floor_props,
		      phys_const, cooling, us, dt, dt_therm, time);
    }
  }

  if (timer) TIMER_TOC(timer_do_rt_tchem);
}<|MERGE_RESOLUTION|>--- conflicted
+++ resolved
@@ -178,16 +178,12 @@
           dt_therm = get_timestep(p->time_bin, time_base);
         }
 
-<<<<<<< HEAD
-        /* Can we cool again? */
-=======
         /* Rennehan: Can we cool again?
          * Note: This can be done here and not in a separate task because
          * only the current gas particle needs to know if it can cool. E.g.,
          * no stars/black holes need to know that the gas is not cooling
          * so the async doesn't matter like decoupling/recoupling.
          */
->>>>>>> e65db1f1
         feedback_ready_to_cool(p, xp, e, cosmo, with_cosmology);
         
         /* Let's cool ! */
@@ -499,17 +495,12 @@
       /* Only work on active particles */
       if (part_is_active(p, e)) {
 
-<<<<<<< HEAD
-        /* Recouple before star formation, and after cooling */
-        feedback_recouple_part(p, xp, e, with_cosmology, cosmo, us, feedback_props);
-=======
         /* Rennehan: Recouple before star formation, and after cooling.
          * Note: Cannot do this here, must be at the end/beginning of step
          * since everything is a-sync.
          */
         /*feedback_recouple_part(p, xp, e, with_cosmology, cosmo, us, 
                                  feedback_props);*/
->>>>>>> e65db1f1
 
         /* Is this particle star forming? */
         if (star_formation_is_star_forming(p, xp, sf_props, phys_const, cosmo,
@@ -534,18 +525,12 @@
           star_formation_compute_SFR(p, xp, sf_props, phys_const, hydro_props,
                                      cosmo, dt_star);
 
-<<<<<<< HEAD
-  if (p->sf_data.SFR > 0.5*hydro_get_mass(p) / dt_star) {
-    warning("SFR: sfr=%g mg/dt=%g dt=%g",p->sf_data.SFR, hydro_get_mass(p) / dt_star, dt_star);
-  }
-=======
 #ifdef KIARA_DEBUG_CHECKS
           if (p->sf_data.SFR > 0.5*hydro_get_mass(p) / dt_star) {
             warning("SFR: sfr=%g mg/dt=%g dt=%g",
                     p->sf_data.SFR, hydro_get_mass(p) / dt_star, dt_star);
           }
 #endif
->>>>>>> e65db1f1
 
 #ifdef WITH_FOF_GALAXIES
           /* Mark (possibly) as grouppable AFTER we know the SFR */
@@ -602,11 +587,7 @@
               should_convert_to_star = 0;
               should_kick_wind = 0;
             }
-<<<<<<< HEAD
-	  }
-=======
 	        }
->>>>>>> e65db1f1
 
           /* Are we forming a star particle from this SF rate? */
           if (should_convert_to_star) {
@@ -736,11 +717,7 @@
                                             with_cosmology,
                                             dt_star,
                                             wind_mass);
-<<<<<<< HEAD
-	  }
-=======
 	        }
->>>>>>> e65db1f1
 
           /* D. Rennehan: Logging needs to go AFTER decoupling */
           /* Add the SFR and SFR*dt to the SFH struct of this cell */
@@ -920,11 +897,7 @@
     struct part *restrict parts = c->hydro.parts;
     struct xpart *restrict xparts = c->hydro.xparts;
     const struct chemistry_global_data *chemistry = e->chemistry;
-<<<<<<< HEAD
-
-=======
     
->>>>>>> e65db1f1
     /* Loop over the gas particles in this cell. */
     for (int k = 0; k < count; k++) {
 
@@ -950,12 +923,8 @@
         hydro_end_force(p, cosmo);
         mhd_end_force(p, cosmo);
         timestep_limiter_end_force(p);
-<<<<<<< HEAD
-        chemistry_end_force(p, cosmo, with_cosmology, e->time, chemistry, dt);
-=======
         chemistry_end_force(p, xp, cosmo, with_cosmology, 
                             e->time, chemistry, dt);
->>>>>>> e65db1f1
 
         /* Apply the forcing terms (if any) */
         forcing_terms_apply(e->time, e->forcing_terms, e->s,
