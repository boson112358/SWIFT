/*******************************************************************************
 * This file is part of SWIFT.
 * Copyright (c) 2012 Pedro Gonnet (pedro.gonnet@durham.ac.uk)
 *                    Matthieu Schaller (schaller@strw.leidenuniv.nl)
 *               2015 Peter W. Draper (p.w.draper@durham.ac.uk)
 *               2016 John A. Regan (john.a.regan@durham.ac.uk)
 *                    Tom Theuns (tom.theuns@durham.ac.uk)
 *
 * This program is free software: you can redistribute it and/or modify
 * it under the terms of the GNU Lesser General Public License as published
 * by the Free Software Foundation, either version 3 of the License, or
 * (at your option) any later version.
 *
 * This program is distributed in the hope that it will be useful,
 * but WITHOUT ANY WARRANTY; without even the implied warranty of
 * MERCHANTABILITY or FITNESS FOR A PARTICULAR PURPOSE.  See the
 * GNU General Public License for more details.
 *
 * You should have received a copy of the GNU Lesser General Public License
 * along with this program.  If not, see <http://www.gnu.org/licenses/>.
 *
 ******************************************************************************/

/* Config parameters. */
#include <config.h>

/* Some standard headers. */
#include <float.h>
#include <limits.h>
#include <stdlib.h>

/* MPI headers. */
#ifdef WITH_MPI
#include <mpi.h>
#endif

/* This object's header. */
#include "runner.h"

/* Local headers. */
#include "active.h"
#include "cell.h"
#include "chemistry.h"
#include "cooling.h"
#include "csds.h"
#include "csds_io.h"
#include "engine.h"
#include "error.h"
#include "feedback.h"
#include "fof.h"
#include "forcing.h"
#include "gravity.h"
#include "hydro.h"
#include "potential.h"
#include "pressure_floor.h"
#include "rt.h"
#include "space.h"
#include "star_formation.h"
#include "star_formation_logger.h"
#include "stars.h"
#include "timers.h"
#include "timestep_limiter.h"
#include "tracers.h"

/**
 * @brief Calculate gravity acceleration from external potential
 *
 * @param r runner task
 * @param c cell
 * @param timer 1 if the time is to be recorded.
 */
void runner_do_grav_external(struct runner *r, struct cell *c, int timer) {

  struct gpart *restrict gparts = c->grav.parts;
  const int gcount = c->grav.count;
  const struct engine *e = r->e;
  const struct external_potential *potential = e->external_potential;
  const struct phys_const *constants = e->physical_constants;
  const double time = r->e->time;

  TIMER_TIC;

  /* Anything to do here? */
  if (!cell_is_active_gravity(c, e)) return;

  /* Recurse? */
  if (c->split) {
    for (int k = 0; k < 8; k++)
      if (c->progeny[k] != NULL) runner_do_grav_external(r, c->progeny[k], 0);
  } else {

    /* Loop over the gparts in this cell. */
    for (int i = 0; i < gcount; i++) {

      /* Get a direct pointer on the part. */
      struct gpart *restrict gp = &gparts[i];

#ifdef SWIFT_DEBUG_CHECKS
      if (gp->time_bin == time_bin_not_created)
        error("Found an extra particle in external gravity.");
#endif

      /* Is this part within the time step? */
      if (gpart_is_active(gp, e)) {
        external_gravity_acceleration(time, potential, constants, gp);
      }
    }
  }

  if (timer) TIMER_TOC(timer_dograv_external);
}

/**
 * @brief Calculate change in thermal state of particles induced
 * by radiative cooling and heating.
 *
 * @param r runner task
 * @param c cell
 * @param timer 1 if the time is to be recorded.
 */
void runner_do_cooling(struct runner *r, struct cell *c, int timer) {

  const struct engine *e = r->e;
  const struct cosmology *cosmo = e->cosmology;
  const int with_cosmology = (e->policy & engine_policy_cosmology);
  const struct cooling_function_data *cooling_func = e->cooling_func;
  const struct phys_const *constants = e->physical_constants;
  const struct unit_system *us = e->internal_units;
  const struct hydro_props *hydro_props = e->hydro_properties;
  const struct entropy_floor_properties *entropy_floor_props = e->entropy_floor;
  const struct pressure_floor_props *pressure_floor = e->pressure_floor_props;
  const double time_base = e->time_base;
  const integertime_t ti_current = e->ti_current;
  struct part *restrict parts = c->hydro.parts;
  struct xpart *restrict xparts = c->hydro.xparts;
  const int count = c->hydro.count;
  const double time = e->time;

  TIMER_TIC;

  /* Anything to do here? (i.e. does this cell need updating?) */
  if (!cell_is_active_hydro(c, e)) {
    return;
  }

  /* Recurse? */
  if (c->split) {
    for (int k = 0; k < 8; k++)
      if (c->progeny[k] != NULL) runner_do_cooling(r, c->progeny[k], 0);
  } else {

    /* Loop over the parts in this cell. */
    for (int i = 0; i < count; i++) {

      /* Get a direct pointer on the part. */
      struct part *restrict p = &parts[i];
      struct xpart *restrict xp = &xparts[i];

      /* Anything to do here? (i.e. does this particle need updating?) */
      if (part_is_active(p, e)) {

        double dt_cool, dt_therm;
        if (with_cosmology) {
          const integertime_t ti_step = get_integer_timestep(p->time_bin);
          const integertime_t ti_begin =
              get_integer_time_begin(ti_current - 1, p->time_bin);

          dt_cool =
              cosmology_get_delta_time(cosmo, ti_begin, ti_begin + ti_step);
          dt_therm = cosmology_get_therm_kick_factor(e->cosmology, ti_begin,
                                                     ti_begin + ti_step);

        } else {
          dt_cool = get_timestep(p->time_bin, time_base);
          dt_therm = get_timestep(p->time_bin, time_base);
        }

        /* Let's cool ! */
        cooling_cool_part(constants, us, cosmo, hydro_props,
                          entropy_floor_props, pressure_floor, cooling_func, p,
                          xp, dt_cool, dt_therm, time);
      }
    }
  }

  if (timer) TIMER_TOC(timer_do_cooling);
}

/**
 * @brief Spawns some stars from the sink particles.
 *
 * @param r runner task
 * @param c cell
 * @param timer 1 if the time is to be recorded.
 */
void runner_do_star_formation_sink(struct runner *r, struct cell *c,
                                   int timer) {

  struct engine *e = r->e;
  const struct cosmology *cosmo = e->cosmology;
  const struct phys_const *phys_const = e->physical_constants;
  const struct sink_props *sink_props = e->sink_properties;
  const int count = c->sinks.count;
  struct sink *restrict sinks = c->sinks.parts;
  const int with_cosmology = (e->policy & engine_policy_cosmology);
  const int with_feedback = (e->policy & engine_policy_feedback);
  const struct unit_system *restrict us = e->internal_units;
  const int current_stars_count = c->stars.count;

  TIMER_TIC;

#ifdef SWIFT_DEBUG_CHECKS
  if (c->nodeID != e->nodeID)
    error("Running star formation task on a foreign node!");
#endif

  /* Anything to do here? */
  if (count == 0 || !cell_is_active_sinks(c, e)) {
    return;
  }

  /* Recurse? */
  if (c->split) {
    for (int k = 0; k < 8; k++)
      if (c->progeny[k] != NULL) {
        /* Load the child cell */
        struct cell *restrict cp = c->progeny[k];

        /* Do the recursion */
        runner_do_star_formation_sink(r, cp, 0);

        /* Update the h_max */
        c->stars.h_max = max(c->stars.h_max, cp->stars.h_max);
        c->stars.h_max_active =
            max(c->stars.h_max_active, cp->stars.h_max_active);
      }
  } else {

    /* Loop over the sink particles in this cell. */
    for (int k = 0; k < count; k++) {

      /* Get a handle on the part. */
      struct sink *restrict s = &sinks[k];

      /* Only work on active particles */
      if (sink_is_active(s, e)) {

#ifdef WITH_CSDS
        error("TODO");
#endif

        /* Spawn as many sink as necessary */
        while (sink_spawn_star(s, e, sink_props, cosmo, with_cosmology,
                               phys_const, us)) {

          /* Create a new star */
          struct spart *sp = cell_spawn_new_spart_from_sink(e, c, s);
          if (sp == NULL)
            error("Run out of available star particles or gparts");

          /* Copy the properties to the star particle */
          sink_copy_properties_to_star(s, sp, e, sink_props, cosmo,
                                       with_cosmology, phys_const, us);

          /* Update the h_max */
          c->stars.h_max = max(c->stars.h_max, sp->h);
          c->stars.h_max_active = max(c->stars.h_max_active, sp->h);
        }
      }
    } /* Loop over the particles */
  }

  /* If we formed any stars, the star sorts are now invalid. We need to
   * re-compute them. */
  if (with_feedback && (c == c->top) &&
      (current_stars_count != c->stars.count)) {
    cell_set_star_resort_flag(c);
  }

  if (timer) TIMER_TOC(timer_do_star_formation);
}

/**
 * @brief Convert some hydro particles into stars depending on the star
 * formation model.
 *
 * @param r runner task
 * @param c cell
 * @param timer 1 if the time is to be recorded.
 */
void runner_do_star_formation(struct runner *r, struct cell *c, int timer) {
  struct engine *e = r->e;
  const struct cosmology *cosmo = e->cosmology;
  const struct star_formation *sf_props = e->star_formation;
  const struct phys_const *phys_const = e->physical_constants;
  const int count = c->hydro.count;
  struct part *restrict parts = c->hydro.parts;
  struct xpart *restrict xparts = c->hydro.xparts;
  const int with_cosmology = (e->policy & engine_policy_cosmology);
  const int with_feedback = (e->policy & engine_policy_feedback);
  const struct hydro_props *restrict hydro_props = e->hydro_properties;
  const struct unit_system *restrict us = e->internal_units;
  struct cooling_function_data *restrict cooling = e->cooling_func;
  const struct entropy_floor_properties *entropy_floor = e->entropy_floor;
  const double time_base = e->time_base;
  const integertime_t ti_current = e->ti_current;
  const int current_stars_count = c->stars.count;

  TIMER_TIC;

#ifdef SWIFT_DEBUG_CHECKS
  if (c->nodeID != e->nodeID)
    error("Running star formation task on a foreign node!");
#endif

  /* Anything to do here? */
  if (c->hydro.count == 0 || !cell_is_active_hydro(c, e)) {
    star_formation_logger_log_inactive_cell(&c->stars.sfh);
    return;
  }

  /* Reset the SFR */
  star_formation_logger_init(&c->stars.sfh);

  /* Recurse? */
  if (c->split) {
    for (int k = 0; k < 8; k++)
      if (c->progeny[k] != NULL) {
        /* Load the child cell */
        struct cell *restrict cp = c->progeny[k];

        /* Do the recursion */
        runner_do_star_formation(r, cp, 0);

        /* Update current cell using child cells */
        star_formation_logger_add(&c->stars.sfh, &cp->stars.sfh);

        /* Update the h_max */
        c->stars.h_max = max(c->stars.h_max, cp->stars.h_max);
        c->stars.h_max_active =
            max(c->stars.h_max_active, cp->stars.h_max_active);

        /* Update the dx_max */
        if (star_formation_need_update_dx_max) {
          c->hydro.dx_max_part =
              max(cp->hydro.dx_max_part, c->hydro.dx_max_part);
          c->hydro.dx_max_sort =
              max(cp->hydro.dx_max_sort, c->hydro.dx_max_sort);
        }
      }
  } else {

    /* Loop over the gas particles in this cell. */
    for (int k = 0; k < count; k++) {

      /* Get a handle on the part. */
      struct part *restrict p = &parts[k];
      struct xpart *restrict xp = &xparts[k];

      /* Only work on active particles */
      if (part_is_active(p, e)) {

        /* Is this particle star forming? */
        if (star_formation_is_star_forming(p, xp, sf_props, phys_const, cosmo,
                                           hydro_props, us, cooling,
                                           entropy_floor)) {

          /* Time-step size for this particle */
          double dt_star;
          if (with_cosmology) {
            const integertime_t ti_step = get_integer_timestep(p->time_bin);
            const integertime_t ti_begin =
                get_integer_time_begin(ti_current - 1, p->time_bin);

            dt_star =
                cosmology_get_delta_time(cosmo, ti_begin, ti_begin + ti_step);

          } else {
            dt_star = get_timestep(p->time_bin, time_base);
          }

          /* Compute the SF rate of the particle */
          star_formation_compute_SFR(p, xp, sf_props, phys_const, hydro_props,
                                     cosmo, dt_star);

          /* Add the SFR and SFR*dt to the SFH struct of this cell */
          star_formation_logger_log_active_part(p, xp, &c->stars.sfh, dt_star);

          /* Are we forming a star particle from this SF rate? */
          if (star_formation_should_convert_to_star(p, xp, sf_props, e,
                                                    dt_star)) {

            /* Convert the gas particle to a star particle */
            struct spart *sp = NULL;
            const int spawn_spart =
                star_formation_should_spawn_spart(p, xp, sf_props);

            /* Are we using a model that actually generates star particles? */
            if (swift_star_formation_model_creates_stars) {

              /* Check if we should create a new particle or transform one */
              if (spawn_spart) {
                /* Spawn a new spart (+ gpart) */
                sp = cell_spawn_new_spart_from_part(e, c, p, xp);
              } else {
                /* Convert the gas particle to a star particle */
                sp = cell_convert_part_to_spart(e, c, p, xp);
#ifdef WITH_CSDS
                /* Write the particle */
                /* Logs all the fields request by the user */
                // TODO select only the requested fields
                csds_log_part(e->csds, p, xp, e, /* log_all */ 1,
                              csds_flag_change_type, swift_type_stars);
#endif
              }

            } else {

              /* We are in a model where spart don't exist
               * --> convert the part to a DM gpart */
              cell_convert_part_to_gpart(e, c, p, xp);
            }

            /* Did we get a star? (Or did we run out of spare ones?) */
            if (sp != NULL) {

              /* message("We formed a star id=%lld cellID=%lld", sp->id,
               * c->cellID); */

              /* Copy the properties of the gas particle to the star particle */
              star_formation_copy_properties(
                  p, xp, sp, e, sf_props, cosmo, with_cosmology, phys_const,
                  hydro_props, us, cooling, !spawn_spart);

              /* Update the Star formation history */
              star_formation_logger_log_new_spart(sp, &c->stars.sfh);

              /* Update the h_max */
              c->stars.h_max = max(c->stars.h_max, sp->h);
              c->stars.h_max_active = max(c->stars.h_max_active, sp->h);

              /* Update the displacement information */
              if (star_formation_need_update_dx_max) {
                const float dx2_part = xp->x_diff[0] * xp->x_diff[0] +
                                       xp->x_diff[1] * xp->x_diff[1] +
                                       xp->x_diff[2] * xp->x_diff[2];
                const float dx2_sort = xp->x_diff_sort[0] * xp->x_diff_sort[0] +
                                       xp->x_diff_sort[1] * xp->x_diff_sort[1] +
                                       xp->x_diff_sort[2] * xp->x_diff_sort[2];

                const float dx_part = sqrtf(dx2_part);
                const float dx_sort = sqrtf(dx2_sort);

                /* Note: no need to update quantities further up the tree as
                   this task is always called at the top-level */
                c->hydro.dx_max_part = max(c->hydro.dx_max_part, dx_part);
                c->hydro.dx_max_sort = max(c->hydro.dx_max_sort, dx_sort);
              }

#ifdef WITH_CSDS
              if (spawn_spart) {
                /* Set to zero the csds data. */
                csds_part_data_init(&sp->csds_data);
              } else {
                /* Copy the properties back to the stellar particle */
                sp->csds_data = xp->csds_data;
              }

              /* Write the s-particle */
              csds_log_spart(e->csds, sp, e, /* log_all */ 1, csds_flag_create,
                             /* data */ 0);
#endif
            } else if (swift_star_formation_model_creates_stars) {

              /* Do something about the fact no star could be formed.
                 Note that in such cases a tree rebuild to create more free
                 slots has already been triggered by the function
                 cell_convert_part_to_spart() */
              star_formation_no_spart_available(e, p, xp);
            }
          }

        } else { /* Are we not star-forming? */

          /* Update the particle to flag it as not star-forming */
          star_formation_update_part_not_SFR(p, xp, e, sf_props,
                                             with_cosmology);

        } /* Not Star-forming? */

      } else { /* is active? */

        /* Check if the particle is not inhibited */
        if (!part_is_inhibited(p, e)) {
          star_formation_logger_log_inactive_part(p, xp, &c->stars.sfh);
        }
      }
    } /* Loop over particles */
  }

  /* If we formed any stars, the star sorts are now invalid. We need to
   * re-compute them. */
  if (with_feedback && (c == c->top) &&
      (current_stars_count != c->stars.count)) {
    cell_set_star_resort_flag(c);
  }

  if (timer) TIMER_TOC(timer_do_star_formation);
}

/**
 * @brief Creates sink particles.
 *
 * @param r runner task
 * @param c cell
 */
void runner_do_sink_formation(struct runner *r, struct cell *c) {

  struct engine *e = r->e;
  const struct cosmology *cosmo = e->cosmology;
  const struct sink_props *sink_props = e->sink_properties;
  const struct phys_const *phys_const = e->physical_constants;
  const int count = c->hydro.count;
  struct part *restrict parts = c->hydro.parts;
  struct xpart *restrict xparts = c->hydro.xparts;
  const int with_cosmology = (e->policy & engine_policy_cosmology);
  const struct hydro_props *restrict hydro_props = e->hydro_properties;
  const struct unit_system *restrict us = e->internal_units;
  struct cooling_function_data *restrict cooling = e->cooling_func;
  const struct entropy_floor_properties *entropy_floor = e->entropy_floor;
  const double time_base = e->time_base;
  const integertime_t ti_current = e->ti_current;

#ifdef SWIFT_DEBUG_CHECKS
  if (c->nodeID != e->nodeID)
    error("Running star formation task on a foreign node!");
#endif

  /* Anything to do here? */
  if (c->hydro.count == 0 || !cell_is_active_hydro(c, e)) {
    return;
  }

  /* Recurse? */
  if (c->split) {
    for (int k = 0; k < 8; k++)
      if (c->progeny[k] != NULL) {
        /* Load the child cell */
        struct cell *restrict cp = c->progeny[k];

        /* Do the recursion */
        runner_do_sink_formation(r, cp);
      }
  } else {

    /* Loop over the gas particles in this cell. */
    for (int k = 0; k < count; k++) {

      /* Get a handle on the part. */
      struct part *restrict p = &parts[k];
      struct xpart *restrict xp = &xparts[k];

      /* Only work on active particles */
      if (part_is_active(p, e)) {

        /* Is this particle star forming? */
        if (sink_is_forming(p, xp, sink_props, phys_const, cosmo, hydro_props,
                            us, cooling, entropy_floor)) {

          /* Time-step size for this particle */
          double dt_sink;
          if (with_cosmology) {
            const integertime_t ti_step = get_integer_timestep(p->time_bin);
            const integertime_t ti_begin =
                get_integer_time_begin(ti_current - 1, p->time_bin);

            dt_sink =
                cosmology_get_delta_time(cosmo, ti_begin, ti_begin + ti_step);
          } else {
            dt_sink = get_timestep(p->time_bin, time_base);
          }

          /* Are we forming a sink particle? */
          if (sink_should_convert_to_sink(p, xp, sink_props, e, dt_sink)) {

#ifdef WITH_CSDS
            error("TODO");
#endif

            /* Convert the gas particle to a sink particle */
            struct sink *sink = NULL;

            /* Convert the gas particle to a sink particle */
            sink = cell_convert_part_to_sink(e, c, p, xp);

            /* Did we get a sink? (Or did we run out of spare ones?) */
            if (sink != NULL) {

              /* Copy the properties of the gas particle to the star particle */
              sink_copy_properties(p, xp, sink, e, sink_props, cosmo,
                                   with_cosmology, phys_const, hydro_props, us,
                                   cooling);
            }
          }
        }
      }
    } /* Loop over particles */
  }
}

/**
 * @brief End the hydro force calculation of all active particles in a cell
 * by multiplying the acccelerations by the relevant constants
 *
 * @param r The #runner thread.
 * @param c The #cell.
 * @param timer Are we timing this ?
 */
void runner_do_end_hydro_force(struct runner *r, struct cell *c, int timer) {

  const struct engine *e = r->e;
  const int with_cosmology = e->policy & engine_policy_cosmology;

  TIMER_TIC;

  /* Anything to do here? */
  if (!cell_is_active_hydro(c, e)) return;

  /* Recurse? */
  if (c->split) {
    for (int k = 0; k < 8; k++)
      if (c->progeny[k] != NULL) runner_do_end_hydro_force(r, c->progeny[k], 0);
  } else {

    const struct cosmology *cosmo = e->cosmology;
    const int count = c->hydro.count;
    struct part *restrict parts = c->hydro.parts;
    struct xpart *restrict xparts = c->hydro.xparts;

    /* Loop over the gas particles in this cell. */
    for (int k = 0; k < count; k++) {

      /* Get a handle on the part. */
      struct part *restrict p = &parts[k];
      struct xpart *restrict xp = &xparts[k];

      double dt = 0;
      if (part_is_active(p, e)) {

        if (with_cosmology) {
          /* Compute the time step. */
          const integertime_t ti_step = get_integer_timestep(p->time_bin);
          const integertime_t ti_begin =
              get_integer_time_begin(e->ti_current - 1, p->time_bin);

          dt = cosmology_get_delta_time(cosmo, ti_begin, ti_begin + ti_step);
        } else {
          dt = get_timestep(p->time_bin, e->time_base);
        }

        /* Finish the force loop */
        hydro_end_force(p, cosmo);
        mhd_end_force(p, cosmo, e->hydro_properties,
                      e->physical_constants->const_vacuum_permeability);
        timestep_limiter_end_force(p);
        chemistry_end_force(p, cosmo, with_cosmology, e->time, dt);

        /* Apply the forcing terms (if any) */
        forcing_terms_apply(e->time, e->forcing_terms, e->s,
                            e->physical_constants, p, xp);

<<<<<<< HEAD
#ifdef HYDRO_DIMENSION_2D
        p->a_hydro[2] = 0.f;
#endif
#ifdef HYDRO_DIMENSION_1D
        p->a_hydro[1] = 0.f;
        p->a_hydro[2] = 0.f;
#endif

=======
>>>>>>> 39ec2df3
#ifdef SWIFT_BOUNDARY_PARTICLES

        /* Get the ID of the part */
        const long long id = p->id;

        /* Cancel hdyro forces of these particles */
        if (id < SWIFT_BOUNDARY_PARTICLES) {

          /* Don't move ! */
          hydro_reset_acceleration(p);
          mhd_reset_acceleration(p);

#if defined(GIZMO_MFV_SPH) || defined(GIZMO_MFM_SPH)

          /* Some values need to be reset in the Gizmo case. */
          hydro_prepare_force(p, &c->hydro.xparts[k], cosmo,
                              e->hydro_properties, 0, 0);
          rt_prepare_force(p);
#endif
        }
#endif
      }
    }
  }

  if (timer) TIMER_TOC(timer_end_hydro_force);
}

/**
 * @brief End the gravity force calculation of all active particles in a cell
 * by multiplying the acccelerations by the relevant constants
 *
 * @param r The #runner thread.
 * @param c The #cell.
 * @param timer Are we timing this ?
 */
void runner_do_end_grav_force(struct runner *r, struct cell *c, int timer) {

  const struct engine *e = r->e;
  const int with_self_gravity = (e->policy & engine_policy_self_gravity);
  const int with_black_holes = (e->policy & engine_policy_black_holes);

  TIMER_TIC;

  /* Anything to do here? */
  if (!cell_is_active_gravity(c, e)) return;

  /* Recurse? */
  if (c->split) {
    for (int k = 0; k < 8; k++)
      if (c->progeny[k] != NULL) runner_do_end_grav_force(r, c->progeny[k], 0);
  } else {

    const struct space *s = e->s;
    const int periodic = s->periodic;
    const float G_newton = e->physical_constants->const_newton_G;

    /* Potential normalisation in the case of periodic gravity */
    float potential_normalisation = 0.;
    if (periodic && with_self_gravity) {
      const double volume = s->dim[0] * s->dim[1] * s->dim[2];
      const double r_s = e->mesh->r_s;
      potential_normalisation = 4. * M_PI * e->total_mass * r_s * r_s / volume;
    }

    const int gcount = c->grav.count;
    struct gpart *restrict gparts = c->grav.parts;

    /* Loop over the g-particles in this cell. */
    for (int k = 0; k < gcount; k++) {

      /* Get a handle on the gpart. */
      struct gpart *restrict gp = &gparts[k];

      if (gpart_is_active(gp, e)) {

        /* Finish the force calculation */
        gravity_end_force(gp, G_newton, potential_normalisation, periodic,
                          with_self_gravity);

#ifdef SWIFT_MAKE_GRAVITY_GLASS

        /* Negate the gravity forces */
        gp->a_grav[0] *= -1.f;
        gp->a_grav[1] *= -1.f;
        gp->a_grav[2] *= -1.f;
#endif

#ifdef SWIFT_NO_GRAVITY_BELOW_ID

        /* Get the ID of the gpart */
        long long id = 0;
        if (gp->type == swift_type_gas)
          id = e->s->parts[-gp->id_or_neg_offset].id;
        else if (gp->type == swift_type_stars)
          id = e->s->sparts[-gp->id_or_neg_offset].id;
        else if (gp->type == swift_type_sink)
          id = e->s->sinks[-gp->id_or_neg_offset].id;
        else if (gp->type == swift_type_black_hole)
          id = e->s->bparts[-gp->id_or_neg_offset].id;
        else
          id = gp->id_or_neg_offset;

        /* Cancel gravity forces of these particles */
        if (id < SWIFT_NO_GRAVITY_BELOW_ID) {

          /* Don't move ! */
          gp->a_grav[0] = 0.f;
          gp->a_grav[1] = 0.f;
          gp->a_grav[2] = 0.f;
        }
#endif

#ifdef SWIFT_DEBUG_CHECKS
        if ((e->policy & engine_policy_self_gravity) &&
            !(e->policy & engine_policy_black_holes) &&
            !(e->policy & engine_policy_star_formation) &&
            !(e->policy & engine_policy_sinks)) {

          /* Let's add a self interaction to simplify the count */
          gp->num_interacted++;

          /* Check that this gpart has interacted with all the other
           * particles (via direct or multipoles) in the box */
          if (gp->num_interacted !=
              e->total_nr_gparts - e->count_inhibited_gparts) {

            /* Get the ID of the gpart */
            long long my_id = 0;
            if (gp->type == swift_type_gas)
              my_id = e->s->parts[-gp->id_or_neg_offset].id;
            else if (gp->type == swift_type_stars)
              my_id = e->s->sparts[-gp->id_or_neg_offset].id;
            else if (gp->type == swift_type_sink)
              my_id = e->s->sinks[-gp->id_or_neg_offset].id;
            else if (gp->type == swift_type_black_hole)
              error("Unexisting type");
            else
              my_id = gp->id_or_neg_offset;

            error(
                "g-particle (id=%lld, type=%s) did not interact "
                "gravitationally with all other gparts "
                "gp->num_interacted=%lld, total_gparts=%lld (local "
                "num_gparts=%zd inhibited_gparts=%lld)",
                my_id, part_type_names[gp->type], gp->num_interacted,
                e->total_nr_gparts, e->s->nr_gparts, e->count_inhibited_gparts);
          }
        }
#endif

        /* Deal with black holes' need of potentials */
        if (with_black_holes && gp->type == swift_type_black_hole) {
          const size_t offset = -gp->id_or_neg_offset;
          black_holes_store_potential_in_bpart(&s->bparts[offset], gp);
        }
        if (with_black_holes && gp->type == swift_type_gas) {
          const size_t offset = -gp->id_or_neg_offset;
          black_holes_store_potential_in_part(
              &s->parts[offset].black_holes_data, gp);
        }
      }
    }
  }
  if (timer) TIMER_TOC(timer_end_grav_force);
}

/**
 * @brief Write the required particles through the csds.
 *
 * @param r The runner thread.
 * @param c The cell.
 * @param timer Are we timing this ?
 */
void runner_do_csds(struct runner *r, struct cell *c, int timer) {

#ifdef WITH_CSDS
  TIMER_TIC;

  const struct engine *e = r->e;
  struct part *restrict parts = c->hydro.parts;
  struct xpart *restrict xparts = c->hydro.xparts;
  struct gpart *restrict gparts = c->grav.parts;
  struct spart *restrict sparts = c->stars.parts;
  const int count = c->hydro.count;
  const int gcount = c->grav.count;
  const int scount = c->stars.count;

  if (c->black_holes.count != 0) {
    error("Black holes are not implemented in the csds.");
  }
  if (c->sinks.count != 0) {
    error("Sink particles are not implemented in the csds.");
  }

  /* Anything to do here? */
  if (!cell_is_active_hydro(c, e) && !cell_is_active_gravity(c, e) &&
      !cell_is_active_stars(c, e))
    return;

  /* Recurse? Avoid spending too much time in useless cells. */
  if (c->split) {
    for (int k = 0; k < 8; k++)
      if (c->progeny[k] != NULL) runner_do_csds(r, c->progeny[k], 0);
  } else {

    /* Loop over the parts in this cell. */
    for (int k = 0; k < count; k++) {

      /* Get a handle on the part. */
      struct part *restrict p = &parts[k];
      struct xpart *restrict xp = &xparts[k];

      /* If particle needs to be log */
      if (part_is_active(p, e)) {

        if (csds_should_write(&xp->csds_data, e->csds)) {
          /* Write particle */
          /* Currently writing everything, should adapt it through time */
          csds_log_part(e->csds, p, xp, e, /* log_all_fields= */ 0,
                        csds_flag_none, /* flag_data= */ 0);
        } else
          /* Update counter */
          xp->csds_data.steps_since_last_output += 1;
      }
    }

    /* Loop over the gparts in this cell. */
    for (int k = 0; k < gcount; k++) {

      /* Get a handle on the part. */
      struct gpart *restrict gp = &gparts[k];

      /* Write only the dark matter particles */
      if (gp->type != swift_type_dark_matter &&
          gp->type != swift_type_dark_matter_background)
        continue;

      /* If particle needs to be log */
      if (gpart_is_active(gp, e)) {

        if (csds_should_write(&gp->csds_data, e->csds)) {
          /* Write particle */
          /* Currently writing everything, should adapt it through time */
          csds_log_gpart(e->csds, gp, e, /* log_all_fields= */ 0,
                         csds_flag_none, /* flag_data= */ 0);

        } else
          /* Update counter */
          gp->csds_data.steps_since_last_output += 1;
      }
    }

    /* Loop over the sparts in this cell. */
    for (int k = 0; k < scount; k++) {

      /* Get a handle on the part. */
      struct spart *restrict sp = &sparts[k];

      /* If particle needs to be log */
      if (spart_is_active(sp, e)) {

        if (csds_should_write(&sp->csds_data, e->csds)) {
          /* Write particle */
          /* Currently writing everything, should adapt it through time */
          csds_log_spart(e->csds, sp, e, /* Log_all_fields= */ 0,
                         csds_flag_none, /* flag_data= */ 0);
        } else
          /* Update counter */
          sp->csds_data.steps_since_last_output += 1;
      }
    }
  }

  if (timer) TIMER_TOC(timer_csds);

#else
  error("CSDS disabled, please enable it during configuration");
#endif
}

/**
 * @brief Recursively search for FOF groups in a single cell.
 *
 * @param r runner task
 * @param c cell
 * @param timer 1 if the time is to be recorded.
 */
void runner_do_fof_self(struct runner *r, struct cell *c, int timer) {

#ifdef WITH_FOF

  TIMER_TIC;

  const struct engine *e = r->e;
  struct space *s = e->s;
  const double dim[3] = {s->dim[0], s->dim[1], s->dim[2]};
  const int periodic = s->periodic;
  const struct gpart *const gparts = s->gparts;
  const double search_r2 = e->fof_properties->l_x2;

  rec_fof_search_self(e->fof_properties, dim, search_r2, periodic, gparts, c);

  if (timer) TIMER_TOC(timer_fof_self);

#else
  error("SWIFT was not compiled with FOF enabled!");
#endif
}

/**
 * @brief Recursively search for FOF groups between a pair of cells.
 *
 * @param r runner task
 * @param ci cell i
 * @param cj cell j
 * @param timer 1 if the time is to be recorded.
 */
void runner_do_fof_pair(struct runner *r, struct cell *ci, struct cell *cj,
                        int timer) {

#ifdef WITH_FOF

  TIMER_TIC;

#ifdef SWIFT_DEBUG_CHECKS
  if (ci->nodeID != cj->nodeID) error("Searching foreign cells!");
#endif

  const struct engine *e = r->e;
  struct space *s = e->s;
  const double dim[3] = {s->dim[0], s->dim[1], s->dim[2]};
  const int periodic = s->periodic;
  const struct gpart *const gparts = s->gparts;
  const double search_r2 = e->fof_properties->l_x2;

  rec_fof_search_pair(e->fof_properties, dim, search_r2, periodic, gparts, ci,
                      cj);

  if (timer) TIMER_TOC(timer_fof_pair);
#else
  error("SWIFT was not compiled with FOF enabled!");
#endif
}

/**
 * @brief Finish up the transport step and do the thermochemistry
 *        for radiative transfer
 *
 * @param r The #runner thread.
 * @param c The #cell.
 * @param timer Are we timing this ?
 */
void runner_do_rt_tchem(struct runner *r, struct cell *c, int timer) {

  const struct engine *e = r->e;
  const int count = c->hydro.count;
  const int with_cosmology = (e->policy & engine_policy_cosmology);
  struct rt_props *rt_props = e->rt_props;
  const struct hydro_props *hydro_props = e->hydro_properties;
  const struct cosmology *cosmo = e->cosmology;
  const struct phys_const *phys_const = e->physical_constants;
  const struct unit_system *us = e->internal_units;

  /* Anything to do here? */
  if (count == 0) return;
  if (!cell_is_rt_active(c, e)) return;

  TIMER_TIC;

  /* Recurse? */
  if (c->split) {
    for (int k = 0; k < 8; k++)
      if (c->progeny[k] != NULL) runner_do_rt_tchem(r, c->progeny[k], 0);
  } else {

    struct part *restrict parts = c->hydro.parts;
    struct xpart *restrict xparts = c->hydro.xparts;

    /* Loop over the gas particles in this cell. */
    for (int k = 0; k < count; k++) {

      /* Get a handle on the part. */
      struct part *restrict p = &parts[k];
      struct xpart *restrict xp = &xparts[k];

      /* Skip inhibited parts */
      if (part_is_inhibited(p, e)) continue;

      /* Skip inactive parts */
      if (!part_is_rt_active(p, e)) continue;

      /* Finish the force loop */
      const integertime_t ti_current_subcycle = e->ti_current_subcycle;
      const integertime_t ti_step =
          get_integer_timestep(p->rt_time_data.time_bin);
      const integertime_t ti_begin = get_integer_time_begin(
          ti_current_subcycle + 1, p->rt_time_data.time_bin);
      const integertime_t ti_end = ti_begin + ti_step;

      const double dt =
          rt_part_dt(ti_begin, ti_end, e->time_base, with_cosmology, cosmo);
#ifdef SWIFT_DEBUG_CHECKS
      if (ti_begin != ti_current_subcycle)
        error(
            "Particle in wrong time-bin, ti_end=%lld, ti_begin=%lld, "
            "ti_step=%lld time_bin=%d wakeup=%d ti_current=%lld",
            ti_end, ti_begin, ti_step, p->time_bin, p->limiter_data.wakeup,
            ti_current_subcycle);
      if (dt < 0.)
        error("Got part with negative time-step: %lld, %.6g", p->id, dt);
#endif

      rt_finalise_transport(p, dt, cosmo);

      /* And finally do thermochemistry */
      rt_tchem(p, xp, rt_props, cosmo, hydro_props, phys_const, us, dt);
    }
  }

  if (timer) TIMER_TOC(timer_do_rt_tchem);
}<|MERGE_RESOLUTION|>--- conflicted
+++ resolved
@@ -635,7 +635,6 @@
     const struct cosmology *cosmo = e->cosmology;
     const int count = c->hydro.count;
     struct part *restrict parts = c->hydro.parts;
-    struct xpart *restrict xparts = c->hydro.xparts;
 
     /* Loop over the gas particles in this cell. */
     for (int k = 0; k < count; k++) {
@@ -669,7 +668,6 @@
         forcing_terms_apply(e->time, e->forcing_terms, e->s,
                             e->physical_constants, p, xp);
 
-<<<<<<< HEAD
 #ifdef HYDRO_DIMENSION_2D
         p->a_hydro[2] = 0.f;
 #endif
@@ -678,8 +676,6 @@
         p->a_hydro[2] = 0.f;
 #endif
 
-=======
->>>>>>> 39ec2df3
 #ifdef SWIFT_BOUNDARY_PARTICLES
 
         /* Get the ID of the part */
