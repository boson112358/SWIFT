/*******************************************************************************
 * This file is part of SWIFT.
 * Copyright (c) 2012 Pedro Gonnet (pedro.gonnet@durham.ac.uk)
 *                    Matthieu Schaller (schaller@strw.leidenuniv.nl)
 *               2015 Peter W. Draper (p.w.draper@durham.ac.uk)
 *               2016 John A. Regan (john.a.regan@durham.ac.uk)
 *                    Tom Theuns (tom.theuns@durham.ac.uk)
 *
 * This program is free software: you can redistribute it and/or modify
 * it under the terms of the GNU Lesser General Public License as published
 * by the Free Software Foundation, either version 3 of the License, or
 * (at your option) any later version.
 *
 * This program is distributed in the hope that it will be useful,
 * but WITHOUT ANY WARRANTY; without even the implied warranty of
 * MERCHANTABILITY or FITNESS FOR A PARTICULAR PURPOSE.  See the
 * GNU General Public License for more details.
 *
 * You should have received a copy of the GNU Lesser General Public License
 * along with this program.  If not, see <http://www.gnu.org/licenses/>.
 *
 ******************************************************************************/

/* Config parameters. */
#include <config.h>

/* Some standard headers. */
#include <float.h>
#include <limits.h>
#include <stdlib.h>

/* MPI headers. */
#ifdef WITH_MPI
#include <mpi.h>
#endif

/* This object's header. */
#include "runner.h"

/* Local headers. */
#include "active.h"
#include "cell.h"
#include "chemistry.h"
#include "cooling.h"
#include "csds.h"
#include "csds_io.h"
#include "engine.h"
#include "error.h"
#include "feedback.h"
#include "fof.h"
#include "forcing.h"
#include "gravity.h"
#include "hydro.h"
#include "potential.h"
#include "pressure_floor.h"
#include "rt.h"
#include "runner_doiact_sinks.h"
#include "space.h"
#include "star_formation.h"
#include "star_formation_logger.h"
#include "stars.h"
#include "timers.h"
#include "timestep_limiter.h"
#include "tracers.h"

extern const int sort_stack_size;

/**
 * @brief Calculate gravity acceleration from external potential
 *
 * @param r runner task
 * @param c cell
 * @param timer 1 if the time is to be recorded.
 */
void runner_do_grav_external(struct runner *r, struct cell *c, int timer) {

  struct gpart *restrict gparts = c->grav.parts;
  const int gcount = c->grav.count;
  const struct engine *e = r->e;
  const struct external_potential *potential = e->external_potential;
  const struct phys_const *constants = e->physical_constants;
  const double time = r->e->time;

  TIMER_TIC;

  /* Anything to do here? */
  if (!cell_is_active_gravity(c, e)) return;

  /* Recurse? */
  if (c->split) {
    for (int k = 0; k < 8; k++)
      if (c->progeny[k] != NULL) runner_do_grav_external(r, c->progeny[k], 0);
  } else {

    /* Loop over the gparts in this cell. */
    for (int i = 0; i < gcount; i++) {

      /* Get a direct pointer on the part. */
      struct gpart *restrict gp = &gparts[i];

#ifdef SWIFT_DEBUG_CHECKS
      if (gp->time_bin == time_bin_not_created)
        error("Found an extra particle in external gravity.");
#endif

      /* Is this part within the time step? */
      if (gpart_is_active(gp, e)) {
        external_gravity_acceleration(time, potential, constants, gp);
      }
    }
  }

  if (timer) TIMER_TOC(timer_dograv_external);
}

/**
 * @brief Calculate change in thermal state of particles induced
 * by radiative cooling and heating.
 *
 * @param r runner task
 * @param c cell
 * @param timer 1 if the time is to be recorded.
 */
void runner_do_cooling(struct runner *r, struct cell *c, int timer) {

  const struct engine *e = r->e;
  const struct cosmology *cosmo = e->cosmology;
  const int with_cosmology = (e->policy & engine_policy_cosmology);
  const struct cooling_function_data *cooling_func = e->cooling_func;
  const struct phys_const *constants = e->physical_constants;
  const struct unit_system *us = e->internal_units;
  const struct hydro_props *hydro_props = e->hydro_properties;
  const struct entropy_floor_properties *entropy_floor_props = e->entropy_floor;
  const struct pressure_floor_props *pressure_floor = e->pressure_floor_props;
  const double time_base = e->time_base;
  const integertime_t ti_current = e->ti_current;
  struct part *restrict parts = c->hydro.parts;
  struct xpart *restrict xparts = c->hydro.xparts;
  const int count = c->hydro.count;
  const double time = e->time;

  TIMER_TIC;

  /* Anything to do here? (i.e. does this cell need updating?) */
  if (!cell_is_active_hydro(c, e)) {
    return;
  }

  /* Recurse? */
  if (c->split) {
    for (int k = 0; k < 8; k++)
      if (c->progeny[k] != NULL) runner_do_cooling(r, c->progeny[k], 0);
  } else {

    /* Loop over the parts in this cell. */
    for (int i = 0; i < count; i++) {

      /* Get a direct pointer on the part. */
      struct part *restrict p = &parts[i];
      struct xpart *restrict xp = &xparts[i];

      /* Anything to do here? (i.e. does this particle need updating?) */
      if (part_is_active(p, e)) {

        double dt_cool, dt_therm;
        if (with_cosmology) {
          const integertime_t ti_step = get_integer_timestep(p->time_bin);
          const integertime_t ti_begin =
              get_integer_time_begin(ti_current - 1, p->time_bin);

          dt_cool =
              cosmology_get_delta_time(cosmo, ti_begin, ti_begin + ti_step);
          dt_therm = cosmology_get_therm_kick_factor(e->cosmology, ti_begin,
                                                     ti_begin + ti_step);

        } else {
          dt_cool = get_timestep(p->time_bin, time_base);
          dt_therm = get_timestep(p->time_bin, time_base);
        }

        /* Can we cool again? */
        feedback_ready_to_cool(p, xp, e, with_cosmology);
        
        /* Let's cool ! */
        cooling_cool_part(constants, us, cosmo, hydro_props,
                          entropy_floor_props, pressure_floor, cooling_func, p,
                          xp, dt_cool, dt_therm, time);
      }
    }
  }

  if (timer) TIMER_TOC(timer_do_cooling);
}

/**
 * @brief Spawns some stars from the sink particles.
 *
 * @param r runner task
 * @param c cell
 * @param timer 1 if the time is to be recorded.
 */
void runner_do_star_formation_sink(struct runner *r, struct cell *c,
                                   int timer) {

  struct engine *e = r->e;
  const struct cosmology *cosmo = e->cosmology;
  const struct phys_const *phys_const = e->physical_constants;
  const struct sink_props *sink_props = e->sink_properties;
  const int count = c->sinks.count;
  struct sink *restrict sinks = c->sinks.parts;
  const int with_cosmology = (e->policy & engine_policy_cosmology);
  const int with_feedback = (e->policy & engine_policy_feedback);
  const struct unit_system *restrict us = e->internal_units;
  const int current_stars_count = c->stars.count;

  TIMER_TIC;

#ifdef SWIFT_DEBUG_CHECKS
  if (c->nodeID != e->nodeID)
    error("Running star formation task on a foreign node!");
#endif

  /* Anything to do here? */
  if (count == 0 || !cell_is_active_sinks(c, e)) {
    return;
  }

  /* Recurse? */
  if (c->split) {
    for (int k = 0; k < 8; k++)
      if (c->progeny[k] != NULL) {
        /* Load the child cell */
        struct cell *restrict cp = c->progeny[k];

        /* Do the recursion */
        runner_do_star_formation_sink(r, cp, 0);

        /* Update the h_max */
        c->stars.h_max = max(c->stars.h_max, cp->stars.h_max);
        c->stars.h_max_active =
            max(c->stars.h_max_active, cp->stars.h_max_active);
      }
  } else {

    /* Loop over the sink particles in this cell. */
    for (int k = 0; k < count; k++) {

      /* Get a handle on the part. */
      struct sink *restrict s = &sinks[k];

      /* Only work on active particles */
      if (sink_is_active(s, e)) {

#ifdef WITH_CSDS
        error("TODO");
#endif

        /* Spawn as many stars as necessary
           - loop counter for the random seed.
           - Start by 1 as 0 is used at init (sink_copy_properties) */
        for (int star_counter = 1; sink_spawn_star(
                 s, e, sink_props, cosmo, with_cosmology, phys_const, us);
             star_counter++) {

          /* Create a new star with a mass s->target_mass */
          struct spart *sp = cell_spawn_new_spart_from_sink(e, c, s);
          if (sp == NULL)
            error("Run out of available star particles or gparts");

          /* Copy the properties to the star particle */
          sink_copy_properties_to_star(s, sp, e, sink_props, cosmo,
                                       with_cosmology, phys_const, us);

          /* Verify that we do not have too many stars in the leaf for
           * the sort task to be able to act. */
          if (c->stars.count > (1LL << sort_stack_size))
            error(
                "Too many stars in the cell tree leaf! The sorting task will "
                "not be able to perform its duties. Possible solutions: (1) "
                "The code need to be run with different star formation "
                "parameters to reduce the number of star particles created. OR "
                "(2) The size of the sorting stack must be increased in "
                "runner_sort.c.");

          /* Update the h_max */
          c->stars.h_max = max(c->stars.h_max, sp->h);
          c->stars.h_max_active = max(c->stars.h_max_active, sp->h);

          /* count the number of stars spawned by this particle */
          s->n_stars++;

          /* Update the mass */
          s->mass = s->mass - s->target_mass * phys_const->const_solar_mass;

          /* Bug fix: Do not forget to update the sink gpart's mass. */
          s->gpart->mass = s->mass;

#ifdef SWIFT_DEBUG_CHECKS
          /* This message must be put carefully after giving the star its mass,
             updated the sink mass and before changing the target_type */
          message(
              "%010lld spawn a star (%010lld) with mass %8.2f Msol type=%d  "
              "loop=%03d. Sink remaining mass: %e Msol.",
              s->id, sp->id, sp->mass / phys_const->const_solar_mass,
              s->target_type, star_counter,
              s->mass / phys_const->const_solar_mass);
#endif

          /* Sample the IMF to the get next target mass */
          sink_update_target_mass(s, sink_props, e, star_counter);
        } /* Loop over the stars to spawn */
      }   /* if sink_is_active */
    }     /* Loop over the particles */
  }

  /* If we formed any stars, the star sorts are now invalid. We need to
   * re-compute them. */
  if (with_feedback && (c == c->top) &&
      (current_stars_count != c->stars.count)) {
    cell_set_star_resort_flag(c);
  }

  if (timer) TIMER_TOC(timer_do_star_formation);
}

/**
 * @brief Convert some hydro particles into stars depending on the star
 * formation model.
 *
 * @param r runner task
 * @param c cell
 * @param timer 1 if the time is to be recorded.
 */
void runner_do_star_formation(struct runner *r, struct cell *c, int timer) {
  struct engine *e = r->e;
  const struct cosmology *cosmo = e->cosmology;
  const struct star_formation *sf_props = e->star_formation;
  const struct phys_const *phys_const = e->physical_constants;
  const int count = c->hydro.count;
  struct part *restrict parts = c->hydro.parts;
  struct xpart *restrict xparts = c->hydro.xparts;
  const int with_cosmology = (e->policy & engine_policy_cosmology);
  const int with_feedback = (e->policy & engine_policy_feedback);
  const struct hydro_props *restrict hydro_props = e->hydro_properties;
  const struct feedback_props *restrict feedback_props = e->feedback_props;
  const struct unit_system *restrict us = e->internal_units;
  struct cooling_function_data *restrict cooling = e->cooling_func;
  const struct entropy_floor_properties *entropy_floor = e->entropy_floor;
  const double time_base = e->time_base;
  const integertime_t ti_current = e->ti_current;
  const int current_stars_count = c->stars.count;

  TIMER_TIC;

#ifdef SWIFT_DEBUG_CHECKS
  if (c->nodeID != e->nodeID)
    error("Running star formation task on a foreign node!");
#endif

  /* Anything to do here? */
  if (c->hydro.count == 0 || !cell_is_active_hydro(c, e)) {
    star_formation_logger_log_inactive_cell(&c->stars.sfh);
    return;
  }

  /* Reset the SFR */
  star_formation_logger_init(&c->stars.sfh);

  /* Recurse? */
  if (c->split) {
    for (int k = 0; k < 8; k++)
      if (c->progeny[k] != NULL) {
        /* Load the child cell */
        struct cell *restrict cp = c->progeny[k];

        /* Do the recursion */
        runner_do_star_formation(r, cp, 0);

        /* Update current cell using child cells */
        star_formation_logger_add(&c->stars.sfh, &cp->stars.sfh);

        /* Update the h_max */
        c->stars.h_max = max(c->stars.h_max, cp->stars.h_max);
        c->stars.h_max_active =
            max(c->stars.h_max_active, cp->stars.h_max_active);

        /* Update the dx_max */
        if (star_formation_need_update_dx_max) {
          c->hydro.dx_max_part =
              max(cp->hydro.dx_max_part, c->hydro.dx_max_part);
          c->hydro.dx_max_sort =
              max(cp->hydro.dx_max_sort, c->hydro.dx_max_sort);
        }
      }
  } else {

    /* Loop over the gas particles in this cell. */
    for (int k = 0; k < count; k++) {

      /* Get a handle on the part. */
      struct part *restrict p = &parts[k];
      struct xpart *restrict xp = &xparts[k];

      /* Only work on active particles */
      if (part_is_active(p, e)) {

        /* Recouple before star formation, and after cooling */
        feedback_recouple_part(p, xp, e, with_cosmology, cosmo, us, feedback_props);

        /* Is this particle star forming? */
        if (star_formation_is_star_forming(p, xp, sf_props, phys_const, cosmo,
                                  hydro_props, us, cooling,
                                  entropy_floor)) {

          /* Time-step size for this particle */
          double dt_star;
          if (with_cosmology) {
            const integertime_t ti_step = get_integer_timestep(p->time_bin);
            const integertime_t ti_begin =
                get_integer_time_begin(ti_current - 1, p->time_bin);

            dt_star =
                cosmology_get_delta_time(cosmo, ti_begin, ti_begin + ti_step);

          } else {
            dt_star = get_timestep(p->time_bin, time_base);
          }

          /* Compute the SF rate of the particle */
          star_formation_compute_SFR(p, xp, sf_props, phys_const, hydro_props,
                                     cosmo, dt_star);

          /* star_prob comes from the function that determines the probability.*/
          double star_prob = 0.;
          int should_convert_to_star = star_formation_should_convert_to_star(
                                          p, xp, sf_props, e, dt_star,
                                          &star_prob);

          /* By default, do nothing */
          double rand_for_sf_wind = FLT_MAX;
          double wind_mass = 0.f;
	        double wind_prob = 0.f;
          int should_kick_wind = 0;

          /* The random number for star formation, stellar feedback,
           * or nothing is drawn here.
           */
          wind_prob = feedback_wind_probability(p, xp, e, cosmo, 
                                    feedback_props, ti_current, dt_star,
                                    &rand_for_sf_wind,
                                    &wind_mass);

          /* If there is both winds and SF, then make sure we distribute
          * probabilities correctly */
          if (wind_prob > 0.f && star_prob > 0.f) {
            /* If the sum of the probabilities is greater than unity,
              * rescale so that we can throw the dice properly.
              */
            double prob_sum = wind_prob + star_prob;
            if (prob_sum > 1.) {
              wind_prob /= prob_sum;
              star_prob /= prob_sum;
              prob_sum = wind_prob + star_prob;
            } 
            /* We have three regions for the probability:
              * 1. Form a star (random < star_prob)
              * 2. Kick a wind (star_prob < random < star_prob + wind_prob)
              * 3. Do nothing
              */
            if (rand_for_sf_wind < star_prob) {
              should_convert_to_star = 1;
              should_kick_wind = 0;
            }
            else if ((star_prob <= rand_for_sf_wind) && 
                      (rand_for_sf_wind < prob_sum)) {
              should_convert_to_star = 0;
              should_kick_wind = 1;
            } else {
              should_convert_to_star = 0;
              should_kick_wind = 0;
            }
	        }

          /* Are we forming a star particle from this SF rate? */
          if (should_convert_to_star) {

            /* Convert the gas particle to a star particle */
            struct spart *sp = NULL;
            const int spawn_spart =
                star_formation_should_spawn_spart(p, xp, sf_props);

            /* Are we using a model that actually generates star particles? */
            if (swift_star_formation_model_creates_stars) {
              /* Check if we should create a new particle or transform one */
              if (spawn_spart) {
                /* Spawn a new spart (+ gpart) */
                sp = cell_spawn_new_spart_from_part(e, c, p, xp);
              } else {
                /* Convert the gas particle to a star particle */
                sp = cell_convert_part_to_spart(e, c, p, xp);
#ifdef WITH_CSDS
                /* Write the particle */
                /* Logs all the fields request by the user */
                // TODO select only the requested fields
                csds_log_part(e->csds, p, xp, e, /* log_all */ 1,
                              csds_flag_change_type, swift_type_stars);
#endif
              }
            } else {

              /* We are in a model where spart don't exist
               * --> convert the part to a DM gpart */
              cell_convert_part_to_gpart(e, c, p, xp);
            }

            /* Did we get a star? (Or did we run out of spare ones?) */
            if (sp != NULL) {

              /* message("We formed a star id=%lld cellID=%lld", sp->id,
               * c->cellID); */

#ifdef WITH_FOF_GALAXIES
              /* Star particles are always grouppable with WITH_FOF_GALAXIES */
              fof_mark_spart_as_grouppable(sp);
#endif

              /* Copy the properties of the gas particle to the star particle */
              star_formation_copy_properties(
                  p, xp, sp, e, sf_props, cosmo, with_cosmology, phys_const,
                  hydro_props, us, cooling, !spawn_spart);

              /* Update the Star formation history */
              star_formation_logger_log_new_spart(sp, &c->stars.sfh);

              /* Update the h_max */
              c->stars.h_max = max(c->stars.h_max, sp->h);
              c->stars.h_max_active = max(c->stars.h_max_active, sp->h);

              /* Update the displacement information */
              if (star_formation_need_update_dx_max) {
                const float dx2_part = xp->x_diff[0] * xp->x_diff[0] +
                                       xp->x_diff[1] * xp->x_diff[1] +
                                       xp->x_diff[2] * xp->x_diff[2];
                const float dx2_sort = xp->x_diff_sort[0] * xp->x_diff_sort[0] +
                                       xp->x_diff_sort[1] * xp->x_diff_sort[1] +
                                       xp->x_diff_sort[2] * xp->x_diff_sort[2];

                const float dx_part = sqrtf(dx2_part);
                const float dx_sort = sqrtf(dx2_sort);

                /* Note: no need to update quantities further up the tree as
                   this task is always called at the top-level */
                c->hydro.dx_max_part = max(c->hydro.dx_max_part, dx_part);
                c->hydro.dx_max_sort = max(c->hydro.dx_max_sort, dx_sort);
              }

#ifdef WITH_CSDS
              if (spawn_spart) {
                /* Set to zero the csds data. */
                csds_part_data_init(&sp->csds_data);
              } else {
                /* Copy the properties back to the stellar particle */
                sp->csds_data = xp->csds_data;
              }

              /* Write the s-particle */
              csds_log_spart(e->csds, sp, e, /* log_all */ 1, csds_flag_create,
                             /* data */ 0);
#endif
            } else if (swift_star_formation_model_creates_stars) {

              /* Do something about the fact no star could be formed.
                 Note that in such cases a tree rebuild to create more free
                 slots has already been triggered by the function
                 cell_convert_part_to_spart() */
              star_formation_no_spart_available(e, p, xp);
            }
          } 
          else if (should_kick_wind) {

            /* Here we are NOT converting a gas to star, but we could kick! */
            feedback_kick_and_decouple_part(p, xp, e, cosmo, 
                                            feedback_props,
                                            ti_current,
                                            with_cosmology,
                                            dt_star,
                                            wind_mass);

          } else {
#ifdef WITH_FOF_GALAXIES
            /* Mark (possibly) as grouppable AFTER we know its not wind
             * or a star particle.
             */
            fof_mark_part_as_grouppable(p, xp, e, cosmo, hydro_props, 
                                        entropy_floor);
#endif
          }

          /* D. Rennehan: Logging needs to go AFTER decoupling */

          /* Add the SFR and SFR*dt to the SFH struct of this cell */
          star_formation_logger_log_active_part(p, xp, &c->stars.sfh, dt_star);

        } else { /* Are we not star-forming? */

          /* Update the particle to flag it as not star-forming */
          star_formation_update_part_not_SFR(p, xp, e, sf_props,
                                             with_cosmology);

#ifdef WITH_FOF_GALAXIES
          /* Mark (possibly) as grouppable AFTER we know the SFR */
          fof_mark_part_as_grouppable(p, xp, e, cosmo, hydro_props, 
                                      entropy_floor);
#endif

        } /* Not Star-forming? */

      } else { /* is active? */

        /* Check if the particle is not inhibited */
        if (!part_is_inhibited(p, e)) {
          star_formation_logger_log_inactive_part(p, xp, &c->stars.sfh);
        }
      }
    } /* Loop over particles */
  }

  /* If we formed any stars, the star sorts are now invalid. We need to
   * re-compute them. */
  if (with_feedback && (c == c->top) &&
      (current_stars_count != c->stars.count)) {
    cell_set_star_resort_flag(c);
  }

  if (timer) TIMER_TOC(timer_do_star_formation);
}

/**
 * @brief Creates sink particles.
 *
 * @param r runner task
 * @param c cell
 */
void runner_do_sink_formation(struct runner *r, struct cell *c) {

  struct engine *e = r->e;
  const struct cosmology *cosmo = e->cosmology;
  const struct sink_props *sink_props = e->sink_properties;
  const struct phys_const *phys_const = e->physical_constants;
  const int count = c->hydro.count;
  struct part *restrict parts = c->hydro.parts;
  struct xpart *restrict xparts = c->hydro.xparts;
  const int with_cosmology = (e->policy & engine_policy_cosmology);
  const struct hydro_props *restrict hydro_props = e->hydro_properties;
  const struct unit_system *restrict us = e->internal_units;
  struct cooling_function_data *restrict cooling = e->cooling_func;
  const struct entropy_floor_properties *entropy_floor = e->entropy_floor;
  const double time_base = e->time_base;
  const integertime_t ti_current = e->ti_current;

#ifdef SWIFT_DEBUG_CHECKS
  if (c->nodeID != e->nodeID)
    error("Running sink formation task on a foreign node!");
#endif

  /* Anything to do here? */
  if (c->hydro.count == 0 || !cell_is_active_hydro(c, e)) {
    return;
  }

  /* Recurse? */
  if (c->split) {
    for (int k = 0; k < 8; k++)
      if (c->progeny[k] != NULL) {
        /* Load the child cell */
        struct cell *restrict cp = c->progeny[k];

        /* Do the recursion */
        runner_do_sink_formation(r, cp);
      }
  } else {

    /* Loop over the gas particles in this cell. */
    for (int k = 0; k < count; k++) {

      /* Get a handle on the part. */
      struct part *restrict p = &parts[k];
      struct xpart *restrict xp = &xparts[k];

      /* Only work on active particles */
      if (part_is_active(p, e)) {

        /* Loop over all particles to find the neighbours within r_acc. Then, */
        /* compute all quantities you need to decide to form a sink or not. */
        runner_do_prepare_part_sink_formation(r, c, p, xp);

        /* Is this particle star forming? */
        if (sink_is_forming(p, xp, sink_props, phys_const, cosmo, hydro_props,
                            us, cooling, entropy_floor)) {

          /* Time-step size for this particle */
          double dt_sink;
          if (with_cosmology) {
            const integertime_t ti_step = get_integer_timestep(p->time_bin);
            const integertime_t ti_begin =
                get_integer_time_begin(ti_current - 1, p->time_bin);

            dt_sink =
                cosmology_get_delta_time(cosmo, ti_begin, ti_begin + ti_step);
          } else {
            dt_sink = get_timestep(p->time_bin, time_base);
          }

          /* Are we forming a sink particle? */
          if (sink_should_convert_to_sink(p, xp, sink_props, e, dt_sink)) {

#ifdef WITH_CSDS
            error("TODO");
#endif

            /* Convert the gas particle to a sink particle */
            struct sink *sink = NULL;

            /* Convert the gas particle to a sink particle */
            sink = cell_convert_part_to_sink(e, c, p, xp);

            /* Did we get a sink? (Or did we run out of spare ones?) */
            if (sink != NULL) {

              /* Copy the properties of the gas particle to the star particle */
              sink_copy_properties(p, xp, sink, e, sink_props, cosmo,
                                   with_cosmology, phys_const, hydro_props, us,
                                   cooling);
            }
          }
        }
      }
    } /* Loop over particles */
  }
}

/**
 * @brief End the hydro force calculation of all active particles in a cell
 * by multiplying the acccelerations by the relevant constants
 *
 * @param r The #runner thread.
 * @param c The #cell.
 * @param timer Are we timing this ?
 */
void runner_do_end_hydro_force(struct runner *r, struct cell *c, int timer) {

  const struct engine *e = r->e;
  const int with_cosmology = e->policy & engine_policy_cosmology;

  TIMER_TIC;

  /* Anything to do here? */
  if (!cell_is_active_hydro(c, e)) return;

  /* Recurse? */
  if (c->split) {
    for (int k = 0; k < 8; k++)
      if (c->progeny[k] != NULL) runner_do_end_hydro_force(r, c->progeny[k], 0);
  } else {

    const struct cosmology *cosmo = e->cosmology;
    const int count = c->hydro.count;
    struct part *restrict parts = c->hydro.parts;
    struct xpart *restrict xparts = c->hydro.xparts;

    /* Loop over the gas particles in this cell. */
    for (int k = 0; k < count; k++) {

      /* Get a handle on the part. */
      struct part *restrict p = &parts[k];
      struct xpart *restrict xp = &xparts[k];

      double dt = 0;
      if (part_is_active(p, e)) {

        if (with_cosmology) {
          /* Compute the time step. */
          const integertime_t ti_step = get_integer_timestep(p->time_bin);
          const integertime_t ti_begin =
              get_integer_time_begin(e->ti_current - 1, p->time_bin);

          dt = cosmology_get_delta_time(cosmo, ti_begin, ti_begin + ti_step);
        } else {
          dt = get_timestep(p->time_bin, e->time_base);
        }

        /* Finish the force loop */
        hydro_end_force(p, cosmo);
        mhd_end_force(p, cosmo);
        timestep_limiter_end_force(p);
        chemistry_end_force(p, cosmo, with_cosmology, e->time, dt);

        /* Apply the forcing terms (if any) */
        forcing_terms_apply(e->time, e->forcing_terms, e->s,
                            e->physical_constants, p, xp);

#ifdef SWIFT_BOUNDARY_PARTICLES

        /* Get the ID of the part */
        const long long id = p->id;

        /* Cancel hdyro forces of these particles */
        if (id < SWIFT_BOUNDARY_PARTICLES) {

          /* Don't move ! */
          hydro_reset_acceleration(p);
          mhd_reset_acceleration(p);

#if defined(GIZMO_MFV_SPH) || defined(GIZMO_MFM_SPH)

          /* Some values need to be reset in the Gizmo case. */
          hydro_prepare_force(p, &c->hydro.xparts[k], cosmo,
                              e->hydro_properties, e->pressure_floor_props,
                              /*dt_alpha=*/0, /*dt_therm=*/0);
          rt_prepare_force(p);
#endif
        }
#endif
      }
    }
  }

  if (timer) TIMER_TOC(timer_end_hydro_force);
}

/**
 * @brief End the gravity force calculation of all active particles in a cell
 * by multiplying the acccelerations by the relevant constants
 *
 * @param r The #runner thread.
 * @param c The #cell.
 * @param timer Are we timing this ?
 */
void runner_do_end_grav_force(struct runner *r, struct cell *c, int timer) {

  const struct engine *e = r->e;
  const int with_self_gravity = (e->policy & engine_policy_self_gravity);
  const int with_black_holes = (e->policy & engine_policy_black_holes);
  const int with_sinks = (e->policy & engine_policy_sinks);

  TIMER_TIC;

  /* Anything to do here? */
  if (!cell_is_active_gravity(c, e)) return;

  /* Recurse? */
  if (c->split) {
    for (int k = 0; k < 8; k++)
      if (c->progeny[k] != NULL) runner_do_end_grav_force(r, c->progeny[k], 0);
  } else {

    const struct space *s = e->s;
    const int periodic = s->periodic;
    const float G_newton = e->physical_constants->const_newton_G;

    /* Potential normalisation in the case of periodic gravity */
    float potential_normalisation = 0.;
    if (periodic && with_self_gravity) {
      const double volume = s->dim[0] * s->dim[1] * s->dim[2];
      const double r_s = e->mesh->r_s;
      potential_normalisation = 4. * M_PI * e->total_mass * r_s * r_s / volume;
    }

    const int gcount = c->grav.count;
    struct gpart *restrict gparts = c->grav.parts;

    /* Loop over the g-particles in this cell. */
    for (int k = 0; k < gcount; k++) {

      /* Get a handle on the gpart. */
      struct gpart *restrict gp = &gparts[k];

      if (gpart_is_active(gp, e)) {

        /* Finish the force calculation */
        gravity_end_force(gp, G_newton, potential_normalisation, periodic,
                          with_self_gravity);

#ifdef SWIFT_MAKE_GRAVITY_GLASS

        /* Negate the gravity forces */
        gp->a_grav[0] *= -1.f;
        gp->a_grav[1] *= -1.f;
        gp->a_grav[2] *= -1.f;
#endif

#ifdef SWIFT_NO_GRAVITY_BELOW_ID

        /* Get the ID of the gpart */
        long long id = 0;
        if (gp->type == swift_type_gas)
          id = e->s->parts[-gp->id_or_neg_offset].id;
        else if (gp->type == swift_type_stars)
          id = e->s->sparts[-gp->id_or_neg_offset].id;
        else if (gp->type == swift_type_sink)
          id = e->s->sinks[-gp->id_or_neg_offset].id;
        else if (gp->type == swift_type_black_hole)
          id = e->s->bparts[-gp->id_or_neg_offset].id;
        else
          id = gp->id_or_neg_offset;

        /* Cancel gravity forces of these particles */
        if (id < SWIFT_NO_GRAVITY_BELOW_ID) {

          /* Don't move ! */
          gp->a_grav[0] = 0.f;
          gp->a_grav[1] = 0.f;
          gp->a_grav[2] = 0.f;
        }
#endif

#ifdef SWIFT_DEBUG_CHECKS
        if ((e->policy & engine_policy_self_gravity) &&
            !(e->policy & engine_policy_black_holes) &&
            !(e->policy & engine_policy_star_formation) &&
            !(e->policy & engine_policy_sinks)) {

          /* Let's add a self interaction to simplify the count */
          gp->num_interacted++;

          /* Check that this gpart has interacted with all the other
           * particles (via direct or multipoles) in the box */
          if (gp->num_interacted !=
              e->total_nr_gparts - e->count_inhibited_gparts) {

            /* Get the ID of the gpart */
            long long my_id = 0;
            if (gp->type == swift_type_gas)
              my_id = e->s->parts[-gp->id_or_neg_offset].id;
            else if (gp->type == swift_type_stars)
              my_id = e->s->sparts[-gp->id_or_neg_offset].id;
            else if (gp->type == swift_type_sink)
              my_id = e->s->sinks[-gp->id_or_neg_offset].id;
            else if (gp->type == swift_type_black_hole)
              error("Unexisting type");
            else
              my_id = gp->id_or_neg_offset;

            error(
                "g-particle (id=%lld, type=%s) did not interact "
                "gravitationally with all other gparts "
                "gp->num_interacted=%lld, total_gparts=%lld (local "
                "num_gparts=%zd inhibited_gparts=%lld)",
                my_id, part_type_names[gp->type], gp->num_interacted,
                e->total_nr_gparts, e->s->nr_gparts, e->count_inhibited_gparts);
          }
        }
#endif

        /* Deal with black holes' need of potentials */
        if (with_black_holes && gp->type == swift_type_black_hole) {
          const size_t offset = -gp->id_or_neg_offset;
          black_holes_store_potential_in_bpart(&s->bparts[offset], gp);
        }
        if (with_black_holes && gp->type == swift_type_gas) {
          const size_t offset = -gp->id_or_neg_offset;
          black_holes_store_potential_in_part(
              &s->parts[offset].black_holes_data, gp);
        }
<<<<<<< HEAD
#ifdef WITH_FOF_GALAXIES
        const size_t offset = -gp->id_or_neg_offset;
        /* Deal with the need for group masses */
        if (gp->type == swift_type_black_hole) {
          fof_store_group_info_in_bpart(&s->bparts[offset], gp);
        }
        if (gp->type == swift_type_gas) {
          fof_store_group_info_in_part(&s->parts[offset], gp);
        }
        if (gp->type == swift_type_stars) {
          fof_store_group_info_in_spart(&s->sparts[offset], gp);
        }
#endif
=======

        /* Deal with sinks' need of potentials */
        if (with_sinks && gp->type == swift_type_gas) {
          const size_t offset = -gp->id_or_neg_offset;
          sink_store_potential_in_part(&s->parts[offset].sink_data, gp);
        }
>>>>>>> 5314ccde
      }
    }
  }
  if (timer) TIMER_TOC(timer_end_grav_force);
}

/**
 * @brief Write the required particles through the csds.
 *
 * @param r The runner thread.
 * @param c The cell.
 * @param timer Are we timing this ?
 */
void runner_do_csds(struct runner *r, struct cell *c, int timer) {

#ifdef WITH_CSDS
  TIMER_TIC;

  const struct engine *e = r->e;
  struct part *restrict parts = c->hydro.parts;
  struct xpart *restrict xparts = c->hydro.xparts;
  struct gpart *restrict gparts = c->grav.parts;
  struct spart *restrict sparts = c->stars.parts;
  const int count = c->hydro.count;
  const int gcount = c->grav.count;
  const int scount = c->stars.count;

  if (c->black_holes.count != 0) {
    error("Black holes are not implemented in the csds.");
  }
  if (c->sinks.count != 0) {
    error("Sink particles are not implemented in the csds.");
  }

  /* Anything to do here? */
  if (!cell_is_active_hydro(c, e) && !cell_is_active_gravity(c, e) &&
      !cell_is_active_stars(c, e))
    return;

  /* Recurse? Avoid spending too much time in useless cells. */
  if (c->split) {
    for (int k = 0; k < 8; k++)
      if (c->progeny[k] != NULL) runner_do_csds(r, c->progeny[k], 0);
  } else {

    /* Loop over the parts in this cell. */
    for (int k = 0; k < count; k++) {

      /* Get a handle on the part. */
      struct part *restrict p = &parts[k];
      struct xpart *restrict xp = &xparts[k];

      /* If particle needs to be log */
      if (part_is_active(p, e)) {

        if (csds_should_write(&xp->csds_data, e->csds)) {
          /* Write particle */
          /* Currently writing everything, should adapt it through time */
          csds_log_part(e->csds, p, xp, e, /* log_all_fields= */ 0,
                        csds_flag_none, /* flag_data= */ 0);
        } else
          /* Update counter */
          xp->csds_data.steps_since_last_output += 1;
      }
    }

    /* Loop over the gparts in this cell. */
    for (int k = 0; k < gcount; k++) {

      /* Get a handle on the part. */
      struct gpart *restrict gp = &gparts[k];

      /* Write only the dark matter particles */
      if (gp->type != swift_type_dark_matter &&
          gp->type != swift_type_dark_matter_background)
        continue;

      /* If particle needs to be log */
      if (gpart_is_active(gp, e)) {

        if (csds_should_write(&gp->csds_data, e->csds)) {
          /* Write particle */
          /* Currently writing everything, should adapt it through time */
          csds_log_gpart(e->csds, gp, e, /* log_all_fields= */ 0,
                         csds_flag_none, /* flag_data= */ 0);

        } else
          /* Update counter */
          gp->csds_data.steps_since_last_output += 1;
      }
    }

    /* Loop over the sparts in this cell. */
    for (int k = 0; k < scount; k++) {

      /* Get a handle on the part. */
      struct spart *restrict sp = &sparts[k];

      /* If particle needs to be log */
      if (spart_is_active(sp, e)) {

        if (csds_should_write(&sp->csds_data, e->csds)) {
          /* Write particle */
          /* Currently writing everything, should adapt it through time */
          csds_log_spart(e->csds, sp, e, /* Log_all_fields= */ 0,
                         csds_flag_none, /* flag_data= */ 0);
        } else
          /* Update counter */
          sp->csds_data.steps_since_last_output += 1;
      }
    }
  }

  if (timer) TIMER_TOC(timer_csds);

#else
  error("CSDS disabled, please enable it during configuration");
#endif
}

/**
 * @brief Recursively search for FOF groups in a single cell.
 *
 * @param r runner task
 * @param c cell
 * @param timer 1 if the time is to be recorded.
 */
void runner_do_fof_search_self(struct runner *r, struct cell *c, int timer) {

#ifdef WITH_FOF

  TIMER_TIC;

  const struct engine *e = r->e;
  struct space *s = e->s;
  const double dim[3] = {s->dim[0], s->dim[1], s->dim[2]};
  const int periodic = s->periodic;
  const struct gpart *const gparts = s->gparts;
  const double search_r2 = e->fof_properties->l_x2;

  rec_fof_search_self(e->fof_properties, dim, search_r2, periodic, gparts, c);

  if (timer) TIMER_TOC(timer_fof_self);

#else
  error("SWIFT was not compiled with FOF enabled!");
#endif
}

/**
 * @brief Recursively search for FOF groups between a pair of cells.
 *
 * @param r runner task
 * @param ci cell i
 * @param cj cell j
 * @param timer 1 if the time is to be recorded.
 */
void runner_do_fof_search_pair(struct runner *r, struct cell *ci,
                               struct cell *cj, int timer) {

#ifdef WITH_FOF

  TIMER_TIC;

#ifdef SWIFT_DEBUG_CHECKS
  if (ci->nodeID != cj->nodeID) error("Searching foreign cells!");
#endif

  const struct engine *e = r->e;
  struct space *s = e->s;
  const double dim[3] = {s->dim[0], s->dim[1], s->dim[2]};
  const int periodic = s->periodic;
  const struct gpart *const gparts = s->gparts;
  const double search_r2 = e->fof_properties->l_x2;

  rec_fof_search_pair(e->fof_properties, dim, search_r2, periodic, gparts, ci,
                      cj);

  if (timer) TIMER_TOC(timer_fof_pair);
#else
  error("SWIFT was not compiled with FOF enabled!");
#endif
}

/**
 * @brief Recursively search for FOF groups in a single cell.
 *
 * @param r runner task
 * @param c cell
 * @param timer 1 if the time is to be recorded.
 */
void runner_do_fof_attach_self(struct runner *r, struct cell *c, int timer) {

#ifdef WITH_FOF

  TIMER_TIC;

  const struct engine *e = r->e;
  struct space *s = e->s;
  const double dim[3] = {s->dim[0], s->dim[1], s->dim[2]};
  const int periodic = s->periodic;
  const struct gpart *const gparts = s->gparts;
  const double attach_r2 = e->fof_properties->l_x2;

  rec_fof_attach_self(e->fof_properties, dim, attach_r2, periodic, gparts,
                      s->nr_gparts, c);

  if (timer) TIMER_TOC(timer_fof_self);

#else
  error("SWIFT was not compiled with FOF enabled!");
#endif
}

/**
 * @brief Recursively search for FOF groups between a pair of cells.
 *
 * @param r runner task
 * @param ci cell i
 * @param cj cell j
 * @param timer 1 if the time is to be recorded.
 */
void runner_do_fof_attach_pair(struct runner *r, struct cell *ci,
                               struct cell *cj, int timer) {

#ifdef WITH_FOF

  TIMER_TIC;

  const struct engine *e = r->e;
  struct space *s = e->s;
  const double dim[3] = {s->dim[0], s->dim[1], s->dim[2]};
  const int periodic = s->periodic;
  const struct gpart *const gparts = s->gparts;
  const double attach_r2 = e->fof_properties->l_x2;

  rec_fof_attach_pair(e->fof_properties, dim, attach_r2, periodic, gparts,
                      s->nr_gparts, ci, cj, e->nodeID == ci->nodeID,
                      e->nodeID == cj->nodeID);

  if (timer) TIMER_TOC(timer_fof_pair);
#else
  error("SWIFT was not compiled with FOF enabled!");
#endif
}

/**
 * @brief Finish up the transport step and do the thermochemistry
 *        for radiative transfer
 *
 * @param r The #runner thread.
 * @param c The #cell.
 * @param timer Are we timing this ?
 */
void runner_do_rt_tchem(struct runner *r, struct cell *c, int timer) {

  const struct engine *e = r->e;
  const int count = c->hydro.count;
  const int with_cosmology = (e->policy & engine_policy_cosmology);
  struct rt_props *rt_props = e->rt_props;
  const struct hydro_props *hydro_props = e->hydro_properties;
  const struct cosmology *cosmo = e->cosmology;
  const struct phys_const *phys_const = e->physical_constants;
  const struct unit_system *us = e->internal_units;

  /* Anything to do here? */
  if (count == 0) return;
  if (!cell_is_rt_active(c, e)) return;

  TIMER_TIC;

  /* Recurse? */
  if (c->split) {
    for (int k = 0; k < 8; k++)
      if (c->progeny[k] != NULL) runner_do_rt_tchem(r, c->progeny[k], 0);
  } else {

    struct part *restrict parts = c->hydro.parts;
    struct xpart *restrict xparts = c->hydro.xparts;

    /* Loop over the gas particles in this cell. */
    for (int k = 0; k < count; k++) {

      /* Get a handle on the part. */
      struct part *restrict p = &parts[k];
      struct xpart *restrict xp = &xparts[k];

      /* Skip inhibited parts */
      if (part_is_inhibited(p, e)) continue;

      /* Skip inactive parts */
      if (!part_is_rt_active(p, e)) continue;

      /* Finish the force loop */
      const integertime_t ti_current_subcycle = e->ti_current_subcycle;
      const integertime_t ti_step =
          get_integer_timestep(p->rt_time_data.time_bin);
      const integertime_t ti_begin = get_integer_time_begin(
          ti_current_subcycle + 1, p->rt_time_data.time_bin);
      const integertime_t ti_end = ti_begin + ti_step;

      const double dt =
          rt_part_dt(ti_begin, ti_end, e->time_base, with_cosmology, cosmo);
#ifdef SWIFT_DEBUG_CHECKS
      if (ti_begin != ti_current_subcycle)
        error(
            "Particle in wrong time-bin, ti_end=%lld, ti_begin=%lld, "
            "ti_step=%lld time_bin=%d wakeup=%d ti_current=%lld",
            ti_end, ti_begin, ti_step, p->time_bin, p->limiter_data.wakeup,
            ti_current_subcycle);
      if (dt < 0.)
        error("Got part with negative time-step: %lld, %.6g", p->id, dt);
#endif

      rt_finalise_transport(p, rt_props, dt, cosmo);

      /* And finally do thermochemistry */
      rt_tchem(p, xp, rt_props, cosmo, hydro_props, phys_const, us, dt);
    }
  }

  if (timer) TIMER_TOC(timer_do_rt_tchem);
}<|MERGE_RESOLUTION|>--- conflicted
+++ resolved
@@ -962,7 +962,13 @@
           black_holes_store_potential_in_part(
               &s->parts[offset].black_holes_data, gp);
         }
-<<<<<<< HEAD
+
+        /* Deal with sinks' need of potentials */
+        if (with_sinks && gp->type == swift_type_gas) {
+          const size_t offset = -gp->id_or_neg_offset;
+          sink_store_potential_in_part(&s->parts[offset].sink_data, gp);
+        }
+
 #ifdef WITH_FOF_GALAXIES
         const size_t offset = -gp->id_or_neg_offset;
         /* Deal with the need for group masses */
@@ -976,14 +982,6 @@
           fof_store_group_info_in_spart(&s->sparts[offset], gp);
         }
 #endif
-=======
-
-        /* Deal with sinks' need of potentials */
-        if (with_sinks && gp->type == swift_type_gas) {
-          const size_t offset = -gp->id_or_neg_offset;
-          sink_store_potential_in_part(&s->parts[offset].sink_data, gp);
-        }
->>>>>>> 5314ccde
       }
     }
   }
