--- conflicted
+++ resolved
@@ -428,11 +428,7 @@
           /* By default, do nothing */
           double rand_for_sf_wind = FLT_MAX;
           double wind_mass = 0.f;
-<<<<<<< HEAD
 	        double wind_prob = 0.f;
-=======
-	  double wind_prob = 0.f;
->>>>>>> 9c926b47
           int should_kick_wind = 0;
 
           /* The random number for star formation, stellar feedback,
@@ -443,7 +439,6 @@
                                     &rand_for_sf_wind,
                                     &wind_mass);
 
-<<<<<<< HEAD
           /* If there is both winds and SF, then make sure we distribute
           * probabilities correctly */
           if (wind_prob > 0.f && star_prob > 0.f) {
@@ -474,38 +469,6 @@
               should_kick_wind = 0;
             }
 	        }
-=======
-	  /* If there is both winds and SF, then make sure we distribute
-	   * probabilities correctly */
-	  if (wind_prob > 0.f && star_prob > 0.f) {
-              /* If the sum of the probabilities is greater than unity,
-               * rescale so that we can throw the dice properly.
-               */
-              double prob_sum = wind_prob + star_prob;
-              if (prob_sum > 1.) {
-                wind_prob /= prob_sum;
-                star_prob /= prob_sum;
-                prob_sum = wind_prob + star_prob;
-              } 
-              /* We have three regions for the probability:
-               * 1. Form a star (random < star_prob)
-               * 2. Kick a wind (star_prob < random < star_prob + wind_prob)
-               * 3. Do nothing
-               */
-              if (rand_for_sf_wind < star_prob) {
-                should_convert_to_star = 1;
-                should_kick_wind = 0;
-              }
-              else if ((star_prob <= rand_for_sf_wind) && 
-                       (rand_for_sf_wind < prob_sum)) {
-                should_convert_to_star = 0;
-                should_kick_wind = 1;
-              } else {
-                should_convert_to_star = 0;
-                should_kick_wind = 0;
-              }
-	  }
->>>>>>> 9c926b47
 
           /* Are we forming a star particle from this SF rate? */
           if (should_convert_to_star) {
@@ -988,7 +951,6 @@
           black_holes_store_potential_in_part(
               &s->parts[offset].black_holes_data, gp);
         }
-<<<<<<< HEAD
 
         /* Deal with sinks' need of potentials */
         if (with_sinks && gp->type == swift_type_gas) {
@@ -996,8 +958,6 @@
           sink_store_potential_in_part(&s->parts[offset].sink_data, gp);
         }
 
-=======
->>>>>>> 9c926b47
 #ifdef WITH_FOF_GALAXIES
         const size_t offset = -gp->id_or_neg_offset;
         /* Deal with the need for group masses */
