/*******************************************************************************
 * This file is part of SWIFT.
 * Copyright (c) 2017 Peter W. Draper (p.w.draper@durham.ac.uk)
 *
 * This program is free software: you can redistribute it and/or modify
 * it under the terms of the GNU Lesser General Public License as published
 * by the Free Software Foundation, either version 3 of the License, or
 * (at your option) any later version.
 *
 * This program is distributed in the hope that it will be useful,
 * but WITHOUT ANY WARRANTY; without even the implied warranty of
 * MERCHANTABILITY or FITNESS FOR A PARTICULAR PURPOSE.  See the
 * GNU General Public License for more details.
 *
 * You should have received a copy of the GNU Lesser General Public License
 * along with this program.  If not, see <http://www.gnu.org/licenses/>.
 *
 ******************************************************************************/
#ifndef SWIFT_COLLECTGROUP_H
#define SWIFT_COLLECTGROUP_H

/* Config parameters. */
#include "../config.h"

/* Standard headers. */
#include <stddef.h>

/* Local headers. */
#include "star_formation_logger_struct.h"
#include "dark_matter_logger_struct.h"
#include "timeline.h"

/* Forward declaration of engine struct (to avoid cyclic include). */
struct engine;

/* A collection of global quantities that can be processed at the same time. */
struct collectgroup1 {

  /* Number of particles updated */
<<<<<<< HEAD
  long long updated, g_updated, s_updated, b_updated, sink_updated;

  /* Number of particles inhibited */
  long long inhibited, g_inhibited, s_inhibited, b_inhibited, sink_inhibited;
=======
  long long updated, g_updated, s_updated, b_updated, dm_updated;

  /* Number of particles inhibited */
  long long inhibited, g_inhibited, s_inhibited, b_inhibited, dm_inhibited;
>>>>>>> 4e26a0e3

  /* SFH logger */
  struct star_formation_history sfh;

  /* SIDM history logger */
  struct sidm_history dm;

  /* Times for the time-step */
<<<<<<< HEAD
  integertime_t ti_hydro_end_min, ti_hydro_beg_max;
  integertime_t ti_gravity_end_min, ti_gravity_beg_max;
  integertime_t ti_stars_end_min, ti_stars_beg_max;
  integertime_t ti_black_holes_end_min, ti_black_holes_beg_max;
  integertime_t ti_sinks_end_min, ti_sinks_beg_max;
=======
  integertime_t ti_hydro_end_min, ti_hydro_end_max, ti_hydro_beg_max;
  integertime_t ti_gravity_end_min, ti_gravity_end_max, ti_gravity_beg_max;
  integertime_t ti_stars_end_min, ti_stars_end_max, ti_stars_beg_max;
  integertime_t ti_dark_matter_end_min, ti_dark_matter_end_max, ti_dark_matter_beg_max;
  integertime_t ti_black_holes_end_min, ti_black_holes_end_max,
      ti_black_holes_beg_max;
>>>>>>> 4e26a0e3

  /* Force the engine to rebuild? */
  int forcerebuild;

  /* Totals of cells and tasks. */
  long long total_nr_cells;
  long long total_nr_tasks;

  /* Maximum value of actual tasks per cell across all ranks. */
  float tasks_per_cell_max;

  /* Global runtime of application in hours. */
  float runtime;
};

void collectgroup_init(void);
void collectgroup1_apply(const struct collectgroup1 *grp1, struct engine *e);
void collectgroup1_init(
    struct collectgroup1 *grp1, size_t updated, size_t g_updated,
<<<<<<< HEAD
    size_t s_updated, size_t b_updated, size_t sink_updated, size_t inhibited,
    size_t g_inhibited, size_t s_inhibited, size_t sink_inhibited,
    size_t b_inhibited, integertime_t ti_hydro_end_min,
    integertime_t ti_hydro_beg_max, integertime_t ti_gravity_end_min,
    integertime_t ti_gravity_beg_max, integertime_t ti_stars_end_min,
    integertime_t ti_stars_beg_max, integertime_t ti_sinks_end_min,
    integertime_t ti_sinks_beg_max, integertime_t ti_black_holes_end_min,
    integertime_t ti_black_holes_beg_max, int forcerebuild,
=======
    size_t s_updated, size_t b_updated, size_t dm_updated, size_t inhibited, size_t g_inhibited,
    size_t s_inhibited, size_t b_inhibited, size_t dm_inhibited, integertime_t ti_hydro_end_min,
    integertime_t ti_hydro_end_max, integertime_t ti_hydro_beg_max,
    integertime_t ti_gravity_end_min, integertime_t ti_gravity_end_max,
    integertime_t ti_gravity_beg_max, integertime_t ti_stars_end_min,
    integertime_t ti_stars_end_max, integertime_t ti_stars_beg_max,
    integertime_t ti_black_holes_end_min, integertime_t ti_black_holes_end_max,
    integertime_t ti_black_holes_beg_max, integertime_t ti_dark_matter_end_min,
    integertime_t ti_dark_matter_end_max, integertime_t ti_dark_matter_beg_max,
    int forcerebuild,
>>>>>>> 4e26a0e3
    long long total_nr_cells, long long total_nr_tasks, float tasks_per_cell,
    const struct star_formation_history sfh,
    struct sidm_history dm, float runtime);
void collectgroup1_reduce(struct collectgroup1 *grp1);
#ifdef WITH_MPI
void mpicollect_free_MPI_type(void);
#endif
#endif /* SWIFT_COLLECTGROUP_H */<|MERGE_RESOLUTION|>--- conflicted
+++ resolved
@@ -37,17 +37,10 @@
 struct collectgroup1 {
 
   /* Number of particles updated */
-<<<<<<< HEAD
-  long long updated, g_updated, s_updated, b_updated, sink_updated;
+  long long updated, g_updated, s_updated, b_updated, sink_updated, dm_updated;
 
   /* Number of particles inhibited */
-  long long inhibited, g_inhibited, s_inhibited, b_inhibited, sink_inhibited;
-=======
-  long long updated, g_updated, s_updated, b_updated, dm_updated;
-
-  /* Number of particles inhibited */
-  long long inhibited, g_inhibited, s_inhibited, b_inhibited, dm_inhibited;
->>>>>>> 4e26a0e3
+  long long inhibited, g_inhibited, s_inhibited, b_inhibited, sink_inhibited, dm_inhibited;
 
   /* SFH logger */
   struct star_formation_history sfh;
@@ -56,20 +49,12 @@
   struct sidm_history dm;
 
   /* Times for the time-step */
-<<<<<<< HEAD
   integertime_t ti_hydro_end_min, ti_hydro_beg_max;
   integertime_t ti_gravity_end_min, ti_gravity_beg_max;
   integertime_t ti_stars_end_min, ti_stars_beg_max;
   integertime_t ti_black_holes_end_min, ti_black_holes_beg_max;
   integertime_t ti_sinks_end_min, ti_sinks_beg_max;
-=======
-  integertime_t ti_hydro_end_min, ti_hydro_end_max, ti_hydro_beg_max;
-  integertime_t ti_gravity_end_min, ti_gravity_end_max, ti_gravity_beg_max;
-  integertime_t ti_stars_end_min, ti_stars_end_max, ti_stars_beg_max;
-  integertime_t ti_dark_matter_end_min, ti_dark_matter_end_max, ti_dark_matter_beg_max;
-  integertime_t ti_black_holes_end_min, ti_black_holes_end_max,
-      ti_black_holes_beg_max;
->>>>>>> 4e26a0e3
+  integertime_t ti_dark_matter_end_min, ti_dark_matter_beg_max;
 
   /* Force the engine to rebuild? */
   int forcerebuild;
@@ -89,27 +74,16 @@
 void collectgroup1_apply(const struct collectgroup1 *grp1, struct engine *e);
 void collectgroup1_init(
     struct collectgroup1 *grp1, size_t updated, size_t g_updated,
-<<<<<<< HEAD
-    size_t s_updated, size_t b_updated, size_t sink_updated, size_t inhibited,
+    size_t s_updated, size_t b_updated, size_t dm_updated, size_t sink_updated, size_t inhibited,
     size_t g_inhibited, size_t s_inhibited, size_t sink_inhibited,
-    size_t b_inhibited, integertime_t ti_hydro_end_min,
+    size_t b_inhibited, size_t dm_inhibited,
+    integertime_t ti_hydro_end_min,
     integertime_t ti_hydro_beg_max, integertime_t ti_gravity_end_min,
     integertime_t ti_gravity_beg_max, integertime_t ti_stars_end_min,
     integertime_t ti_stars_beg_max, integertime_t ti_sinks_end_min,
     integertime_t ti_sinks_beg_max, integertime_t ti_black_holes_end_min,
-    integertime_t ti_black_holes_beg_max, int forcerebuild,
-=======
-    size_t s_updated, size_t b_updated, size_t dm_updated, size_t inhibited, size_t g_inhibited,
-    size_t s_inhibited, size_t b_inhibited, size_t dm_inhibited, integertime_t ti_hydro_end_min,
-    integertime_t ti_hydro_end_max, integertime_t ti_hydro_beg_max,
-    integertime_t ti_gravity_end_min, integertime_t ti_gravity_end_max,
-    integertime_t ti_gravity_beg_max, integertime_t ti_stars_end_min,
-    integertime_t ti_stars_end_max, integertime_t ti_stars_beg_max,
-    integertime_t ti_black_holes_end_min, integertime_t ti_black_holes_end_max,
     integertime_t ti_black_holes_beg_max, integertime_t ti_dark_matter_end_min,
-    integertime_t ti_dark_matter_end_max, integertime_t ti_dark_matter_beg_max,
-    int forcerebuild,
->>>>>>> 4e26a0e3
+    integertime_t ti_dark_matter_beg_max, int forcerebuild,
     long long total_nr_cells, long long total_nr_tasks, float tasks_per_cell,
     const struct star_formation_history sfh,
     struct sidm_history dm, float runtime);
