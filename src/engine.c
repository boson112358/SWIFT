/*******************************************************************************
 * This file is part of SWIFT.
 * Copyright (c) 2012 Pedro Gonnet (pedro.gonnet@durham.ac.uk)
 *                    Matthieu Schaller (matthieu.schaller@durham.ac.uk)
 *               2015 Peter W. Draper (p.w.draper@durham.ac.uk)
 *                    Angus Lepper (angus.lepper@ed.ac.uk)
 *               2016 John A. Regan (john.a.regan@durham.ac.uk)
 *                    Tom Theuns (tom.theuns@durham.ac.uk)
 *
 * This program is free software: you can redistribute it and/or modify
 * it under the terms of the GNU Lesser General Public License as published
 * by the Free Software Foundation, either version 3 of the License, or
 * (at your option) any later version.
 *
 * This program is distributed in the hope that it will be useful,
 * but WITHOUT ANY WARRANTY; without even the implied warranty of
 * MERCHANTABILITY or FITNESS FOR A PARTICULAR PURPOSE.  See the
 * GNU General Public License for more details.
 *
 * You should have received a copy of the GNU Lesser General Public License
 * along with this program.  If not, see <http://www.gnu.org/licenses/>.
 *
 ******************************************************************************/

/* Config parameters. */
#include "../config.h"

/* Some standard headers. */
#include <float.h>
#include <limits.h>
#include <sched.h>
#include <stdbool.h>
#include <stdio.h>
#include <stdlib.h>
#include <string.h>
#include <unistd.h>

/* MPI headers. */
#ifdef WITH_MPI
#include <mpi.h>
#endif

#ifdef HAVE_LIBNUMA
#include <numa.h>
#endif

/* Load the profiler header, if needed. */
#ifdef WITH_PROFILER
#include <gperftools/profiler.h>
#endif

/* This object's header. */
#include "engine.h"

/* Local headers. */
#include "active.h"
#include "atomic.h"
#include "cell.h"
#include "chemistry.h"
#include "clocks.h"
#include "cooling.h"
#include "cosmology.h"
#include "cycle.h"
#include "debug.h"
#include "entropy_floor.h"
#include "equation_of_state.h"
#include "error.h"
#include "gravity.h"
#include "gravity_cache.h"
#include "hydro.h"
#include "logger.h"
#include "logger_io.h"
#include "map.h"
#include "memswap.h"
#include "minmax.h"
#include "outputlist.h"
#include "parallel_io.h"
#include "part.h"
#include "partition.h"
#include "profiler.h"
#include "proxy.h"
#include "restart.h"
#include "runner.h"
#include "serial_io.h"
#include "single_io.h"
#include "sort_part.h"
#include "starformation.h"
#include "stars_io.h"
#include "statistics.h"
#include "timers.h"
#include "tools.h"
#include "units.h"
#include "velociraptor_interface.h"
#include "version.h"

/* Particle cache size. */
#define CACHE_SIZE 512

const char *engine_policy_names[] = {"none",
                                     "rand",
                                     "steal",
                                     "keep",
                                     "block",
                                     "cpu tight",
                                     "mpi",
                                     "numa affinity",
                                     "hydro",
                                     "self gravity",
                                     "external gravity",
                                     "cosmological integration",
                                     "drift everything",
                                     "reconstruct multi-poles",
                                     "temperature",
                                     "cooling",
                                     "stars",
                                     "structure finding",
                                     "star formation",
                                     "feedback",
                                     "time-step limiter"};

/** The rank of the engine as a global variable (for messages). */
int engine_rank;

/**
 * @brief Data collected from the cells at the end of a time-step
 */
struct end_of_step_data {

  size_t updated, g_updated, s_updated;
  size_t inhibited, g_inhibited, s_inhibited;
  integertime_t ti_hydro_end_min, ti_hydro_end_max, ti_hydro_beg_max;
  integertime_t ti_gravity_end_min, ti_gravity_end_max, ti_gravity_beg_max;
  integertime_t ti_stars_end_min;
  struct engine *e;
};

/**
 * @brief Link a density/force task to a cell.
 *
 * @param e The #engine.
 * @param l A pointer to the #link, will be modified atomically.
 * @param t The #task.
 *
 * @return The new #link pointer.
 */
void engine_addlink(struct engine *e, struct link **l, struct task *t) {

  /* Get the next free link. */
  const size_t ind = atomic_inc(&e->nr_links);
  if (ind >= e->size_links) {
    error(
        "Link table overflow. Increase the value of "
        "`Scheduler:links_per_tasks`.");
  }
  struct link *res = &e->links[ind];

  /* Set it atomically. */
  res->t = t;
  res->next = atomic_swap(l, res);
}

#ifdef WITH_MPI
/**
 * Do the exchange of one type of particles with all the other nodes.
 *
 * @param counts 2D array with the counts of particles to exchange with
 *               each other node.
 * @param parts the particle data to exchange
 * @param new_nr_parts the number of particles this node will have after all
 *                     exchanges have completed.
 * @param sizeofparts sizeof the particle struct.
 * @param alignsize the memory alignment required for this particle type.
 * @param mpi_type the MPI_Datatype for these particles.
 * @param nr_nodes the number of nodes to exchange with.
 * @param nodeID the id of this node.
 *
 * @result new particle data constructed from all the exchanges with the
 *         given alignment.
 */
static void *engine_do_redistribute(int *counts, char *parts,
                                    size_t new_nr_parts, size_t sizeofparts,
                                    size_t alignsize, MPI_Datatype mpi_type,
                                    int nr_nodes, int nodeID) {

  /* Allocate a new particle array with some extra margin */
  char *parts_new = NULL;
  if (posix_memalign(
          (void **)&parts_new, alignsize,
          sizeofparts * new_nr_parts * engine_redistribute_alloc_margin) != 0)
    error("Failed to allocate new particle data.");

  /* Prepare MPI requests for the asynchronous communications */
  MPI_Request *reqs;
  if ((reqs = (MPI_Request *)malloc(sizeof(MPI_Request) * 2 * nr_nodes)) ==
      NULL)
    error("Failed to allocate MPI request list.");

  /* Only send and receive only "chunk" particles per request. So we need to
   * loop as many times as necessary here. Make 2Gb/sizeofparts so we only
   * send 2Gb packets. */
  const int chunk = INT_MAX / sizeofparts;
  int sent = 0;
  int recvd = 0;

  int activenodes = 1;
  while (activenodes) {

    for (int k = 0; k < 2 * nr_nodes; k++) reqs[k] = MPI_REQUEST_NULL;

    /* Emit the sends and recvs for the data. */
    size_t offset_send = sent;
    size_t offset_recv = recvd;
    activenodes = 0;

    for (int k = 0; k < nr_nodes; k++) {

      /* Indices in the count arrays of the node of interest */
      const int ind_send = nodeID * nr_nodes + k;
      const int ind_recv = k * nr_nodes + nodeID;

      /* Are we sending any data this loop? */
      int sending = counts[ind_send] - sent;
      if (sending > 0) {
        activenodes++;
        if (sending > chunk) sending = chunk;

        /* If the send and receive is local then just copy. */
        if (k == nodeID) {
          int receiving = counts[ind_recv] - recvd;
          if (receiving > chunk) receiving = chunk;
          memcpy(&parts_new[offset_recv * sizeofparts],
                 &parts[offset_send * sizeofparts], sizeofparts * receiving);
        } else {
          /* Otherwise send it. */
          int res =
              MPI_Isend(&parts[offset_send * sizeofparts], sending, mpi_type, k,
                        ind_send, MPI_COMM_WORLD, &reqs[2 * k + 0]);
          if (res != MPI_SUCCESS)
            mpi_error(res, "Failed to isend parts to node %i.", k);
        }
      }

      /* If we're sending to this node, then move past it to next. */
      if (counts[ind_send] > 0) offset_send += counts[ind_send];

      /* Are we receiving any data from this node? Note already done if coming
       * from this node. */
      if (k != nodeID) {
        int receiving = counts[ind_recv] - recvd;
        if (receiving > 0) {
          activenodes++;
          if (receiving > chunk) receiving = chunk;
          int res = MPI_Irecv(&parts_new[offset_recv * sizeofparts], receiving,
                              mpi_type, k, ind_recv, MPI_COMM_WORLD,
                              &reqs[2 * k + 1]);
          if (res != MPI_SUCCESS)
            mpi_error(res, "Failed to emit irecv of parts from node %i.", k);
        }
      }

      /* If we're receiving from this node, then move past it to next. */
      if (counts[ind_recv] > 0) offset_recv += counts[ind_recv];
    }

    /* Wait for all the sends and recvs to tumble in. */
    MPI_Status stats[2 * nr_nodes];
    int res;
    if ((res = MPI_Waitall(2 * nr_nodes, reqs, stats)) != MPI_SUCCESS) {
      for (int k = 0; k < 2 * nr_nodes; k++) {
        char buff[MPI_MAX_ERROR_STRING];
        MPI_Error_string(stats[k].MPI_ERROR, buff, &res);
        message("request from source %i, tag %i has error '%s'.",
                stats[k].MPI_SOURCE, stats[k].MPI_TAG, buff);
      }
      error("Failed during waitall for part data.");
    }

    /* Move to next chunks. */
    sent += chunk;
    recvd += chunk;
  }

  /* Free temps. */
  free(reqs);

  /* And return new memory. */
  return parts_new;
}
#endif

#ifdef WITH_MPI /* redist_mapper */

/* Support for engine_redistribute threadpool dest mappers. */
struct redist_mapper_data {
  int *counts;
  int *dest;
  int nodeID;
  int nr_nodes;
  struct cell *cells;
  struct space *s;
  void *base;
};

/* Generic function for accumulating counts for TYPE parts. Note
 * we use a local counts array to avoid the atomic_add in the parts
 * loop. */
#define ENGINE_REDISTRIBUTE_DEST_MAPPER(TYPE)                              \
  engine_redistribute_dest_mapper_##TYPE(void *map_data, int num_elements, \
                                         void *extra_data) {               \
    struct TYPE *parts = (struct TYPE *)map_data;                          \
    struct redist_mapper_data *mydata =                                    \
        (struct redist_mapper_data *)extra_data;                           \
    struct space *s = mydata->s;                                           \
    int *dest =                                                            \
        mydata->dest + (ptrdiff_t)(parts - (struct TYPE *)mydata->base);   \
    int *lcounts = NULL;                                                   \
    if ((lcounts = (int *)calloc(                                          \
             sizeof(int), mydata->nr_nodes * mydata->nr_nodes)) == NULL)   \
      error("Failed to allocate counts thread-specific buffer");           \
    for (int k = 0; k < num_elements; k++) {                               \
      for (int j = 0; j < 3; j++) {                                        \
        if (parts[k].x[j] < 0.0)                                           \
          parts[k].x[j] += s->dim[j];                                      \
        else if (parts[k].x[j] >= s->dim[j])                               \
          parts[k].x[j] -= s->dim[j];                                      \
      }                                                                    \
      const int cid = cell_getid(s->cdim, parts[k].x[0] * s->iwidth[0],    \
                                 parts[k].x[1] * s->iwidth[1],             \
                                 parts[k].x[2] * s->iwidth[2]);            \
      dest[k] = s->cells_top[cid].nodeID;                                  \
      size_t ind = mydata->nodeID * mydata->nr_nodes + dest[k];            \
      lcounts[ind] += 1;                                                   \
    }                                                                      \
    for (int k = 0; k < (mydata->nr_nodes * mydata->nr_nodes); k++)        \
      atomic_add(&mydata->counts[k], lcounts[k]);                          \
    free(lcounts);                                                         \
  }

/**
 * @brief Accumulate the counts of particles per cell.
 * Threadpool helper for accumulating the counts of particles per cell.
 *
 * part version.
 */
static void ENGINE_REDISTRIBUTE_DEST_MAPPER(part);

/**
 * @brief Accumulate the counts of star particles per cell.
 * Threadpool helper for accumulating the counts of particles per cell.
 *
 * spart version.
 */
static void ENGINE_REDISTRIBUTE_DEST_MAPPER(spart);

/**
 * @brief Accumulate the counts of gravity particles per cell.
 * Threadpool helper for accumulating the counts of particles per cell.
 *
 * gpart version.
 */
static void ENGINE_REDISTRIBUTE_DEST_MAPPER(gpart);

#endif /* redist_mapper_data */

#ifdef WITH_MPI /* savelink_mapper_data */

/* Support for saving the linkage between gparts and parts/sparts. */
struct savelink_mapper_data {
  int nr_nodes;
  int *counts;
  void *parts;
  int nodeID;
};

/**
 * @brief Save the offset of each gravity partner of a part or spart.
 *
 * The offset is from the start of the sorted particles to be sent to a node.
 * This is possible as parts without gravity partners have a positive id.
 * These offsets are used to restore the pointers on the receiving node.
 *
 * CHECKS should be eliminated as dead code when optimizing.
 */
#define ENGINE_REDISTRIBUTE_SAVELINK_MAPPER(TYPE, CHECKS)                      \
  engine_redistribute_savelink_mapper_##TYPE(void *map_data, int num_elements, \
                                             void *extra_data) {               \
    int *nodes = (int *)map_data;                                              \
    struct savelink_mapper_data *mydata =                                      \
        (struct savelink_mapper_data *)extra_data;                             \
    int nodeID = mydata->nodeID;                                               \
    int nr_nodes = mydata->nr_nodes;                                           \
    int *counts = mydata->counts;                                              \
    struct TYPE *parts = (struct TYPE *)mydata->parts;                         \
                                                                               \
    for (int j = 0; j < num_elements; j++) {                                   \
      int node = nodes[j];                                                     \
      int count = 0;                                                           \
      size_t offset = 0;                                                       \
      for (int i = 0; i < node; i++) offset += counts[nodeID * nr_nodes + i];  \
                                                                               \
      for (int k = 0; k < counts[nodeID * nr_nodes + node]; k++) {             \
        if (parts[k + offset].gpart != NULL) {                                 \
          if (CHECKS)                                                          \
            if (parts[k + offset].gpart->id_or_neg_offset > 0)                 \
              error("Trying to link a partnerless " #TYPE "!");                \
          parts[k + offset].gpart->id_or_neg_offset = -count;                  \
          count++;                                                             \
        }                                                                      \
      }                                                                        \
    }                                                                          \
  }

/**
 * @brief Save position of part-gpart links.
 * Threadpool helper for accumulating the counts of particles per cell.
 */
#ifdef SWIFT_DEBUG_CHECKS
static void ENGINE_REDISTRIBUTE_SAVELINK_MAPPER(part, 1);
#else
static void ENGINE_REDISTRIBUTE_SAVELINK_MAPPER(part, 0);
#endif

/**
 * @brief Save position of spart-gpart links.
 * Threadpool helper for accumulating the counts of particles per cell.
 */
#ifdef SWIFT_DEBUG_CHECKS
static void ENGINE_REDISTRIBUTE_SAVELINK_MAPPER(spart, 1);
#else
static void ENGINE_REDISTRIBUTE_SAVELINK_MAPPER(spart, 0);
#endif

#endif /* savelink_mapper_data */

#ifdef WITH_MPI /* relink_mapper_data */

/* Support for relinking parts, gparts and sparts after moving between nodes. */
struct relink_mapper_data {
  int nodeID;
  int nr_nodes;
  int *counts;
  int *s_counts;
  int *g_counts;
  struct space *s;
};

/**
 * @brief Restore the part/gpart and spart/gpart links for a list of nodes.
 *
 * @param map_data address of nodes to process.
 * @param num_elements the number nodes to process.
 * @param extra_data additional data defining the context (a
 * relink_mapper_data).
 */
static void engine_redistribute_relink_mapper(void *map_data, int num_elements,
                                              void *extra_data) {

  int *nodes = (int *)map_data;
  struct relink_mapper_data *mydata = (struct relink_mapper_data *)extra_data;

  int nodeID = mydata->nodeID;
  int nr_nodes = mydata->nr_nodes;
  int *counts = mydata->counts;
  int *g_counts = mydata->g_counts;
  int *s_counts = mydata->s_counts;
  struct space *s = mydata->s;

  for (int i = 0; i < num_elements; i++) {

    int node = nodes[i];

    /* Get offsets to correct parts of the counts arrays for this node. */
    size_t offset_parts = 0;
    size_t offset_gparts = 0;
    size_t offset_sparts = 0;
    for (int n = 0; n < node; n++) {
      int ind_recv = n * nr_nodes + nodeID;
      offset_parts += counts[ind_recv];
      offset_gparts += g_counts[ind_recv];
      offset_sparts += s_counts[ind_recv];
    }

    /* Number of gparts sent from this node. */
    int ind_recv = node * nr_nodes + nodeID;
    const size_t count_gparts = g_counts[ind_recv];

    /* Loop over the gparts received from this node */
    for (size_t k = offset_gparts; k < offset_gparts + count_gparts; k++) {

      /* Does this gpart have a gas partner ? */
      if (s->gparts[k].type == swift_type_gas) {

        const ptrdiff_t partner_index =
            offset_parts - s->gparts[k].id_or_neg_offset;

        /* Re-link */
        s->gparts[k].id_or_neg_offset = -partner_index;
        s->parts[partner_index].gpart = &s->gparts[k];
      }

      /* Does this gpart have a star partner ? */
      else if (s->gparts[k].type == swift_type_stars) {

        const ptrdiff_t partner_index =
            offset_sparts - s->gparts[k].id_or_neg_offset;

        /* Re-link */
        s->gparts[k].id_or_neg_offset = -partner_index;
        s->sparts[partner_index].gpart = &s->gparts[k];
      }
    }
  }
}

#endif /* relink_mapper_data */

/**
 * @brief Redistribute the particles amongst the nodes according
 *      to their cell's node IDs.
 *
 * The strategy here is as follows:
 * 1) Each node counts the number of particles it has to send to each other
 * node.
 * 2) The number of particles of each type is then exchanged.
 * 3) The particles to send are placed in a temporary buffer in which the
 * part-gpart links are preserved.
 * 4) Each node allocates enough space for the new particles.
 * 5) (Asynchronous) communications are issued to transfer the data.
 *
 *
 * @param e The #engine.
 */
void engine_redistribute(struct engine *e) {

#ifdef WITH_MPI

  const int nr_nodes = e->nr_nodes;
  const int nodeID = e->nodeID;
  struct space *s = e->s;
  struct cell *cells = s->cells_top;
  const int nr_cells = s->nr_cells;
  struct xpart *xparts = s->xparts;
  struct part *parts = s->parts;
  struct gpart *gparts = s->gparts;
  struct spart *sparts = s->sparts;
  ticks tic = getticks();

  size_t nr_parts = s->nr_parts;
  size_t nr_gparts = s->nr_gparts;
  size_t nr_sparts = s->nr_sparts;

  /* Start by moving inhibited particles to the end of the arrays */
  for (size_t k = 0; k < nr_parts; /* void */) {
    if (parts[k].time_bin == time_bin_inhibited) {
      nr_parts -= 1;

      /* Swap the particle */
      memswap(&parts[k], &parts[nr_parts], sizeof(struct part));

      /* Swap the xpart */
      memswap(&xparts[k], &xparts[nr_parts], sizeof(struct xpart));

      /* Swap the link with the gpart */
      if (parts[k].gpart != NULL) {
        parts[k].gpart->id_or_neg_offset = -k;
      }
      if (parts[nr_parts].gpart != NULL) {
        parts[nr_parts].gpart->id_or_neg_offset = -nr_parts;
      }
    } else {
      k++;
    }
  }

  /* Now move inhibited star particles to the end of the arrays */
  for (size_t k = 0; k < nr_sparts; /* void */) {
    if (sparts[k].time_bin == time_bin_inhibited) {
      nr_sparts -= 1;

      /* Swap the particle */
      memswap(&s->sparts[k], &s->sparts[nr_sparts], sizeof(struct spart));

      /* Swap the link with the gpart */
      if (s->sparts[k].gpart != NULL) {
        s->sparts[k].gpart->id_or_neg_offset = -k;
      }
      if (s->sparts[nr_sparts].gpart != NULL) {
        s->sparts[nr_sparts].gpart->id_or_neg_offset = -nr_sparts;
      }
    } else {
      k++;
    }
  }

  /* Finally do the same with the gravity particles */
  for (size_t k = 0; k < nr_gparts; /* void */) {
    if (gparts[k].time_bin == time_bin_inhibited) {
      nr_gparts -= 1;

      /* Swap the particle */
      memswap(&s->gparts[k], &s->gparts[nr_gparts], sizeof(struct gpart));

      /* Swap the link with part/spart */
      if (s->gparts[k].type == swift_type_gas) {
        s->parts[-s->gparts[k].id_or_neg_offset].gpart = &s->gparts[k];
      } else if (s->gparts[k].type == swift_type_stars) {
        s->sparts[-s->gparts[k].id_or_neg_offset].gpart = &s->gparts[k];
      }
      if (s->gparts[nr_gparts].type == swift_type_gas) {
        s->parts[-s->gparts[nr_gparts].id_or_neg_offset].gpart =
            &s->gparts[nr_gparts];
      } else if (s->gparts[nr_gparts].type == swift_type_stars) {
        s->sparts[-s->gparts[nr_gparts].id_or_neg_offset].gpart =
            &s->gparts[nr_gparts];
      }
    } else {
      k++;
    }
  }

  /* Now we are ready to deal with real particles and can start the exchange. */

  /* Allocate temporary arrays to store the counts of particles to be sent
   * and the destination of each particle */
  int *counts;
  if ((counts = (int *)calloc(sizeof(int), nr_nodes * nr_nodes)) == NULL)
    error("Failed to allocate counts temporary buffer.");

  int *dest;
  if ((dest = (int *)malloc(sizeof(int) * nr_parts)) == NULL)
    error("Failed to allocate dest temporary buffer.");

  /* Simple index of node IDs, used for mappers over nodes. */
  int *nodes = NULL;
  if ((nodes = (int *)malloc(sizeof(int) * nr_nodes)) == NULL)
    error("Failed to allocate nodes temporary buffer.");
  for (int k = 0; k < nr_nodes; k++) nodes[k] = k;

  /* Get destination of each particle */
  struct redist_mapper_data redist_data;
  redist_data.s = s;
  redist_data.nodeID = nodeID;
  redist_data.nr_nodes = nr_nodes;

  redist_data.counts = counts;
  redist_data.dest = dest;
  redist_data.base = (void *)parts;

  threadpool_map(&e->threadpool, engine_redistribute_dest_mapper_part, parts,
                 nr_parts, sizeof(struct part), 0, &redist_data);

  /* Sort the particles according to their cell index. */
  if (nr_parts > 0)
    space_parts_sort(s->parts, s->xparts, dest, &counts[nodeID * nr_nodes],
                     nr_nodes, 0);

#ifdef SWIFT_DEBUG_CHECKS
  /* Verify that the part have been sorted correctly. */
  for (size_t k = 0; k < nr_parts; k++) {
    const struct part *p = &s->parts[k];

    /* New cell index */
    const int new_cid =
        cell_getid(s->cdim, p->x[0] * s->iwidth[0], p->x[1] * s->iwidth[1],
                   p->x[2] * s->iwidth[2]);

    /* New cell of this part */
    const struct cell *c = &s->cells_top[new_cid];
    const int new_node = c->nodeID;

    if (dest[k] != new_node)
      error("part's new node index not matching sorted index.");

    if (p->x[0] < c->loc[0] || p->x[0] > c->loc[0] + c->width[0] ||
        p->x[1] < c->loc[1] || p->x[1] > c->loc[1] + c->width[1] ||
        p->x[2] < c->loc[2] || p->x[2] > c->loc[2] + c->width[2])
      error("part not sorted into the right top-level cell!");
  }
#endif

  /* We will need to re-link the gpart partners of parts, so save their
   * relative positions in the sent lists. */
  if (nr_parts > 0 && nr_gparts > 0) {

    struct savelink_mapper_data savelink_data;
    savelink_data.nr_nodes = nr_nodes;
    savelink_data.counts = counts;
    savelink_data.parts = (void *)parts;
    savelink_data.nodeID = nodeID;
    threadpool_map(&e->threadpool, engine_redistribute_savelink_mapper_part,
                   nodes, nr_nodes, sizeof(int), 0, &savelink_data);
  }
  free(dest);

  /* Get destination of each s-particle */
  int *s_counts;
  if ((s_counts = (int *)calloc(sizeof(int), nr_nodes * nr_nodes)) == NULL)
    error("Failed to allocate s_counts temporary buffer.");

  int *s_dest;
  if ((s_dest = (int *)malloc(sizeof(int) * nr_sparts)) == NULL)
    error("Failed to allocate s_dest temporary buffer.");

  redist_data.counts = s_counts;
  redist_data.dest = s_dest;
  redist_data.base = (void *)sparts;

  threadpool_map(&e->threadpool, engine_redistribute_dest_mapper_spart, sparts,
                 nr_sparts, sizeof(struct spart), 0, &redist_data);

  /* Sort the particles according to their cell index. */
  if (nr_sparts > 0)
    space_sparts_sort(s->sparts, s_dest, &s_counts[nodeID * nr_nodes], nr_nodes,
                      0);

#ifdef SWIFT_DEBUG_CHECKS
  /* Verify that the spart have been sorted correctly. */
  for (size_t k = 0; k < nr_sparts; k++) {
    const struct spart *sp = &s->sparts[k];

    /* New cell index */
    const int new_cid =
        cell_getid(s->cdim, sp->x[0] * s->iwidth[0], sp->x[1] * s->iwidth[1],
                   sp->x[2] * s->iwidth[2]);

    /* New cell of this spart */
    const struct cell *c = &s->cells_top[new_cid];
    const int new_node = c->nodeID;

    if (s_dest[k] != new_node)
      error("spart's new node index not matching sorted index.");

    if (sp->x[0] < c->loc[0] || sp->x[0] > c->loc[0] + c->width[0] ||
        sp->x[1] < c->loc[1] || sp->x[1] > c->loc[1] + c->width[1] ||
        sp->x[2] < c->loc[2] || sp->x[2] > c->loc[2] + c->width[2])
      error("spart not sorted into the right top-level cell!");
  }
#endif

  /* We need to re-link the gpart partners of sparts. */
  if (nr_sparts > 0) {

    struct savelink_mapper_data savelink_data;
    savelink_data.nr_nodes = nr_nodes;
    savelink_data.counts = s_counts;
    savelink_data.parts = (void *)sparts;
    savelink_data.nodeID = nodeID;
    threadpool_map(&e->threadpool, engine_redistribute_savelink_mapper_spart,
                   nodes, nr_nodes, sizeof(int), 0, &savelink_data);
  }
  free(s_dest);

  /* Get destination of each g-particle */
  int *g_counts;
  if ((g_counts = (int *)calloc(sizeof(int), nr_nodes * nr_nodes)) == NULL)
    error("Failed to allocate g_gcount temporary buffer.");

  int *g_dest;
  if ((g_dest = (int *)malloc(sizeof(int) * nr_gparts)) == NULL)
    error("Failed to allocate g_dest temporary buffer.");

  redist_data.counts = g_counts;
  redist_data.dest = g_dest;
  redist_data.base = (void *)gparts;

  threadpool_map(&e->threadpool, engine_redistribute_dest_mapper_gpart, gparts,
                 nr_gparts, sizeof(struct gpart), 0, &redist_data);

  /* Sort the gparticles according to their cell index. */
  if (nr_gparts > 0)
    space_gparts_sort(s->gparts, s->parts, s->sparts, g_dest,
                      &g_counts[nodeID * nr_nodes], nr_nodes);

#ifdef SWIFT_DEBUG_CHECKS
  /* Verify that the gpart have been sorted correctly. */
  for (size_t k = 0; k < nr_gparts; k++) {
    const struct gpart *gp = &s->gparts[k];

    /* New cell index */
    const int new_cid =
        cell_getid(s->cdim, gp->x[0] * s->iwidth[0], gp->x[1] * s->iwidth[1],
                   gp->x[2] * s->iwidth[2]);

    /* New cell of this gpart */
    const struct cell *c = &s->cells_top[new_cid];
    const int new_node = c->nodeID;

    if (g_dest[k] != new_node)
      error("gpart's new node index not matching sorted index (%d != %d).",
            g_dest[k], new_node);

    if (gp->x[0] < c->loc[0] || gp->x[0] > c->loc[0] + c->width[0] ||
        gp->x[1] < c->loc[1] || gp->x[1] > c->loc[1] + c->width[1] ||
        gp->x[2] < c->loc[2] || gp->x[2] > c->loc[2] + c->width[2])
      error("gpart not sorted into the right top-level cell!");
  }
#endif

  free(g_dest);

  /* Get all the counts from all the nodes. */
  if (MPI_Allreduce(MPI_IN_PLACE, counts, nr_nodes * nr_nodes, MPI_INT, MPI_SUM,
                    MPI_COMM_WORLD) != MPI_SUCCESS)
    error("Failed to allreduce particle transfer counts.");

  /* Get all the s_counts from all the nodes. */
  if (MPI_Allreduce(MPI_IN_PLACE, g_counts, nr_nodes * nr_nodes, MPI_INT,
                    MPI_SUM, MPI_COMM_WORLD) != MPI_SUCCESS)
    error("Failed to allreduce gparticle transfer counts.");

  /* Get all the g_counts from all the nodes. */
  if (MPI_Allreduce(MPI_IN_PLACE, s_counts, nr_nodes * nr_nodes, MPI_INT,
                    MPI_SUM, MPI_COMM_WORLD) != MPI_SUCCESS)
    error("Failed to allreduce sparticle transfer counts.");

  /* Report how many particles will be moved. */
  if (e->verbose) {
    if (e->nodeID == 0) {
      size_t total = 0, g_total = 0, s_total = 0;
      size_t unmoved = 0, g_unmoved = 0, s_unmoved = 0;
      for (int p = 0, r = 0; p < nr_nodes; p++) {
        for (int n = 0; n < nr_nodes; n++) {
          total += counts[r];
          g_total += g_counts[r];
          s_total += s_counts[r];
          if (p == n) {
            unmoved += counts[r];
            g_unmoved += g_counts[r];
            s_unmoved += s_counts[r];
          }
          r++;
        }
      }
      if (total > 0)
        message("%ld of %ld (%.2f%%) of particles moved", total - unmoved,
                total, 100.0 * (double)(total - unmoved) / (double)total);
      if (g_total > 0)
        message("%ld of %ld (%.2f%%) of g-particles moved", g_total - g_unmoved,
                g_total,
                100.0 * (double)(g_total - g_unmoved) / (double)g_total);
      if (s_total > 0)
        message("%ld of %ld (%.2f%%) of s-particles moved", s_total - s_unmoved,
                s_total,
                100.0 * (double)(s_total - s_unmoved) / (double)s_total);
    }
  }

  /* Now each node knows how many parts, sparts and gparts will be transferred
   * to every other node.
   * Get the new numbers of particles for this node. */
  size_t nr_parts_new = 0, nr_gparts_new = 0, nr_sparts_new = 0;
  for (int k = 0; k < nr_nodes; k++)
    nr_parts_new += counts[k * nr_nodes + nodeID];
  for (int k = 0; k < nr_nodes; k++)
    nr_gparts_new += g_counts[k * nr_nodes + nodeID];
  for (int k = 0; k < nr_nodes; k++)
    nr_sparts_new += s_counts[k * nr_nodes + nodeID];

  /* Now exchange the particles, type by type to keep the memory required
   * under control. */

  /* SPH particles. */
  void *new_parts = engine_do_redistribute(
      counts, (char *)s->parts, nr_parts_new, sizeof(struct part), part_align,
      part_mpi_type, nr_nodes, nodeID);
  free(s->parts);
  s->parts = (struct part *)new_parts;
  s->nr_parts = nr_parts_new;
  s->size_parts = engine_redistribute_alloc_margin * nr_parts_new;

  /* Extra SPH particle properties. */
  new_parts = engine_do_redistribute(counts, (char *)s->xparts, nr_parts_new,
                                     sizeof(struct xpart), xpart_align,
                                     xpart_mpi_type, nr_nodes, nodeID);
  free(s->xparts);
  s->xparts = (struct xpart *)new_parts;

  /* Gravity particles. */
  new_parts = engine_do_redistribute(g_counts, (char *)s->gparts, nr_gparts_new,
                                     sizeof(struct gpart), gpart_align,
                                     gpart_mpi_type, nr_nodes, nodeID);
  free(s->gparts);
  s->gparts = (struct gpart *)new_parts;
  s->nr_gparts = nr_gparts_new;
  s->size_gparts = engine_redistribute_alloc_margin * nr_gparts_new;

  /* Star particles. */
  new_parts = engine_do_redistribute(s_counts, (char *)s->sparts, nr_sparts_new,
                                     sizeof(struct spart), spart_align,
                                     spart_mpi_type, nr_nodes, nodeID);
  free(s->sparts);
  s->sparts = (struct spart *)new_parts;
  s->nr_sparts = nr_sparts_new;
  s->size_sparts = engine_redistribute_alloc_margin * nr_sparts_new;

  /* All particles have now arrived. Time for some final operations on the
     stuff we just received */

  /* Restore the part<->gpart and spart<->gpart links.
   * Generate indices and counts for threadpool tasks. Note we process a node
   * at a time. */
  struct relink_mapper_data relink_data;
  relink_data.s = s;
  relink_data.counts = counts;
  relink_data.g_counts = g_counts;
  relink_data.s_counts = s_counts;
  relink_data.nodeID = nodeID;
  relink_data.nr_nodes = nr_nodes;

  threadpool_map(&e->threadpool, engine_redistribute_relink_mapper, nodes,
                 nr_nodes, sizeof(int), 1, &relink_data);
  free(nodes);

  /* Clean up the counts now we are done. */
  free(counts);
  free(g_counts);
  free(s_counts);

#ifdef SWIFT_DEBUG_CHECKS
  /* Verify that all parts are in the right place. */
  for (size_t k = 0; k < nr_parts_new; k++) {
    const int cid = cell_getid(s->cdim, s->parts[k].x[0] * s->iwidth[0],
                               s->parts[k].x[1] * s->iwidth[1],
                               s->parts[k].x[2] * s->iwidth[2]);
    if (cells[cid].nodeID != nodeID)
      error("Received particle (%zu) that does not belong here (nodeID=%i).", k,
            cells[cid].nodeID);
  }
  for (size_t k = 0; k < nr_gparts_new; k++) {
    const int cid = cell_getid(s->cdim, s->gparts[k].x[0] * s->iwidth[0],
                               s->gparts[k].x[1] * s->iwidth[1],
                               s->gparts[k].x[2] * s->iwidth[2]);
    if (cells[cid].nodeID != nodeID)
      error("Received g-particle (%zu) that does not belong here (nodeID=%i).",
            k, cells[cid].nodeID);
  }
  for (size_t k = 0; k < nr_sparts_new; k++) {
    const int cid = cell_getid(s->cdim, s->sparts[k].x[0] * s->iwidth[0],
                               s->sparts[k].x[1] * s->iwidth[1],
                               s->sparts[k].x[2] * s->iwidth[2]);
    if (cells[cid].nodeID != nodeID)
      error("Received s-particle (%zu) that does not belong here (nodeID=%i).",
            k, cells[cid].nodeID);
  }

  /* Verify that the links are correct */
  part_verify_links(s->parts, s->gparts, s->sparts, nr_parts_new, nr_gparts_new,
                    nr_sparts_new, e->verbose);
#endif

  /* Be verbose about what just happened. */
  if (e->verbose) {
    int my_cells = 0;
    for (int k = 0; k < nr_cells; k++)
      if (cells[k].nodeID == nodeID) my_cells += 1;
    message("node %i now has %zu parts, %zu sparts and %zu gparts in %i cells.",
            nodeID, nr_parts_new, nr_sparts_new, nr_gparts_new, my_cells);
  }

  /* Flag that a redistribute has taken place */
  e->step_props |= engine_step_prop_redistribute;

  if (e->verbose)
    message("took %.3f %s.", clocks_from_ticks(getticks() - tic),
            clocks_getunit());
#else
  error("SWIFT was not compiled with MPI support.");
#endif
}

/**
 * @brief Repartition the cells amongst the nodes.
 *
 * @param e The #engine.
 */
void engine_repartition(struct engine *e) {

#if defined(WITH_MPI) && (defined(HAVE_PARMETIS) || defined(HAVE_METIS))

  ticks tic = getticks();

#ifdef SWIFT_DEBUG_CHECKS
  /* Be verbose about this. */
  if (e->nodeID == 0 || e->verbose) message("repartitioning space");
  fflush(stdout);

  /* Check that all cells have been drifted to the current time */
  space_check_drift_point(e->s, e->ti_current, /*check_multipoles=*/0);
#endif

  /* Clear the repartition flag. */
  e->forcerepart = 0;

  /* Nothing to do if only using a single node. Also avoids METIS
   * bug that doesn't handle this case well. */
  if (e->nr_nodes == 1) return;

  /* Do the repartitioning. */
  partition_repartition(e->reparttype, e->nodeID, e->nr_nodes, e->s,
                        e->sched.tasks, e->sched.nr_tasks);

  /* Partitioning requires copies of the particles, so we need to reduce the
   * memory in use to the minimum, we can free the sorting indices and the
   * tasks as these will be regenerated at the next rebuild. */

  /* Sorting indices. */
  if (e->s->cells_top != NULL) space_free_cells(e->s);

  /* Task arrays. */
  scheduler_free_tasks(&e->sched);

  /* Now comes the tricky part: Exchange particles between all nodes.
     This is done in two steps, first allreducing a matrix of
     how many particles go from where to where, then re-allocating
     the parts array, and emitting the sends and receives.
     Finally, the space, tasks, and proxies need to be rebuilt. */

  /* Redistribute the particles between the nodes. */
  engine_redistribute(e);

  /* Make the proxies. */
  engine_makeproxies(e);

  /* Tell the engine it should re-build whenever possible */
  e->forcerebuild = 1;

  /* Flag that a repartition has taken place */
  e->step_props |= engine_step_prop_repartition;

  if (e->verbose)
    message("took %.3f %s.", clocks_from_ticks(getticks() - tic),
            clocks_getunit());
#else
  if (e->reparttype->type != REPART_NONE)
    error("SWIFT was not compiled with MPI and METIS or ParMETIS support.");

  /* Clear the repartition flag. */
  e->forcerepart = 0;
#endif
}

/**
 * @brief Decide whether trigger a repartition the cells amongst the nodes.
 *
 * @param e The #engine.
 */
void engine_repartition_trigger(struct engine *e) {

#ifdef WITH_MPI

  const ticks tic = getticks();

  /* Do nothing if there have not been enough steps since the last
   * repartition, don't want to repeat this too often or immediately after
   * a repartition step. Also nothing to do when requested. */
  if (e->step - e->last_repartition >= 2 &&
      e->reparttype->type != REPART_NONE) {

    /* Old style if trigger is >1 or this is the second step (want an early
     * repartition following the initial repartition). */
    if (e->reparttype->trigger > 1 || e->step == 2) {
      if (e->reparttype->trigger > 1) {
        if ((e->step % (int)e->reparttype->trigger) == 0) e->forcerepart = 1;
      } else {
        e->forcerepart = 1;
      }

    } else {

      /* Use cputimes from ranks to estimate the imbalance. */
      /* First check if we are going to skip this stage anyway, if so do that
       * now. If is only worth checking the CPU loads when we have processed a
       * significant number of all particles. */
      if ((e->updates > 1 &&
           e->updates >= e->total_nr_parts * e->reparttype->minfrac) ||
          (e->g_updates > 1 &&
           e->g_updates >= e->total_nr_gparts * e->reparttype->minfrac)) {

        /* Get CPU time used since the last call to this function. */
        double elapsed_cputime =
            clocks_get_cputime_used() - e->cputime_last_step;

        /* Gather the elapsed CPU times from all ranks for the last step. */
        double elapsed_cputimes[e->nr_nodes];
        MPI_Gather(&elapsed_cputime, 1, MPI_DOUBLE, elapsed_cputimes, 1,
                   MPI_DOUBLE, 0, MPI_COMM_WORLD);
        if (e->nodeID == 0) {

          /* Get the range and mean of cputimes. */
          double mintime = elapsed_cputimes[0];
          double maxtime = elapsed_cputimes[0];
          double sum = elapsed_cputimes[0];
          for (int k = 1; k < e->nr_nodes; k++) {
            if (elapsed_cputimes[k] > maxtime) maxtime = elapsed_cputimes[k];
            if (elapsed_cputimes[k] < mintime) mintime = elapsed_cputimes[k];
            sum += elapsed_cputimes[k];
          }
          double mean = sum / (double)e->nr_nodes;

          /* Are we out of balance? */
          if (((maxtime - mintime) / mean) > e->reparttype->trigger) {
            if (e->verbose)
              message("trigger fraction %.3f exceeds %.3f will repartition",
                      (maxtime - mintime) / mintime, e->reparttype->trigger);
            e->forcerepart = 1;
          }
        }

        /* All nodes do this together. */
        MPI_Bcast(&e->forcerepart, 1, MPI_INT, 0, MPI_COMM_WORLD);
      }
    }

    /* Remember we did this. */
    if (e->forcerepart) e->last_repartition = e->step;
  }

  /* We always reset CPU time for next check, unless it will not be used. */
  if (e->reparttype->type != REPART_NONE)
    e->cputime_last_step = clocks_get_cputime_used();

  if (e->verbose)
    message("took %.3f %s", clocks_from_ticks(getticks() - tic),
            clocks_getunit());
#endif
}

/**
 * @brief Exchange cell structures with other nodes.
 *
 * @param e The #engine.
 */
void engine_exchange_cells(struct engine *e) {

#ifdef WITH_MPI

  const int with_gravity = e->policy & engine_policy_self_gravity;
  const ticks tic = getticks();

  /* Exchange the cell structure with neighbouring ranks. */
  proxy_cells_exchange(e->proxies, e->nr_proxies, e->s, with_gravity);

  if (e->verbose)
    message("took %.3f %s.", clocks_from_ticks(getticks() - tic),
            clocks_getunit());

#else
  error("SWIFT was not compiled with MPI support.");
#endif
}

/**
 * @brief Exchange straying particles with other nodes.
 *
 * @param e The #engine.
 * @param offset_parts The index in the parts array as of which the foreign
 *        parts reside (i.e. the current number of local #part).
 * @param ind_part The foreign #cell ID of each part.
 * @param Npart The number of stray parts, contains the number of parts received
 *        on return.
 * @param offset_gparts The index in the gparts array as of which the foreign
 *        parts reside (i.e. the current number of local #gpart).
 * @param ind_gpart The foreign #cell ID of each gpart.
 * @param Ngpart The number of stray gparts, contains the number of gparts
 *        received on return.
 * @param offset_sparts The index in the sparts array as of which the foreign
 *        parts reside (i.e. the current number of local #spart).
 * @param ind_spart The foreign #cell ID of each spart.
 * @param Nspart The number of stray sparts, contains the number of sparts
 *        received on return.
 *
 * Note that this function does not mess-up the linkage between parts and
 * gparts, i.e. the received particles have correct linkeage.
 */
void engine_exchange_strays(struct engine *e, const size_t offset_parts,
                            const int *ind_part, size_t *Npart,
                            const size_t offset_gparts, const int *ind_gpart,
                            size_t *Ngpart, const size_t offset_sparts,
                            const int *ind_spart, size_t *Nspart) {

#ifdef WITH_MPI

  struct space *s = e->s;
  ticks tic = getticks();

  /* Re-set the proxies. */
  for (int k = 0; k < e->nr_proxies; k++) {
    e->proxies[k].nr_parts_out = 0;
    e->proxies[k].nr_gparts_out = 0;
    e->proxies[k].nr_sparts_out = 0;
  }

  /* Put the parts into the corresponding proxies. */
  for (size_t k = 0; k < *Npart; k++) {

    /* Ignore the particles we want to get rid of (inhibited, ...). */
    if (ind_part[k] == -1) continue;

    /* Get the target node and proxy ID. */
    const int node_id = e->s->cells_top[ind_part[k]].nodeID;
    if (node_id < 0 || node_id >= e->nr_nodes)
      error("Bad node ID %i.", node_id);
    const int pid = e->proxy_ind[node_id];
    if (pid < 0) {
      error(
          "Do not have a proxy for the requested nodeID %i for part with "
          "id=%lld, x=[%e,%e,%e].",
          node_id, s->parts[offset_parts + k].id,
          s->parts[offset_parts + k].x[0], s->parts[offset_parts + k].x[1],
          s->parts[offset_parts + k].x[2]);
    }

    /* Re-link the associated gpart with the buffer offset of the part. */
    if (s->parts[offset_parts + k].gpart != NULL) {
      s->parts[offset_parts + k].gpart->id_or_neg_offset =
          -e->proxies[pid].nr_parts_out;
    }

#ifdef SWIFT_DEBUG_CHECKS
    if (s->parts[offset_parts + k].time_bin == time_bin_inhibited)
      error("Attempting to exchange an inhibited particle");
#endif

    /* Load the part and xpart into the proxy. */
    proxy_parts_load(&e->proxies[pid], &s->parts[offset_parts + k],
                     &s->xparts[offset_parts + k], 1);
  }

  /* Put the sparts into the corresponding proxies. */
  for (size_t k = 0; k < *Nspart; k++) {

    /* Ignore the particles we want to get rid of (inhibited, ...). */
    if (ind_spart[k] == -1) continue;

    /* Get the target node and proxy ID. */
    const int node_id = e->s->cells_top[ind_spart[k]].nodeID;
    if (node_id < 0 || node_id >= e->nr_nodes)
      error("Bad node ID %i.", node_id);
    const int pid = e->proxy_ind[node_id];
    if (pid < 0) {
      error(
          "Do not have a proxy for the requested nodeID %i for part with "
          "id=%lld, x=[%e,%e,%e].",
          node_id, s->sparts[offset_sparts + k].id,
          s->sparts[offset_sparts + k].x[0], s->sparts[offset_sparts + k].x[1],
          s->sparts[offset_sparts + k].x[2]);
    }

    /* Re-link the associated gpart with the buffer offset of the spart. */
    if (s->sparts[offset_sparts + k].gpart != NULL) {
      s->sparts[offset_sparts + k].gpart->id_or_neg_offset =
          -e->proxies[pid].nr_sparts_out;
    }

#ifdef SWIFT_DEBUG_CHECKS
    if (s->sparts[offset_sparts + k].time_bin == time_bin_inhibited)
      error("Attempting to exchange an inhibited particle");
#endif

    /* Load the spart into the proxy */
    proxy_sparts_load(&e->proxies[pid], &s->sparts[offset_sparts + k], 1);
  }

  /* Put the gparts into the corresponding proxies. */
  for (size_t k = 0; k < *Ngpart; k++) {

    /* Ignore the particles we want to get rid of (inhibited, ...). */
    if (ind_gpart[k] == -1) continue;

    /* Get the target node and proxy ID. */
    const int node_id = e->s->cells_top[ind_gpart[k]].nodeID;
    if (node_id < 0 || node_id >= e->nr_nodes)
      error("Bad node ID %i.", node_id);
    const int pid = e->proxy_ind[node_id];
    if (pid < 0) {
      error(
          "Do not have a proxy for the requested nodeID %i for part with "
          "id=%lli, x=[%e,%e,%e].",
          node_id, s->gparts[offset_gparts + k].id_or_neg_offset,
          s->gparts[offset_gparts + k].x[0], s->gparts[offset_gparts + k].x[1],
          s->gparts[offset_gparts + k].x[2]);
    }

#ifdef SWIFT_DEBUG_CHECKS
    if (s->gparts[offset_gparts + k].time_bin == time_bin_inhibited)
      error("Attempting to exchange an inhibited particle");
#endif

    /* Load the gpart into the proxy */
    proxy_gparts_load(&e->proxies[pid], &s->gparts[offset_gparts + k], 1);
  }

  /* Launch the proxies. */
  MPI_Request reqs_in[4 * engine_maxproxies];
  MPI_Request reqs_out[4 * engine_maxproxies];
  for (int k = 0; k < e->nr_proxies; k++) {
    proxy_parts_exchange_first(&e->proxies[k]);
    reqs_in[k] = e->proxies[k].req_parts_count_in;
    reqs_out[k] = e->proxies[k].req_parts_count_out;
  }

  /* Wait for each count to come in and start the recv. */
  for (int k = 0; k < e->nr_proxies; k++) {
    int pid = MPI_UNDEFINED;
    if (MPI_Waitany(e->nr_proxies, reqs_in, &pid, MPI_STATUS_IGNORE) !=
            MPI_SUCCESS ||
        pid == MPI_UNDEFINED)
      error("MPI_Waitany failed.");
    // message( "request from proxy %i has arrived." , pid );
    proxy_parts_exchange_second(&e->proxies[pid]);
  }

  /* Wait for all the sends to have finished too. */
  if (MPI_Waitall(e->nr_proxies, reqs_out, MPI_STATUSES_IGNORE) != MPI_SUCCESS)
    error("MPI_Waitall on sends failed.");

  /* Count the total number of incoming particles and make sure we have
     enough space to accommodate them. */
  int count_parts_in = 0;
  int count_gparts_in = 0;
  int count_sparts_in = 0;
  for (int k = 0; k < e->nr_proxies; k++) {
    count_parts_in += e->proxies[k].nr_parts_in;
    count_gparts_in += e->proxies[k].nr_gparts_in;
    count_sparts_in += e->proxies[k].nr_sparts_in;
  }
  if (e->verbose) {
    message("sent out %zu/%zu/%zu parts/gparts/sparts, got %i/%i/%i back.",
            *Npart, *Ngpart, *Nspart, count_parts_in, count_gparts_in,
            count_sparts_in);
  }

  /* Reallocate the particle arrays if necessary */
  if (offset_parts + count_parts_in > s->size_parts) {
    message("re-allocating parts array.");
    s->size_parts = (offset_parts + count_parts_in) * engine_parts_size_grow;
    struct part *parts_new = NULL;
    struct xpart *xparts_new = NULL;
    if (posix_memalign((void **)&parts_new, part_align,
                       sizeof(struct part) * s->size_parts) != 0 ||
        posix_memalign((void **)&xparts_new, xpart_align,
                       sizeof(struct xpart) * s->size_parts) != 0)
      error("Failed to allocate new part data.");
    memcpy(parts_new, s->parts, sizeof(struct part) * offset_parts);
    memcpy(xparts_new, s->xparts, sizeof(struct xpart) * offset_parts);
    free(s->parts);
    free(s->xparts);
    s->parts = parts_new;
    s->xparts = xparts_new;

    /* Reset the links */
    for (size_t k = 0; k < offset_parts; k++) {
      if (s->parts[k].gpart != NULL) {
        s->parts[k].gpart->id_or_neg_offset = -k;
      }
    }
  }
  if (offset_sparts + count_sparts_in > s->size_sparts) {
    message("re-allocating sparts array.");
    s->size_sparts = (offset_sparts + count_sparts_in) * engine_parts_size_grow;
    struct spart *sparts_new = NULL;
    if (posix_memalign((void **)&sparts_new, spart_align,
                       sizeof(struct spart) * s->size_sparts) != 0)
      error("Failed to allocate new spart data.");
    memcpy(sparts_new, s->sparts, sizeof(struct spart) * offset_sparts);
    free(s->sparts);
    s->sparts = sparts_new;

    /* Reset the links */
    for (size_t k = 0; k < offset_sparts; k++) {
      if (s->sparts[k].gpart != NULL) {
        s->sparts[k].gpart->id_or_neg_offset = -k;
      }
    }
  }
  if (offset_gparts + count_gparts_in > s->size_gparts) {
    message("re-allocating gparts array.");
    s->size_gparts = (offset_gparts + count_gparts_in) * engine_parts_size_grow;
    struct gpart *gparts_new = NULL;
    if (posix_memalign((void **)&gparts_new, gpart_align,
                       sizeof(struct gpart) * s->size_gparts) != 0)
      error("Failed to allocate new gpart data.");
    memcpy(gparts_new, s->gparts, sizeof(struct gpart) * offset_gparts);
    free(s->gparts);
    s->gparts = gparts_new;

    /* Reset the links */
    for (size_t k = 0; k < offset_gparts; k++) {
      if (s->gparts[k].type == swift_type_gas) {
        s->parts[-s->gparts[k].id_or_neg_offset].gpart = &s->gparts[k];
      } else if (s->gparts[k].type == swift_type_stars) {
        s->sparts[-s->gparts[k].id_or_neg_offset].gpart = &s->gparts[k];
      }
    }
  }

  /* Collect the requests for the particle data from the proxies. */
  int nr_in = 0, nr_out = 0;
  for (int k = 0; k < e->nr_proxies; k++) {
    if (e->proxies[k].nr_parts_in > 0) {
      reqs_in[4 * k] = e->proxies[k].req_parts_in;
      reqs_in[4 * k + 1] = e->proxies[k].req_xparts_in;
      nr_in += 2;
    } else {
      reqs_in[4 * k] = reqs_in[4 * k + 1] = MPI_REQUEST_NULL;
    }
    if (e->proxies[k].nr_gparts_in > 0) {
      reqs_in[4 * k + 2] = e->proxies[k].req_gparts_in;
      nr_in += 1;
    } else {
      reqs_in[4 * k + 2] = MPI_REQUEST_NULL;
    }
    if (e->proxies[k].nr_sparts_in > 0) {
      reqs_in[4 * k + 3] = e->proxies[k].req_sparts_in;
      nr_in += 1;
    } else {
      reqs_in[4 * k + 3] = MPI_REQUEST_NULL;
    }

    if (e->proxies[k].nr_parts_out > 0) {
      reqs_out[4 * k] = e->proxies[k].req_parts_out;
      reqs_out[4 * k + 1] = e->proxies[k].req_xparts_out;
      nr_out += 2;
    } else {
      reqs_out[4 * k] = reqs_out[4 * k + 1] = MPI_REQUEST_NULL;
    }
    if (e->proxies[k].nr_gparts_out > 0) {
      reqs_out[4 * k + 2] = e->proxies[k].req_gparts_out;
      nr_out += 1;
    } else {
      reqs_out[4 * k + 2] = MPI_REQUEST_NULL;
    }
    if (e->proxies[k].nr_sparts_out > 0) {
      reqs_out[4 * k + 3] = e->proxies[k].req_sparts_out;
      nr_out += 1;
    } else {
      reqs_out[4 * k + 3] = MPI_REQUEST_NULL;
    }
  }

  /* Wait for each part array to come in and collect the new
     parts from the proxies. */
  int count_parts = 0, count_gparts = 0, count_sparts = 0;
  for (int k = 0; k < nr_in; k++) {
    int err, pid;
    if ((err = MPI_Waitany(4 * e->nr_proxies, reqs_in, &pid,
                           MPI_STATUS_IGNORE)) != MPI_SUCCESS) {
      char buff[MPI_MAX_ERROR_STRING];
      int res;
      MPI_Error_string(err, buff, &res);
      error("MPI_Waitany failed (%s).", buff);
    }
    if (pid == MPI_UNDEFINED) break;
    // message( "request from proxy %i has arrived." , pid / 4 );
    pid = 4 * (pid / 4);

    /* If all the requests for a given proxy have arrived... */
    if (reqs_in[pid + 0] == MPI_REQUEST_NULL &&
        reqs_in[pid + 1] == MPI_REQUEST_NULL &&
        reqs_in[pid + 2] == MPI_REQUEST_NULL &&
        reqs_in[pid + 3] == MPI_REQUEST_NULL) {
      /* Copy the particle data to the part/xpart/gpart arrays. */
      struct proxy *prox = &e->proxies[pid / 4];
      memcpy(&s->parts[offset_parts + count_parts], prox->parts_in,
             sizeof(struct part) * prox->nr_parts_in);
      memcpy(&s->xparts[offset_parts + count_parts], prox->xparts_in,
             sizeof(struct xpart) * prox->nr_parts_in);
      memcpy(&s->gparts[offset_gparts + count_gparts], prox->gparts_in,
             sizeof(struct gpart) * prox->nr_gparts_in);
      memcpy(&s->sparts[offset_sparts + count_sparts], prox->sparts_in,
             sizeof(struct spart) * prox->nr_sparts_in);
      /* for (int k = offset; k < offset + count; k++)
         message(
            "received particle %lli, x=[%.3e %.3e %.3e], h=%.3e, from node %i.",
            s->parts[k].id, s->parts[k].x[0], s->parts[k].x[1],
            s->parts[k].x[2], s->parts[k].h, p->nodeID); */

      /* Re-link the gparts. */
      for (int kk = 0; kk < prox->nr_gparts_in; kk++) {
        struct gpart *gp = &s->gparts[offset_gparts + count_gparts + kk];

        if (gp->type == swift_type_gas) {
          struct part *p =
              &s->parts[offset_parts + count_parts - gp->id_or_neg_offset];
          gp->id_or_neg_offset = s->parts - p;
          p->gpart = gp;
        } else if (gp->type == swift_type_stars) {
          struct spart *sp =
              &s->sparts[offset_sparts + count_sparts - gp->id_or_neg_offset];
          gp->id_or_neg_offset = s->sparts - sp;
          sp->gpart = gp;
        }
      }

      /* Advance the counters. */
      count_parts += prox->nr_parts_in;
      count_gparts += prox->nr_gparts_in;
      count_sparts += prox->nr_sparts_in;
    }
  }

  /* Wait for all the sends to have finished too. */
  if (nr_out > 0)
    if (MPI_Waitall(4 * e->nr_proxies, reqs_out, MPI_STATUSES_IGNORE) !=
        MPI_SUCCESS)
      error("MPI_Waitall on sends failed.");

  if (e->verbose)
    message("took %.3f %s.", clocks_from_ticks(getticks() - tic),
            clocks_getunit());

  /* Return the number of harvested parts. */
  *Npart = count_parts;
  *Ngpart = count_gparts;
  *Nspart = count_sparts;

#else
  error("SWIFT was not compiled with MPI support.");
#endif
}

/**
 * @brief Exchanges the top-level multipoles between all the nodes
 * such that every node has a multipole for each top-level cell.
 *
 * @param e The #engine.
 */
void engine_exchange_top_multipoles(struct engine *e) {

#ifdef WITH_MPI

  ticks tic = getticks();

#ifdef SWIFT_DEBUG_CHECKS
  for (int i = 0; i < e->s->nr_cells; ++i) {
    const struct gravity_tensors *m = &e->s->multipoles_top[i];
    if (e->s->cells_top[i].nodeID == engine_rank) {
      if (m->m_pole.M_000 > 0.) {
        if (m->CoM[0] < 0. || m->CoM[0] > e->s->dim[0])
          error("Invalid multipole position in X");
        if (m->CoM[1] < 0. || m->CoM[1] > e->s->dim[1])
          error("Invalid multipole position in Y");
        if (m->CoM[2] < 0. || m->CoM[2] > e->s->dim[2])
          error("Invalid multipole position in Z");
      }
    } else {
      if (m->m_pole.M_000 != 0.) error("Non-zero mass for foreign m-pole");
      if (m->CoM[0] != 0.) error("Non-zero position in X for foreign m-pole");
      if (m->CoM[1] != 0.) error("Non-zero position in Y for foreign m-pole");
      if (m->CoM[2] != 0.) error("Non-zero position in Z for foreign m-pole");
      if (m->m_pole.num_gpart != 0)
        error("Non-zero gpart count in foreign m-pole");
    }
  }
#endif

  /* Each node (space) has constructed its own top-level multipoles.
   * We now need to make sure every other node has a copy of everything.
   *
   * We use our home-made reduction operation that simply performs a XOR
   * operation on the multipoles. Since only local multipoles are non-zero and
   * each multipole is only present once, the bit-by-bit XOR will
   * create the desired result.
   */
  int err = MPI_Allreduce(MPI_IN_PLACE, e->s->multipoles_top, e->s->nr_cells,
                          multipole_mpi_type, multipole_mpi_reduce_op,
                          MPI_COMM_WORLD);
  if (err != MPI_SUCCESS)
    mpi_error(err, "Failed to all-reduce the top-level multipoles.");

#ifdef SWIFT_DEBUG_CHECKS
  long long counter = 0;

  /* Let's check that what we received makes sense */
  for (int i = 0; i < e->s->nr_cells; ++i) {
    const struct gravity_tensors *m = &e->s->multipoles_top[i];
    counter += m->m_pole.num_gpart;
    if (m->m_pole.num_gpart < 0) {
      error("m->m_pole.num_gpart is negative: %lld", m->m_pole.num_gpart);
    }
    if (m->m_pole.M_000 > 0.) {
      if (m->CoM[0] < 0. || m->CoM[0] > e->s->dim[0])
        error("Invalid multipole position in X");
      if (m->CoM[1] < 0. || m->CoM[1] > e->s->dim[1])
        error("Invalid multipole position in Y");
      if (m->CoM[2] < 0. || m->CoM[2] > e->s->dim[2])
        error("Invalid multipole position in Z");
    }
  }
  if (counter != e->total_nr_gparts)
    error(
        "Total particles in multipoles inconsistent with engine.\n "
        "  counter = %lld, nr_gparts = %lld",
        counter, e->total_nr_gparts);
#endif

  if (e->verbose)
    message("took %.3f %s.", clocks_from_ticks(getticks() - tic),
            clocks_getunit());
#else
  error("SWIFT was not compiled with MPI support.");
#endif
}

void engine_exchange_proxy_multipoles(struct engine *e) {

#ifdef WITH_MPI

  const ticks tic = getticks();

  /* Start by counting the number of cells to send and receive */
  int count_send_cells = 0;
  int count_recv_cells = 0;
  int count_send_requests = 0;
  int count_recv_requests = 0;

  /* Loop over the proxies. */
  for (int pid = 0; pid < e->nr_proxies; pid++) {

    /* Get a handle on the proxy. */
    const struct proxy *p = &e->proxies[pid];

    /* Now collect the number of requests associated */
    count_recv_requests += p->nr_cells_in;
    count_send_requests += p->nr_cells_out;

    /* And the actual number of things we are going to ship */
    for (int k = 0; k < p->nr_cells_in; k++)
      count_recv_cells += p->cells_in[k]->mpi.pcell_size;

    for (int k = 0; k < p->nr_cells_out; k++)
      count_send_cells += p->cells_out[k]->mpi.pcell_size;
  }

  /* Allocate the buffers for the packed data */
  struct gravity_tensors *buffer_send = NULL;
  if (posix_memalign((void **)&buffer_send, SWIFT_CACHE_ALIGNMENT,
                     count_send_cells * sizeof(struct gravity_tensors)) != 0)
    error("Unable to allocate memory for multipole transactions");

  struct gravity_tensors *buffer_recv = NULL;
  if (posix_memalign((void **)&buffer_recv, SWIFT_CACHE_ALIGNMENT,
                     count_recv_cells * sizeof(struct gravity_tensors)) != 0)
    error("Unable to allocate memory for multipole transactions");

  /* Also allocate the MPI requests */
  const int count_requests = count_send_requests + count_recv_requests;
  MPI_Request *requests =
      (MPI_Request *)malloc(sizeof(MPI_Request) * count_requests);
  if (requests == NULL) error("Unable to allocate memory for MPI requests");

  int this_request = 0;
  int this_recv = 0;
  int this_send = 0;

  /* Loop over the proxies to issue the receives. */
  for (int pid = 0; pid < e->nr_proxies; pid++) {

    /* Get a handle on the proxy. */
    const struct proxy *p = &e->proxies[pid];

    for (int k = 0; k < p->nr_cells_in; k++) {

      const int num_elements = p->cells_in[k]->mpi.pcell_size;

      /* Receive everything */
      MPI_Irecv(&buffer_recv[this_recv], num_elements, multipole_mpi_type,
                p->cells_in[k]->nodeID, p->cells_in[k]->mpi.tag, MPI_COMM_WORLD,
                &requests[this_request]);

      /* Move to the next slot in the buffers */
      this_recv += num_elements;
      this_request++;
    }

    /* Loop over the proxies to issue the sends. */
    for (int k = 0; k < p->nr_cells_out; k++) {

      /* Number of multipoles in this cell hierarchy */
      const int num_elements = p->cells_out[k]->mpi.pcell_size;

      /* Let's pack everything recursively */
      cell_pack_multipoles(p->cells_out[k], &buffer_send[this_send]);

      /* Send everything (note the use of cells_in[0] to get the correct node
       * ID. */
      MPI_Isend(&buffer_send[this_send], num_elements, multipole_mpi_type,
                p->cells_in[0]->nodeID, p->cells_out[k]->mpi.tag,
                MPI_COMM_WORLD, &requests[this_request]);

      /* Move to the next slot in the buffers */
      this_send += num_elements;
      this_request++;
    }
  }

  /* Wait for all the requests to arrive home */
  MPI_Status *stats = (MPI_Status *)malloc(count_requests * sizeof(MPI_Status));
  int res;
  if ((res = MPI_Waitall(count_requests, requests, stats)) != MPI_SUCCESS) {
    for (int k = 0; k < count_requests; ++k) {
      char buff[MPI_MAX_ERROR_STRING];
      MPI_Error_string(stats[k].MPI_ERROR, buff, &res);
      message("request from source %i, tag %i has error '%s'.",
              stats[k].MPI_SOURCE, stats[k].MPI_TAG, buff);
    }
    error("Failed during waitall for multipole data.");
  }

  /* Let's now unpack the multipoles at the right place */
  this_recv = 0;
  for (int pid = 0; pid < e->nr_proxies; pid++) {

    /* Get a handle on the proxy. */
    const struct proxy *p = &e->proxies[pid];

    for (int k = 0; k < p->nr_cells_in; k++) {

      const int num_elements = p->cells_in[k]->mpi.pcell_size;

#ifdef SWIFT_DEBUG_CHECKS

      /* Check that the first element (top-level cell's multipole) matches what
       * we received */
      if (p->cells_in[k]->grav.multipole->m_pole.num_gpart !=
          buffer_recv[this_recv].m_pole.num_gpart)
        error("Current: M_000=%e num_gpart=%lld\n New: M_000=%e num_gpart=%lld",
              p->cells_in[k]->grav.multipole->m_pole.M_000,
              p->cells_in[k]->grav.multipole->m_pole.num_gpart,
              buffer_recv[this_recv].m_pole.M_000,
              buffer_recv[this_recv].m_pole.num_gpart);
#endif

      /* Unpack recursively */
      cell_unpack_multipoles(p->cells_in[k], &buffer_recv[this_recv]);

      /* Move to the next slot in the buffers */
      this_recv += num_elements;
    }
  }

  /* Free everything */
  free(stats);
  free(buffer_send);
  free(buffer_recv);
  free(requests);

  /* How much time did this take? */
  if (e->verbose)
    message("took %.3f %s.", clocks_from_ticks(getticks() - tic),
            clocks_getunit());
#else
  error("SWIFT was not compiled with MPI support.");
#endif
}

/**
 * @brief Allocate memory for the foreign particles.
 *
 * We look into the proxies for cells that have tasks and count
 * the number of particles in these cells. We then allocate
 * memory and link all the cells that have tasks and all cells
 * deeper in the tree.
 *
 * @param e The #engine.
 */
void engine_allocate_foreign_particles(struct engine *e) {

#ifdef WITH_MPI

  const int nr_proxies = e->nr_proxies;
  struct space *s = e->s;
  ticks tic = getticks();

  /* Count the number of particles we need to import and re-allocate
     the buffer if needed. */
  size_t count_parts_in = 0, count_gparts_in = 0, count_sparts_in = 0;
  for (int k = 0; k < nr_proxies; k++) {
    for (int j = 0; j < e->proxies[k].nr_cells_in; j++) {

      if (e->proxies[k].cells_in_type[j] & proxy_cell_type_hydro) {
        count_parts_in += cell_count_parts_for_tasks(e->proxies[k].cells_in[j]);
      }

      if (e->proxies[k].cells_in_type[j] & proxy_cell_type_gravity) {
        count_gparts_in +=
            cell_count_gparts_for_tasks(e->proxies[k].cells_in[j]);
      }

      /* For stars, we just use the numbers in the top-level cells */
      count_sparts_in += e->proxies[k].cells_in[j]->stars.count;
    }
  }

  if (e->verbose)
    message("Counting number of foreign particles took %.3f %s.",
            clocks_from_ticks(getticks() - tic), clocks_getunit());

  tic = getticks();

  /* Allocate space for the foreign particles we will receive */
  if (count_parts_in > s->size_parts_foreign) {
    if (s->parts_foreign != NULL) free(s->parts_foreign);
    s->size_parts_foreign = engine_foreign_alloc_margin * count_parts_in;
    if (posix_memalign((void **)&s->parts_foreign, part_align,
                       sizeof(struct part) * s->size_parts_foreign) != 0)
      error("Failed to allocate foreign part data.");
  }
  /* Allocate space for the foreign particles we will receive */
  if (count_gparts_in > s->size_gparts_foreign) {
    if (s->gparts_foreign != NULL) free(s->gparts_foreign);
    s->size_gparts_foreign = engine_foreign_alloc_margin * count_gparts_in;
    if (posix_memalign((void **)&s->gparts_foreign, gpart_align,
                       sizeof(struct gpart) * s->size_gparts_foreign) != 0)
      error("Failed to allocate foreign gpart data.");
  }
  /* Allocate space for the foreign particles we will receive */
  if (count_sparts_in > s->size_sparts_foreign) {
    if (s->sparts_foreign != NULL) free(s->sparts_foreign);
    s->size_sparts_foreign = engine_foreign_alloc_margin * count_sparts_in;
    if (posix_memalign((void **)&s->sparts_foreign, spart_align,
                       sizeof(struct spart) * s->size_sparts_foreign) != 0)
      error("Failed to allocate foreign spart data.");
  }

  if (e->verbose)
    message("Allocating %zd/%zd/%zd foreign part/gpart/spart (%zd/%zd/%zd MB)",
            s->size_parts_foreign, s->size_gparts_foreign,
            s->size_sparts_foreign,
            s->size_parts_foreign * sizeof(struct part) / (1024 * 1024),
            s->size_gparts_foreign * sizeof(struct gpart) / (1024 * 1024),
            s->size_sparts_foreign * sizeof(struct spart) / (1024 * 1024));

  /* Unpack the cells and link to the particle data. */
  struct part *parts = s->parts_foreign;
  struct gpart *gparts = s->gparts_foreign;
  struct spart *sparts = s->sparts_foreign;
  for (int k = 0; k < nr_proxies; k++) {
    for (int j = 0; j < e->proxies[k].nr_cells_in; j++) {

      if (e->proxies[k].cells_in_type[j] & proxy_cell_type_hydro) {

        const size_t count_parts =
            cell_link_foreign_parts(e->proxies[k].cells_in[j], parts);
        parts = &parts[count_parts];
      }

      if (e->proxies[k].cells_in_type[j] & proxy_cell_type_gravity) {

        const size_t count_gparts =
            cell_link_foreign_gparts(e->proxies[k].cells_in[j], gparts);
        gparts = &gparts[count_gparts];
      }

      /* For stars, we just use the numbers in the top-level cells */
      cell_link_sparts(e->proxies[k].cells_in[j], sparts);
      sparts = &sparts[e->proxies[k].cells_in[j]->stars.count];
    }
  }

  /* Update the counters */
  s->nr_parts_foreign = parts - s->parts_foreign;
  s->nr_gparts_foreign = gparts - s->gparts_foreign;
  s->nr_sparts_foreign = sparts - s->sparts_foreign;

  if (e->verbose)
    message("Recursively linking foreign arrays took %.3f %s.",
            clocks_from_ticks(getticks() - tic), clocks_getunit());

#else
  error("SWIFT was not compiled with MPI support.");
#endif
}

/**
 * @brief Prints the number of tasks in the engine
 *
 * @param e The #engine.
 */
void engine_print_task_counts(const struct engine *e) {

  const ticks tic = getticks();
  const struct scheduler *sched = &e->sched;
  const int nr_tasks = sched->nr_tasks;
  const struct task *const tasks = sched->tasks;

  /* Count and print the number of each task type. */
  int counts[task_type_count + 1];
  for (int k = 0; k <= task_type_count; k++) counts[k] = 0;
  for (int k = 0; k < nr_tasks; k++) {
    if (tasks[k].skip)
      counts[task_type_count] += 1;
    else
      counts[(int)tasks[k].type] += 1;
  }
  message("Total = %d  (per cell = %d)", nr_tasks,
          (int)ceil((double)nr_tasks / e->s->tot_cells));
#ifdef WITH_MPI
  printf("[%04i] %s engine_print_task_counts: task counts are [ %s=%i",
         e->nodeID, clocks_get_timesincestart(), taskID_names[0], counts[0]);
#else
  printf("%s engine_print_task_counts: task counts are [ %s=%i",
         clocks_get_timesincestart(), taskID_names[0], counts[0]);
#endif
  for (int k = 1; k < task_type_count; k++)
    printf(" %s=%i", taskID_names[k], counts[k]);
  printf(" skipped=%i ]\n", counts[task_type_count]);
  fflush(stdout);
  message("nr_parts = %zu.", e->s->nr_parts);
  message("nr_gparts = %zu.", e->s->nr_gparts);
  message("nr_sparts = %zu.", e->s->nr_sparts);

  if (e->verbose)
    message("took %.3f %s.", clocks_from_ticks(getticks() - tic),
            clocks_getunit());
}

/**
 * @brief if necessary, estimate the number of tasks required given
 *        the current tasks in use and the numbers of cells.
 *
 * If e->tasks_per_cell is set greater than 0 then that value is used
 * as the estimate of the average number of tasks per cell,
 * otherwise we attempt an estimate.
 *
 * @param e the #engine
 *
 * @return the estimated total number of tasks
 */
int engine_estimate_nr_tasks(const struct engine *e) {

  int tasks_per_cell = e->tasks_per_cell;
  if (tasks_per_cell > 0) return e->s->tot_cells * tasks_per_cell;

  /* Our guess differs depending on the types of tasks we are using, but we
   * basically use a formula <n1>*ntopcells + <n2>*(totcells - ntopcells).
   * Where <n1> is the expected maximum tasks per top-level/super cell, and
   * <n2> the expected maximum tasks for all other cells. These should give
   * a safe upper limit. */
  int n1 = 0;
  int n2 = 0;
  if (e->policy & engine_policy_hydro) {
    /* 2 self (density, force), 1 sort, 26/2 density pairs
       26/2 force pairs, 1 drift, 3 ghosts, 2 kicks, 1 time-step,
       1 end_force, 2 extra space
     */
    n1 += 37;
    n2 += 2;
#ifdef WITH_MPI
    n1 += 6;
#endif

#ifdef EXTRA_HYDRO_LOOP
    n1 += 15;
#ifdef WITH_MPI
    n1 += 2;
#endif
#endif
  }
  if (e->policy & engine_policy_limiter) {
    n1 += 18;
    n2 += 1;
  }
  if (e->policy & engine_policy_self_gravity) {
    n1 += 125;
    n2 += 8;
#ifdef WITH_MPI
    n2 += 2;
#endif
  }
  if (e->policy & engine_policy_external_gravity) {
    n1 += 2;
  }
  if (e->policy & engine_policy_cosmology) {
    n1 += 2;
  }
  if (e->policy & engine_policy_cooling) {
    /* Cooling task + extra space */
    n1 += 2;
  }
  if (e->policy & engine_policy_star_formation) {
    n1 += 1;
  }
  if (e->policy & engine_policy_stars) {
    /* 2 self (density, feedback), 1 sort, 26/2 density pairs
       26/2 feedback pairs, 1 drift, 3 ghosts, 2 kicks, 1 time-step,
       1 end_force, 2 extra space
     */
    n1 += 37;
    n2 += 2;
#ifdef WITH_MPI
    n1 += 6;
#endif
  }
#if defined(WITH_LOGGER)
  /* each cell logs its particles */
  n1 += 1;
#endif

#ifdef WITH_MPI

  /* We need fewer tasks per rank when using MPI, but we could have
   * imbalances, so we need to work using the locally active cells, not just
   * some equipartition amongst the nodes. Don't want to recurse the whole
   * cell tree, so just make a guess of the maximum possible total cells. */
  int ntop = 0;
  int ncells = 0;
  for (int k = 0; k < e->s->nr_cells; k++) {
    struct cell *c = &e->s->cells_top[k];

    /* Any cells with particles will have tasks (local & foreign). */
    int nparts = c->hydro.count + c->grav.count + c->stars.count;
    if (nparts > 0) {
      ntop++;
      ncells++;

      /* Count cell depth until we get below the parts per cell threshold. */
      int depth = 0;
      while (nparts > space_splitsize) {
        depth++;
        nparts /= 8;
        ncells += (1 << (depth * 3));
      }
    }
  }

  /* If no local cells, we are probably still initialising, so just keep
   * room for the top-level. */
  if (ncells == 0) {
    ntop = e->s->nr_cells;
    ncells = ntop;
  }
#else
  int ntop = e->s->nr_cells;
  int ncells = e->s->tot_cells;
#endif

  double ntasks = n1 * ntop + n2 * (ncells - ntop);
  if (ncells > 0) tasks_per_cell = ceil(ntasks / ncells);

  if (tasks_per_cell < 1.0) tasks_per_cell = 1.0;
  if (e->verbose)
    message("tasks per cell estimated as: %d, maximum tasks: %d",
            tasks_per_cell, ncells * tasks_per_cell);

  return ncells * tasks_per_cell;
}

/**
 * @brief Rebuild the space and tasks.
 *
 * @param e The #engine.
 * @param repartitioned Did we just redistribute?
 * @param clean_smoothing_length_values Are we cleaning up the values of
 * the smoothing lengths before building the tasks ?
 */
void engine_rebuild(struct engine *e, int repartitioned,
                    int clean_smoothing_length_values) {

  const ticks tic = getticks();

  /* Clear the forcerebuild flag, whatever it was. */
  e->forcerebuild = 0;
  e->restarting = 0;

  /* Re-build the space. */
  space_rebuild(e->s, repartitioned, e->verbose);

  const ticks tic2 = getticks();

  /* Update the global counters of particles */
  long long num_particles[3] = {
      (long long)(e->s->nr_parts - e->s->nr_extra_parts),
      (long long)(e->s->nr_gparts - e->s->nr_extra_gparts),
      (long long)(e->s->nr_sparts - e->s->nr_extra_sparts)};
#ifdef WITH_MPI
  MPI_Allreduce(MPI_IN_PLACE, num_particles, 3, MPI_LONG_LONG, MPI_SUM,
                MPI_COMM_WORLD);
#endif
  e->total_nr_parts = num_particles[0];
  e->total_nr_gparts = num_particles[1];
  e->total_nr_sparts = num_particles[2];

  /* Flag that there are no inhibited particles */
  e->nr_inhibited_parts = 0;
  e->nr_inhibited_gparts = 0;
  e->nr_inhibited_sparts = 0;

  if (e->verbose)
    message("updating particle counts took %.3f %s.",
            clocks_from_ticks(getticks() - tic2), clocks_getunit());

  /* Re-compute the mesh forces */
  if ((e->policy & engine_policy_self_gravity) && e->s->periodic)
    pm_mesh_compute_potential(e->mesh, e->s, &e->threadpool, e->verbose);

  /* Re-compute the maximal RMS displacement constraint */
  if (e->policy & engine_policy_cosmology)
    engine_recompute_displacement_constraint(e);

#ifdef SWIFT_DEBUG_CHECKS
  part_verify_links(e->s->parts, e->s->gparts, e->s->sparts, e->s->nr_parts,
                    e->s->nr_gparts, e->s->nr_sparts, e->verbose);
#endif

  /* Initial cleaning up session ? */
  if (clean_smoothing_length_values) space_sanitize(e->s);

/* If in parallel, exchange the cell structure, top-level and neighbouring
 * multipoles. */
#ifdef WITH_MPI
  if (e->policy & engine_policy_self_gravity) engine_exchange_top_multipoles(e);

  engine_exchange_cells(e);
#endif

#ifdef SWIFT_DEBUG_CHECKS

  /* Let's check that what we received makes sense */
  if (e->policy & engine_policy_self_gravity) {
    long long counter = 0;

    for (int i = 0; i < e->s->nr_cells; ++i) {
      const struct gravity_tensors *m = &e->s->multipoles_top[i];
      counter += m->m_pole.num_gpart;
    }
    if (counter != e->total_nr_gparts)
      error("Total particles in multipoles inconsistent with engine");
  }
#endif

  /* Re-build the tasks. */
  engine_maketasks(e);

  /* Make the list of top-level cells that have tasks */
  space_list_useful_top_level_cells(e->s);

#ifdef SWIFT_DEBUG_CHECKS
  /* Check that all cells have been drifted to the current time.
   * That can include cells that have not
   * previously been active on this rank. */
  space_check_drift_point(e->s, e->ti_current,
                          e->policy & engine_policy_self_gravity);

  if (e->policy & engine_policy_self_gravity) {
    for (int k = 0; k < e->s->nr_local_cells; k++)
      cell_check_foreign_multipole(&e->s->cells_top[e->s->local_cells_top[k]]);
  }
#endif

  /* Run through the tasks and mark as skip or not. */
  if (engine_marktasks(e))
    error("engine_marktasks failed after space_rebuild.");

  /* Print the status of the system */
  if (e->verbose) engine_print_task_counts(e);

  /* Clear the counters of updates since the last rebuild */
  e->updates_since_rebuild = 0;
  e->g_updates_since_rebuild = 0;
  e->s_updates_since_rebuild = 0;

  /* Flag that a rebuild has taken place */
  e->step_props |= engine_step_prop_rebuild;

  if (e->verbose)
    message("took %.3f %s.", clocks_from_ticks(getticks() - tic),
            clocks_getunit());
}

/**
 * @brief Prepare the #engine by re-building the cells and tasks.
 *
 * @param e The #engine to prepare.
 */
void engine_prepare(struct engine *e) {

  TIMER_TIC2;
  const ticks tic = getticks();

  int drifted_all = 0;
  int repartitioned = 0;

  /* Unskip active tasks and check for rebuild */
  if (!e->forcerebuild && !e->forcerepart && !e->restarting) engine_unskip(e);

  const ticks tic3 = getticks();

#ifdef WITH_MPI
  MPI_Allreduce(MPI_IN_PLACE, &e->forcerebuild, 1, MPI_INT, MPI_MAX,
                MPI_COMM_WORLD);
#endif

  if (e->verbose)
    message("Communicating rebuild flag took %.3f %s.",
            clocks_from_ticks(getticks() - tic3), clocks_getunit());

  /* Do we need repartitioning ? */
  if (e->forcerepart) {

    /* Let's start by drifting everybody to the current time */
    engine_drift_all(e, /*drift_mpole=*/0);
    drifted_all = 1;

    /* And repartition */
    engine_repartition(e);
    repartitioned = 1;
  }

  /* Do we need rebuilding ? */
  if (e->forcerebuild) {

    /* Let's start by drifting everybody to the current time */
    if (!e->restarting && !drifted_all) engine_drift_all(e, /*drift_mpole=*/0);

    /* And rebuild */
    engine_rebuild(e, repartitioned, 0);
  }

#ifdef SWIFT_DEBUG_CHECKS
  if (e->forcerepart || e->forcerebuild) {
    /* Check that all cells have been drifted to the current time.
     * That can include cells that have not previously been active on this
     * rank. Skip if haven't got any cells (yet). */
    if (e->s->cells_top != NULL)
      space_check_drift_point(e->s, e->ti_current,
                              e->policy & engine_policy_self_gravity);
  }
#endif

  /* Re-rank the tasks every now and then. XXX this never executes. */
  if (e->tasks_age % engine_tasksreweight == 1) {
    scheduler_reweight(&e->sched, e->verbose);
  }
  e->tasks_age += 1;

  TIMER_TOC2(timer_prepare);

  if (e->verbose)
    message("took %.3f %s (including unskip, rebuild and reweight).",
            clocks_from_ticks(getticks() - tic), clocks_getunit());
}

/**
 * @brief Implements a barrier for the #runner threads.
 *
 * @param e The #engine.
 */
void engine_barrier(struct engine *e) {

  /* Wait at the wait barrier. */
  swift_barrier_wait(&e->wait_barrier);

  /* Wait at the run barrier. */
  swift_barrier_wait(&e->run_barrier);
}

/**
 * @brief Recursive function gathering end-of-step data.
 *
 * We recurse until we encounter a timestep or time-step MPI recv task
 * as the values will have been set at that level. We then bring these
 * values upwards.
 *
 * @param c The #cell to recurse into.
 * @param e The #engine.
 */
void engine_collect_end_of_step_recurse(struct cell *c,
                                        const struct engine *e) {

/* Skip super-cells (Their values are already set) */
#ifdef WITH_MPI
  if (c->timestep != NULL || c->mpi.recv_ti != NULL) return;
#else
  if (c->timestep != NULL) return;
#endif /* WITH_MPI */

  /* Counters for the different quantities. */
  size_t updated = 0, g_updated = 0, s_updated = 0;
  size_t inhibited = 0, g_inhibited = 0, s_inhibited = 0;
  integertime_t ti_hydro_end_min = max_nr_timesteps, ti_hydro_end_max = 0,
                ti_hydro_beg_max = 0;
  integertime_t ti_gravity_end_min = max_nr_timesteps, ti_gravity_end_max = 0,
                ti_gravity_beg_max = 0;
  integertime_t ti_stars_end_min = max_nr_timesteps;

  /* Collect the values from the progeny. */
  for (int k = 0; k < 8; k++) {
    struct cell *cp = c->progeny[k];
    if (cp != NULL &&
        (cp->hydro.count > 0 || cp->grav.count > 0 || cp->stars.count > 0)) {

      /* Recurse */
      engine_collect_end_of_step_recurse(cp, e);

      /* And update */
      ti_hydro_end_min = min(ti_hydro_end_min, cp->hydro.ti_end_min);
      ti_hydro_end_max = max(ti_hydro_end_max, cp->hydro.ti_end_max);
      ti_hydro_beg_max = max(ti_hydro_beg_max, cp->hydro.ti_beg_max);

      ti_gravity_end_min = min(ti_gravity_end_min, cp->grav.ti_end_min);
      ti_gravity_end_max = max(ti_gravity_end_max, cp->grav.ti_end_max);
      ti_gravity_beg_max = max(ti_gravity_beg_max, cp->grav.ti_beg_max);

      ti_stars_end_min = min(ti_stars_end_min, cp->stars.ti_end_min);

      updated += cp->hydro.updated;
      g_updated += cp->grav.updated;
      s_updated += cp->stars.updated;

      inhibited += cp->hydro.inhibited;
      g_inhibited += cp->grav.inhibited;
      s_inhibited += cp->stars.inhibited;

      /* Collected, so clear for next time. */
      cp->hydro.updated = 0;
      cp->grav.updated = 0;
      cp->stars.updated = 0;
    }
  }

  /* Store the collected values in the cell. */
  c->hydro.ti_end_min = ti_hydro_end_min;
  c->hydro.ti_end_max = ti_hydro_end_max;
  c->hydro.ti_beg_max = ti_hydro_beg_max;
  c->grav.ti_end_min = ti_gravity_end_min;
  c->grav.ti_end_max = ti_gravity_end_max;
  c->grav.ti_beg_max = ti_gravity_beg_max;
  c->stars.ti_end_min = ti_stars_end_min;
  c->hydro.updated = updated;
  c->grav.updated = g_updated;
  c->stars.updated = s_updated;
  c->hydro.inhibited = inhibited;
  c->grav.inhibited = g_inhibited;
  c->stars.inhibited = s_inhibited;
}

/**
 * @brief Mapping function to collect the data from the end of the step
 *
 * This function will call a recursive function on all the top-level cells
 * to collect the information we are after.
 *
 * @param map_data The list of cells with tasks on this node.
 * @param num_elements The number of elements in the list this thread will work
 * on.
 * @param extra_data The #engine.
 */
void engine_collect_end_of_step_mapper(void *map_data, int num_elements,
                                       void *extra_data) {

  struct end_of_step_data *data = (struct end_of_step_data *)extra_data;
  const struct engine *e = data->e;
  struct space *s = e->s;
  int *local_cells = (int *)map_data;

  /* Local collectible */
  size_t updated = 0, g_updated = 0, s_updated = 0;
  size_t inhibited = 0, g_inhibited = 0, s_inhibited = 0;
  integertime_t ti_hydro_end_min = max_nr_timesteps, ti_hydro_end_max = 0,
                ti_hydro_beg_max = 0;
  integertime_t ti_gravity_end_min = max_nr_timesteps, ti_gravity_end_max = 0,
                ti_gravity_beg_max = 0;
  integertime_t ti_stars_end_min = max_nr_timesteps;

  for (int ind = 0; ind < num_elements; ind++) {
    struct cell *c = &s->cells_top[local_cells[ind]];

    if (c->hydro.count > 0 || c->grav.count > 0 || c->stars.count > 0) {

      /* Make the top-cells recurse */
      engine_collect_end_of_step_recurse(c, e);

      /* And aggregate */
      if (c->hydro.ti_end_min > e->ti_current)
        ti_hydro_end_min = min(ti_hydro_end_min, c->hydro.ti_end_min);
      ti_hydro_end_max = max(ti_hydro_end_max, c->hydro.ti_end_max);
      ti_hydro_beg_max = max(ti_hydro_beg_max, c->hydro.ti_beg_max);

      if (c->grav.ti_end_min > e->ti_current)
        ti_gravity_end_min = min(ti_gravity_end_min, c->grav.ti_end_min);
      ti_gravity_end_max = max(ti_gravity_end_max, c->grav.ti_end_max);
      ti_gravity_beg_max = max(ti_gravity_beg_max, c->grav.ti_beg_max);

      if (c->stars.ti_end_min > e->ti_current)
        ti_stars_end_min = min(ti_stars_end_min, c->stars.ti_end_min);

      updated += c->hydro.updated;
      g_updated += c->grav.updated;
      s_updated += c->stars.updated;

      inhibited += c->hydro.inhibited;
      g_inhibited += c->grav.inhibited;
      s_inhibited += c->stars.inhibited;

      /* Collected, so clear for next time. */
      c->hydro.updated = 0;
      c->grav.updated = 0;
      c->stars.updated = 0;
    }
  }

  /* Let's write back to the global data.
   * We use the space lock to garanty single access*/
  if (lock_lock(&s->lock) == 0) {
    data->updated += updated;
    data->g_updated += g_updated;
    data->s_updated += s_updated;

    data->inhibited += inhibited;
    data->g_inhibited += g_inhibited;
    data->s_inhibited += s_inhibited;

    if (ti_hydro_end_min > e->ti_current)
      data->ti_hydro_end_min = min(ti_hydro_end_min, data->ti_hydro_end_min);
    data->ti_hydro_end_max = max(ti_hydro_end_max, data->ti_hydro_end_max);
    data->ti_hydro_beg_max = max(ti_hydro_beg_max, data->ti_hydro_beg_max);

    if (ti_gravity_end_min > e->ti_current)
      data->ti_gravity_end_min =
          min(ti_gravity_end_min, data->ti_gravity_end_min);
    data->ti_gravity_end_max =
        max(ti_gravity_end_max, data->ti_gravity_end_max);
    data->ti_gravity_beg_max =
        max(ti_gravity_beg_max, data->ti_gravity_beg_max);

    if (ti_stars_end_min > e->ti_current)
      data->ti_stars_end_min = min(ti_stars_end_min, data->ti_stars_end_min);
  }

  if (lock_unlock(&s->lock) != 0) error("Failed to unlock the space");
}

/**
 * @brief Collects the next time-step and rebuild flag.
 *
 * The next time-step is determined by making each super-cell recurse to
 * collect the minimal of ti_end and the number of updated particles.  When in
 * MPI mode this routines reduces these across all nodes and also collects the
 * forcerebuild flag -- this is so that we only use a single collective MPI
 * call per step for all these values.
 *
 * Note that the results are stored in e->collect_group1 struct not in the
 * engine fields, unless apply is true. These can be applied field-by-field
 * or all at once using collectgroup1_copy();
 *
 * @param e The #engine.
 * @param apply whether to apply the results to the engine or just keep in the
 *              group1 struct.
 */
void engine_collect_end_of_step(struct engine *e, int apply) {

  const ticks tic = getticks();
  struct space *s = e->s;
  struct end_of_step_data data;
  data.updated = 0, data.g_updated = 0, data.s_updated = 0;
  data.inhibited = 0, data.g_inhibited = 0, data.s_inhibited = 0;
  data.ti_hydro_end_min = max_nr_timesteps, data.ti_hydro_end_max = 0,
  data.ti_hydro_beg_max = 0;
  data.ti_gravity_end_min = max_nr_timesteps, data.ti_gravity_end_max = 0,
  data.ti_gravity_beg_max = 0;
  data.e = e;

  /* Collect information from the local top-level cells */
  threadpool_map(&e->threadpool, engine_collect_end_of_step_mapper,
                 s->local_cells_with_tasks_top, s->nr_local_cells_with_tasks,
                 sizeof(int), 0, &data);

  /* Store the local number of inhibited particles */
  s->nr_inhibited_parts = data.inhibited;
  s->nr_inhibited_gparts = data.g_inhibited;
  s->nr_inhibited_sparts = data.s_inhibited;

  /* Store these in the temporary collection group. */
  collectgroup1_init(
      &e->collect_group1, data.updated, data.g_updated, data.s_updated,
      data.inhibited, data.g_inhibited, data.s_inhibited, data.ti_hydro_end_min,
      data.ti_hydro_end_max, data.ti_hydro_beg_max, data.ti_gravity_end_min,
      data.ti_gravity_end_max, data.ti_gravity_beg_max, e->forcerebuild);

/* Aggregate collective data from the different nodes for this step. */
#ifdef WITH_MPI
  collectgroup1_reduce(&e->collect_group1);

#ifdef SWIFT_DEBUG_CHECKS
  {
    /* Check the above using the original MPI calls. */
    integertime_t in_i[2], out_i[2];
    in_i[0] = 0;
    in_i[1] = 0;
    out_i[0] = data.ti_hydro_end_min;
    out_i[1] = data.ti_gravity_end_min;
    if (MPI_Allreduce(out_i, in_i, 2, MPI_LONG_LONG_INT, MPI_MIN,
                      MPI_COMM_WORLD) != MPI_SUCCESS)
      error("Failed to aggregate ti_end_min.");
    if (in_i[0] != (long long)e->collect_group1.ti_hydro_end_min)
      error("Failed to get same ti_hydro_end_min, is %lld, should be %lld",
            in_i[0], e->collect_group1.ti_hydro_end_min);
    if (in_i[1] != (long long)e->collect_group1.ti_gravity_end_min)
      error("Failed to get same ti_gravity_end_min, is %lld, should be %lld",
            in_i[1], e->collect_group1.ti_gravity_end_min);

    long long in_ll[3], out_ll[3];
    out_ll[0] = data.updated;
    out_ll[1] = data.g_updated;
    out_ll[2] = data.s_updated;
    if (MPI_Allreduce(out_ll, in_ll, 3, MPI_LONG_LONG_INT, MPI_SUM,
                      MPI_COMM_WORLD) != MPI_SUCCESS)
      error("Failed to aggregate particle counts.");
    if (in_ll[0] != (long long)e->collect_group1.updated)
      error("Failed to get same updated, is %lld, should be %lld", in_ll[0],
            e->collect_group1.updated);
    if (in_ll[1] != (long long)e->collect_group1.g_updated)
      error("Failed to get same g_updated, is %lld, should be %lld", in_ll[1],
            e->collect_group1.g_updated);
    if (in_ll[2] != (long long)e->collect_group1.s_updated)
      error("Failed to get same s_updated, is %lld, should be %lld", in_ll[2],
            e->collect_group1.s_updated);

    out_ll[0] = data.inhibited;
    out_ll[1] = data.g_inhibited;
    out_ll[2] = data.s_inhibited;
    if (MPI_Allreduce(out_ll, in_ll, 3, MPI_LONG_LONG_INT, MPI_SUM,
                      MPI_COMM_WORLD) != MPI_SUCCESS)
      error("Failed to aggregate particle counts.");
    if (in_ll[0] != (long long)e->collect_group1.inhibited)
      error("Failed to get same inhibited, is %lld, should be %lld", in_ll[0],
            e->collect_group1.inhibited);
    if (in_ll[1] != (long long)e->collect_group1.g_inhibited)
      error("Failed to get same g_inhibited, is %lld, should be %lld", in_ll[1],
            e->collect_group1.g_inhibited);
    if (in_ll[2] != (long long)e->collect_group1.s_inhibited)
      error("Failed to get same s_inhibited, is %lld, should be %lld", in_ll[2],
            e->collect_group1.s_inhibited);

    int buff = 0;
    if (MPI_Allreduce(&e->forcerebuild, &buff, 1, MPI_INT, MPI_MAX,
                      MPI_COMM_WORLD) != MPI_SUCCESS)
      error("Failed to aggregate the rebuild flag across nodes.");
    if (!!buff != !!e->collect_group1.forcerebuild)
      error(
          "Failed to get same rebuild flag from all nodes, is %d,"
          "should be %d",
          buff, e->collect_group1.forcerebuild);
  }
#endif
#endif

  /* Apply to the engine, if requested. */
  if (apply) collectgroup1_apply(&e->collect_group1, e);

  if (e->verbose)
    message("took %.3f %s.", clocks_from_ticks(getticks() - tic),
            clocks_getunit());
}

/**
 * @brief Print the conserved quantities statistics to a log file
 *
 * @param e The #engine.
 */
void engine_print_stats(struct engine *e) {

  const ticks tic = getticks();

#ifdef SWIFT_DEBUG_CHECKS
  /* Check that all cells have been drifted to the current time.
   * That can include cells that have not
   * previously been active on this rank. */
  space_check_drift_point(e->s, e->ti_current, /*chek_mpoles=*/0);

  /* Be verbose about this */
  if (e->nodeID == 0) {
    if (e->policy & engine_policy_cosmology)
      message("Saving statistics at a=%e",
              exp(e->ti_current * e->time_base) * e->cosmology->a_begin);
    else
      message("Saving statistics at t=%e",
              e->ti_current * e->time_base + e->time_begin);
  }
#else
  if (e->verbose) {
    if (e->policy & engine_policy_cosmology)
      message("Saving statistics at a=%e",
              exp(e->ti_current * e->time_base) * e->cosmology->a_begin);
    else
      message("Saving statistics at t=%e",
              e->ti_current * e->time_base + e->time_begin);
  }
#endif

  struct statistics stats;
  stats_init(&stats);

  /* Collect the stats on this node */
  stats_collect(e->s, &stats);

/* Aggregate the data from the different nodes. */
#ifdef WITH_MPI
  struct statistics global_stats;
  stats_init(&global_stats);

  if (MPI_Reduce(&stats, &global_stats, 1, statistics_mpi_type,
                 statistics_mpi_reduce_op, 0, MPI_COMM_WORLD) != MPI_SUCCESS)
    error("Failed to aggregate stats.");
#else
  struct statistics global_stats = stats;
#endif

  /* Finalize operations */
  stats_finalize(&stats);

  /* Print info */
  if (e->nodeID == 0)
    stats_print_to_file(e->file_stats, &global_stats, e->time);

  /* Flag that we dumped some statistics */
  e->step_props |= engine_step_prop_statistics;

  if (e->verbose)
    message("took %.3f %s.", clocks_from_ticks(getticks() - tic),
            clocks_getunit());
}

/**
 * @brief Sets all the force, drift and kick tasks to be skipped.
 *
 * @param e The #engine to act on.
 */
void engine_skip_force_and_kick(struct engine *e) {

  struct task *tasks = e->sched.tasks;
  const int nr_tasks = e->sched.nr_tasks;

  for (int i = 0; i < nr_tasks; ++i) {

    struct task *t = &tasks[i];

    /* Skip everything that updates the particles */
    if (t->type == task_type_drift_part || t->type == task_type_drift_gpart ||
        t->type == task_type_kick1 || t->type == task_type_kick2 ||
        t->type == task_type_timestep ||
        t->type == task_type_timestep_limiter ||
        t->subtype == task_subtype_force ||
        t->subtype == task_subtype_limiter || t->subtype == task_subtype_grav ||
        t->type == task_type_end_force ||
        t->type == task_type_grav_long_range || t->type == task_type_grav_mm ||
        t->type == task_type_grav_down || t->type == task_type_cooling ||
        t->type == task_type_star_formation)
      t->skip = 1;
  }

  /* Run through the cells and clear some flags. */
  space_map_cells_pre(e->s, 1, cell_clear_drift_flags, NULL);
  space_map_cells_pre(e->s, 1, cell_clear_limiter_flags, NULL);
}

/**
 * @brief Sets all the drift and first kick tasks to be skipped.
 *
 * @param e The #engine to act on.
 */
void engine_skip_drift(struct engine *e) {

  struct task *tasks = e->sched.tasks;
  const int nr_tasks = e->sched.nr_tasks;

  for (int i = 0; i < nr_tasks; ++i) {

    struct task *t = &tasks[i];

    /* Skip everything that moves the particles */
    if (t->type == task_type_drift_part || t->type == task_type_drift_gpart)
      t->skip = 1;
  }

  /* Run through the cells and clear some flags. */
  space_map_cells_pre(e->s, 1, cell_clear_drift_flags, NULL);
}

/**
 * @brief Launch the runners.
 *
 * @param e The #engine.
 */
void engine_launch(struct engine *e) {

  const ticks tic = getticks();

#ifdef SWIFT_DEBUG_CHECKS
  /* Re-set all the cell task counters to 0 */
  space_reset_task_counters(e->s);
#endif

  /* Prepare the scheduler. */
  atomic_inc(&e->sched.waiting);

  /* Cry havoc and let loose the dogs of war. */
  swift_barrier_wait(&e->run_barrier);

  /* Load the tasks. */
  scheduler_start(&e->sched);

  /* Remove the safeguard. */
  pthread_mutex_lock(&e->sched.sleep_mutex);
  atomic_dec(&e->sched.waiting);
  pthread_cond_broadcast(&e->sched.sleep_cond);
  pthread_mutex_unlock(&e->sched.sleep_mutex);

  /* Sit back and wait for the runners to come home. */
  swift_barrier_wait(&e->wait_barrier);

  if (e->verbose)
    message("took %.3f %s.", clocks_from_ticks(getticks() - tic),
            clocks_getunit());
}

/**
 * @brief Calls the 'first init' function on the particles of all types.
 *
 * @param e The #engine.
 */
void engine_first_init_particles(struct engine *e) {

  const ticks tic = getticks();

  /* Set the particles in a state where they are ready for a run. */
  space_first_init_parts(e->s, e->verbose);
  space_first_init_gparts(e->s, e->verbose);
  space_first_init_sparts(e->s, e->verbose);

  if (e->verbose)
    message("took %.3f %s.", clocks_from_ticks(getticks() - tic),
            clocks_getunit());
}

/**
 * @brief Initialises the particles and set them in a state ready to move
 *forward in time.
 *
 * @param e The #engine
 * @param flag_entropy_ICs Did the 'Internal Energy' of the particles actually
 * contain entropy ?
 * @param clean_h_values Are we cleaning up the values of h before building
 * the tasks ?
 */
void engine_init_particles(struct engine *e, int flag_entropy_ICs,
                           int clean_h_values) {

  struct space *s = e->s;

  struct clocks_time time1, time2;
  clocks_gettime(&time1);

  /* Update the softening lengths */
  if (e->policy & engine_policy_self_gravity)
    gravity_update(e->gravity_properties, e->cosmology);

  /* Start by setting the particles in a good state */
  if (e->nodeID == 0) message("Setting particles to a valid state...");
  engine_first_init_particles(e);

  if (e->nodeID == 0) message("Computing initial gas densities.");

  /* Construct all cells and tasks to start everything */
  engine_rebuild(e, 0, clean_h_values);

  /* No time integration. We just want the density and ghosts */
  engine_skip_force_and_kick(e);

  /* Print the number of active tasks ? */
  if (e->verbose) engine_print_task_counts(e);

  /* Init the particle data (by hand). */
  space_init_parts(s, e->verbose);
  space_init_gparts(s, e->verbose);
  space_init_sparts(s, e->verbose);

  /* Update the cooling function */
  if ((e->policy & engine_policy_cooling) ||
      (e->policy & engine_policy_temperature))
    cooling_update(e->cosmology, e->cooling_func, /*restart_flag=*/0);

#ifdef WITH_LOGGER
  /* Mark the first time step in the particle logger file. */
  logger_log_timestamp(e->logger, e->ti_current, e->time,
                       &e->logger->timestamp_offset);
  /* Make sure that we have enough space in the particle logger file
   * to store the particles in current time step. */
  logger_ensure_size(e->logger, e->total_nr_parts, e->total_nr_gparts, 0);
#endif

  /* Now, launch the calculation */
  TIMER_TIC;
  engine_launch(e);
  TIMER_TOC(timer_runners);

  /* Apply some conversions (e.g. internal energy -> entropy) */
  if (!flag_entropy_ICs) {

    if (e->nodeID == 0) message("Converting internal energy variable.");

    space_convert_quantities(e->s, e->verbose);

    /* Correct what we did (e.g. in PE-SPH, need to recompute rho_bar) */
    if (hydro_need_extra_init_loop) {
      engine_marktasks(e);
      engine_skip_force_and_kick(e);
      engine_launch(e);
    }
  }

#ifdef SWIFT_DEBUG_CHECKS
  /* Check that we have the correct total mass in the top-level multipoles */
  long long num_gpart_mpole = 0;
  if (e->policy & engine_policy_self_gravity) {
    for (int i = 0; i < e->s->nr_cells; ++i)
      num_gpart_mpole += e->s->cells_top[i].grav.multipole->m_pole.num_gpart;
    if (num_gpart_mpole != e->total_nr_gparts)
      error(
          "Top-level multipoles don't contain the total number of gpart "
          "s->nr_gpart=%lld, "
          "m_poles=%lld",
          e->total_nr_gparts, num_gpart_mpole);
  }
#endif

  /* Now time to get ready for the first time-step */
  if (e->nodeID == 0) message("Running initial fake time-step.");

  /* Prepare all the tasks again for a new round */
  engine_marktasks(e);

  /* No drift this time */
  engine_skip_drift(e);

  /* Init the particle data (by hand). */
  space_init_parts(e->s, e->verbose);
  space_init_gparts(e->s, e->verbose);
  space_init_sparts(e->s, e->verbose);

  /* Print the number of active tasks ? */
  if (e->verbose) engine_print_task_counts(e);

#ifdef SWIFT_GRAVITY_FORCE_CHECKS
  /* Run the brute-force gravity calculation for some gparts */
  if (e->policy & engine_policy_self_gravity)
    gravity_exact_force_compute(e->s, e);
#endif

  scheduler_write_dependencies(&e->sched, e->verbose);
  if (e->nodeID == 0) scheduler_write_task_level(&e->sched);

  /* Run the 0th time-step */
  TIMER_TIC2;
  engine_launch(e);
  TIMER_TOC2(timer_runners);

#ifdef SWIFT_GRAVITY_FORCE_CHECKS
  /* Check the accuracy of the gravity calculation */
  if (e->policy & engine_policy_self_gravity)
    gravity_exact_force_check(e->s, e, 1e-1);
#endif

#ifdef SWIFT_DEBUG_CHECKS
  /* Make sure all woken-up particles have been processed */
  space_check_limiter(e->s);
#endif

  /* Recover the (integer) end of the next time-step */
  engine_collect_end_of_step(e, 1);

  /* Check if any particles have the same position. This is not
   * allowed (/0) so we abort.*/
  if (s->nr_parts > 0) {

    /* Sorting should put the same positions next to each other... */
    int failed = 0;
    double *prev_x = s->parts[0].x;
    long long *prev_id = &s->parts[0].id;
    for (size_t k = 1; k < s->nr_parts; k++) {

      /* Ignore fake buffer particles for on-the-fly creation */
      if (s->parts[k].time_bin == time_bin_not_created) continue;

      if (prev_x[0] == s->parts[k].x[0] && prev_x[1] == s->parts[k].x[1] &&
          prev_x[2] == s->parts[k].x[2]) {
        if (e->verbose)
          message("Two particles occupy location: %f %f %f id=%lld id=%lld",
                  prev_x[0], prev_x[1], prev_x[2], *prev_id, s->parts[k].id);
        failed++;
      }
      prev_x = s->parts[k].x;
      prev_id = &s->parts[k].id;
    }
    if (failed > 0)
      error(
          "Have %d particle pairs with the same locations.\n"
          "Cannot continue",
          failed);
  }

  /* Also check any gparts. This is not supposed to be fatal so only warn. */
  if (s->nr_gparts > 0) {
    int failed = 0;
    double *prev_x = s->gparts[0].x;
    for (size_t k = 1; k < s->nr_gparts; k++) {

      /* Ignore fake buffer particles for on-the-fly creation */
      if (s->gparts[k].time_bin == time_bin_not_created) continue;

      if (prev_x[0] == s->gparts[k].x[0] && prev_x[1] == s->gparts[k].x[1] &&
          prev_x[2] == s->gparts[k].x[2]) {
        if (e->verbose)
          message("Two gparts occupy location: %f %f %f / %f %f %f", prev_x[0],
                  prev_x[1], prev_x[2], s->gparts[k].x[0], s->gparts[k].x[1],
                  s->gparts[k].x[2]);
        failed++;
      }
      prev_x = s->gparts[k].x;
    }
    if (failed > 0)
      message(
          "WARNING: found %d gpart pairs at the same location. "
          "That is not optimal",
          failed);
  }

  /* Check the top-level cell h_max matches the particles as these can be
   * updated in the the ghost tasks (only a problem if the ICs estimates for h
   * are too small). Note this must be followed by a rebuild as sub-cells will
   * not be updated until that is done. */
  if (s->cells_top != NULL && s->nr_parts > 0) {
    for (int i = 0; i < s->nr_cells; i++) {
      struct cell *c = &s->cells_top[i];
      if (c->nodeID == engine_rank && c->hydro.count > 0) {
        float part_h_max = c->hydro.parts[0].h;
        for (int k = 1; k < c->hydro.count; k++) {
          if (c->hydro.parts[k].h > part_h_max)
            part_h_max = c->hydro.parts[k].h;
        }
        c->hydro.h_max = max(part_h_max, c->hydro.h_max);
      }
    }
  }

  if (s->cells_top != NULL && s->nr_sparts > 0) {
    for (int i = 0; i < s->nr_cells; i++) {
      struct cell *c = &s->cells_top[i];
      if (c->nodeID == engine_rank && c->stars.count > 0) {
        float spart_h_max = c->stars.parts[0].h;
        for (int k = 1; k < c->stars.count; k++) {
          if (c->stars.parts[k].h > spart_h_max)
            spart_h_max = c->stars.parts[k].h;
        }
        c->stars.h_max = max(spart_h_max, c->stars.h_max);
      }
    }
  }

  clocks_gettime(&time2);

#ifdef SWIFT_DEBUG_CHECKS
  space_check_timesteps(e->s);
  part_verify_links(e->s->parts, e->s->gparts, e->s->sparts, e->s->nr_parts,
                    e->s->nr_gparts, e->s->nr_sparts, e->verbose);
#endif

  /* Ready to go */
  e->step = 0;
  e->forcerebuild = 1;
  e->wallclock_time = (float)clocks_diff(&time1, &time2);

  if (e->verbose) message("took %.3f %s.", e->wallclock_time, clocks_getunit());
}

/**
 * @brief Let the #engine loose to compute the forces.
 *
 * @param e The #engine.
 */
void engine_step(struct engine *e) {

  TIMER_TIC2;

  struct clocks_time time1, time2;
  clocks_gettime(&time1);

#ifdef SWIFT_DEBUG_TASKS
  e->tic_step = getticks();
#endif

  if (e->nodeID == 0) {

    /* Print some information to the screen */
    printf(
        "  %6d %14e %12.7f %12.7f %14e %4d %4d %12lld %12lld %12lld %21.3f "
        "%6d\n",
        e->step, e->time, e->cosmology->a, e->cosmology->z, e->time_step,
        e->min_active_bin, e->max_active_bin, e->updates, e->g_updates,
        e->s_updates, e->wallclock_time, e->step_props);
    fflush(stdout);

    if (!e->restarting)
      fprintf(
          e->file_timesteps,
          "  %6d %14e %12.7f %12.7f %14e %4d %4d %12lld %12lld %12lld %21.3f "
          "%6d\n",
          e->step, e->time, e->cosmology->a, e->cosmology->z, e->time_step,
          e->min_active_bin, e->max_active_bin, e->updates, e->g_updates,
          e->s_updates, e->wallclock_time, e->step_props);
    fflush(e->file_timesteps);
  }

  /* We need some cells to exist but not the whole task stuff. */
  if (e->restarting) space_rebuild(e->s, 0, e->verbose);

  /* Move forward in time */
  e->ti_old = e->ti_current;
  e->ti_current = e->ti_end_min;
  e->max_active_bin = get_max_active_bin(e->ti_end_min);
  e->min_active_bin = get_min_active_bin(e->ti_current, e->ti_old);
  e->step += 1;
  e->step_props = engine_step_prop_none;

  /* When restarting, move everyone to the current time. */
  if (e->restarting) engine_drift_all(e, /*drift_mpole=*/1);

  /* Get the physical value of the time and time-step size */
  if (e->policy & engine_policy_cosmology) {
    e->time_old = e->time;
    cosmology_update(e->cosmology, e->physical_constants, e->ti_current);
    e->time = e->cosmology->time;
    e->time_step = e->time - e->time_old;
  } else {
    e->time = e->ti_current * e->time_base + e->time_begin;
    e->time_old = e->ti_old * e->time_base + e->time_begin;
    e->time_step = (e->ti_current - e->ti_old) * e->time_base;
  }

  /* Update the cooling function */
  if ((e->policy & engine_policy_cooling) ||
      (e->policy & engine_policy_temperature))
    cooling_update(e->cosmology, e->cooling_func, /*restart_flag=*/0);

  /*****************************************************/
  /* OK, we now know what the next end of time-step is */
  /*****************************************************/

  /* Update the softening lengths */
  if (e->policy & engine_policy_self_gravity)
    gravity_update(e->gravity_properties, e->cosmology);

  /* Trigger a tree-rebuild if we passed the frequency threshold */
  if ((e->policy & engine_policy_self_gravity) &&
      ((double)e->g_updates_since_rebuild >
       ((double)e->total_nr_gparts) * e->gravity_properties->rebuild_frequency))
    e->forcerebuild = 1;

#ifdef WITH_LOGGER
  /* Mark the current time step in the particle logger file. */
  logger_log_timestamp(e->logger, e->ti_current, e->time,
                       &e->logger->timestamp_offset);
  /* Make sure that we have enough space in the particle logger file
   * to store the particles in current time step. */
  logger_ensure_size(e->logger, e->total_nr_parts, e->total_nr_gparts, 0);
#endif

  /* Are we drifting everything (a la Gadget/GIZMO) ? */
  if (e->policy & engine_policy_drift_all && !e->forcerebuild)
    engine_drift_all(e, /*drift_mpole=*/1);

  /* Are we reconstructing the multipoles or drifting them ?*/
  if ((e->policy & engine_policy_self_gravity) && !e->forcerebuild) {

    if (e->policy & engine_policy_reconstruct_mpoles)
      engine_reconstruct_multipoles(e);
    else
      engine_drift_top_multipoles(e);
  }

#ifdef WITH_MPI
  /* Repartition the space amongst the nodes? */
  engine_repartition_trigger(e);
#endif

  /* Prepare the tasks to be launched, rebuild or repartition if needed. */
  engine_prepare(e);

  /* Print the number of active tasks ? */
  if (e->verbose) engine_print_task_counts(e);

    /* Dump local cells and active particle counts. */
    // dumpCells("cells", 1, 0, 0, 0, e->s, e->nodeID, e->step);

#ifdef SWIFT_DEBUG_CHECKS
  /* Check that we have the correct total mass in the top-level multipoles */
  long long num_gpart_mpole = 0;
  if (e->policy & engine_policy_self_gravity) {
    for (int i = 0; i < e->s->nr_cells; ++i)
      num_gpart_mpole += e->s->cells_top[i].grav.multipole->m_pole.num_gpart;
    if (num_gpart_mpole != e->total_nr_gparts)
      error(
          "Multipoles don't contain the total number of gpart mpoles=%lld "
          "ngparts=%lld",
          num_gpart_mpole, e->total_nr_gparts);
  }
#endif

#ifdef SWIFT_GRAVITY_FORCE_CHECKS
  /* Run the brute-force gravity calculation for some gparts */
  if (e->policy & engine_policy_self_gravity)
    gravity_exact_force_compute(e->s, e);
#endif

  /* Start all the tasks. */
  TIMER_TIC;
  engine_launch(e);
  TIMER_TOC(timer_runners);

#ifdef SWIFT_GRAVITY_FORCE_CHECKS
  /* Check the accuracy of the gravity calculation */
  if (e->policy & engine_policy_self_gravity)
    gravity_exact_force_check(e->s, e, 1e-1);
#endif

#ifdef SWIFT_DEBUG_CHECKS
  /* Make sure all woken-up particles have been processed */
  space_check_limiter(e->s);
#endif

  /* Collect information about the next time-step */
  engine_collect_end_of_step(e, 1);
  e->forcerebuild = e->collect_group1.forcerebuild;
  e->updates_since_rebuild += e->collect_group1.updated;
  e->g_updates_since_rebuild += e->collect_group1.g_updated;
  e->s_updates_since_rebuild += e->collect_group1.s_updated;

#ifdef SWIFT_DEBUG_CHECKS
  if (e->ti_end_min == e->ti_current && e->ti_end_min < max_nr_timesteps)
    error("Obtained a time-step of size 0");
#endif

  /********************************************************/
  /* OK, we are done with the regular stuff. Time for i/o */
  /********************************************************/

  /* Create a restart file if needed. */
  engine_dump_restarts(e, 0, e->restart_onexit && engine_is_done(e));

  engine_check_for_dumps(e);

  TIMER_TOC2(timer_step);

  clocks_gettime(&time2);
  e->wallclock_time = (float)clocks_diff(&time1, &time2);

#ifdef SWIFT_DEBUG_TASKS
  /* Time in ticks at the end of this step. */
  e->toc_step = getticks();
#endif
}

/**
 * @brief Check whether any kind of i/o has to be performed during this
 * step.
 *
 * This includes snapshots, stats and halo finder. We also handle the case
 * of multiple outputs between two steps.
 *
 * @param e The #engine.
 */
void engine_check_for_dumps(struct engine *e) {

  const int with_cosmology = (e->policy & engine_policy_cosmology);
  const int with_stf = (e->policy & engine_policy_structure_finding);

  /* What kind of output are we getting? */
  enum output_type {
    output_none,
    output_snapshot,
    output_statistics,
    output_stf
  };

  /* What kind of output do we want? And at which time ?
   * Find the earliest output (amongst all kinds) that takes place
   * before the next time-step */
  enum output_type type = output_none;
  integertime_t ti_output = max_nr_timesteps;

  /* Save some statistics ? */
  if (e->ti_end_min > e->ti_next_stats && e->ti_next_stats > 0) {
    if (e->ti_next_stats < ti_output) {
      ti_output = e->ti_next_stats;
      type = output_statistics;
    }
  }

  /* Do we want a snapshot? */
  if (e->ti_end_min > e->ti_next_snapshot && e->ti_next_snapshot > 0) {
    if (e->ti_next_snapshot < ti_output) {
      ti_output = e->ti_next_snapshot;
      type = output_snapshot;
    }
  }

  /* Do we want to perform structure finding? */
  if (with_stf) {
    if (e->ti_end_min > e->ti_next_stf && e->ti_next_stf > 0) {
      if (e->ti_next_stf < ti_output) {
        ti_output = e->ti_next_stf;
        type = output_stf;
      }
    }
  }

  /* Store information before attempting extra dump-related drifts */
  const integertime_t ti_current = e->ti_current;
  const timebin_t max_active_bin = e->max_active_bin;
  const double time = e->time;

  while (type != output_none) {

    /* Let's fake that we are at the dump time */
    e->ti_current = ti_output;
    e->max_active_bin = 0;
    if (with_cosmology) {
      cosmology_update(e->cosmology, e->physical_constants, e->ti_current);
      e->time = e->cosmology->time;
    } else {
      e->time = ti_output * e->time_base + e->time_begin;
    }

    /* Drift everyone */
    engine_drift_all(e, /*drift_mpole=*/0);

    /* Write some form of output */
    switch (type) {
      case output_snapshot:

        /* Do we want a corresponding VELOCIraptor output? */
        if (with_stf && e->snapshot_invoke_stf) {

#ifdef HAVE_VELOCIRAPTOR
          velociraptor_invoke(e, /*linked_with_snap=*/1);
          e->step_props |= engine_step_prop_stf;
#else
          error(
              "Asking for a VELOCIraptor output but SWIFT was compiled without "
              "the interface!");
#endif
        }

<<<<<<< HEAD
        /* Drift everyone */
        engine_drift_all(e, /*drift_mpole=*/0);

        /* Dump stats */
        engine_print_stats(e);

        /* Let's fake that we are at the snapshot dump time */
        e->ti_current = e->ti_next_snapshot;
        e->max_active_bin = 0;
        if ((e->policy & engine_policy_cosmology)) {
          cosmology_update(e->cosmology, e->physical_constants, e->ti_current);
          e->time = e->cosmology->time;
        } else {
          e->time = e->ti_next_snapshot * e->time_base + e->time_begin;
        }

        /* Drift everyone */
        engine_drift_all(e, /*drift_mpole=*/0);

        /* Dump snapshot */
=======
          /* Dump... */
>>>>>>> ec378b32
#ifdef WITH_LOGGER
        /* Write a file containing the offsets in the particle logger. */
        engine_dump_index(e);
#else
        engine_dump_snapshot(e);
#endif

        /* Free the memory allocated for VELOCIraptor i/o. */
        if (with_stf && e->snapshot_invoke_stf) {
#ifdef HAVE_VELOCIRAPTOR
          free(e->s->gpart_group_data);
          e->s->gpart_group_data = NULL;
#endif
        }

<<<<<<< HEAD
        /* Let's fake that we are at the stats dump time */
        e->ti_current = e->ti_next_stats;
        e->max_active_bin = 0;
        if ((e->policy & engine_policy_cosmology)) {
          cosmology_update(e->cosmology, e->physical_constants, e->ti_current);
          e->time = e->cosmology->time;
        } else {
          e->time = e->ti_next_stats * e->time_base + e->time_begin;
        }
=======
        /* ... and find the next output time */
        engine_compute_next_snapshot_time(e);
        break;
>>>>>>> ec378b32

      case output_statistics:

        /* Dump */
        engine_print_stats(e);

        /* and move on */
        engine_compute_next_statistics_time(e);

<<<<<<< HEAD
    } else if (dump_snapshot) {

      /* Let's fake that we are at the snapshot dump time */
      e->ti_current = e->ti_next_snapshot;
      e->max_active_bin = 0;
      if ((e->policy & engine_policy_cosmology)) {
        cosmology_update(e->cosmology, e->physical_constants, e->ti_current);
        e->time = e->cosmology->time;
      } else {
        e->time = e->ti_next_snapshot * e->time_base + e->time_begin;
      }

      /* Drift everyone */
      engine_drift_all(e, /*drift_mpole=*/0);

      /* Dump... */
#ifdef WITH_LOGGER
      /* Write a file containing the offsets in the particle logger. */
      engine_dump_index(e);
#else
      engine_dump_snapshot(e);
#endif
=======
        break;
>>>>>>> ec378b32

      case output_stf:

#ifdef HAVE_VELOCIRAPTOR
        /* Unleash the raptor! */
        velociraptor_invoke(e, /*linked_with_snap=*/0);
        e->step_props |= engine_step_prop_stf;

        /* ... and find the next output time */
        engine_compute_next_stf_time(e);
#else
        error(
            "Asking for a VELOCIraptor output but SWIFT was compiled without "
            "the interface!");
#endif
        break;

      default:
        error("Invalid dump type");
    }

    /* We need to see whether whether we are in the pathological case
     * where there can be another dump before the next step. */

    type = output_none;
    ti_output = max_nr_timesteps;

    /* Save some statistics ? */
    if (e->ti_end_min > e->ti_next_stats && e->ti_next_stats > 0) {
      if (e->ti_next_stats < ti_output) {
        ti_output = e->ti_next_stats;
        type = output_statistics;
      }
    }

    /* Do we want a snapshot? */
    if (e->ti_end_min > e->ti_next_snapshot && e->ti_next_snapshot > 0) {
      if (e->ti_next_snapshot < ti_output) {
        ti_output = e->ti_next_snapshot;
        type = output_snapshot;
      }
    }

    /* Do we want to perform structure finding? */
    if (with_stf) {
      if (e->ti_end_min > e->ti_next_stf && e->ti_next_stf > 0) {
        if (e->ti_next_stf < ti_output) {
          ti_output = e->ti_next_stf;
          type = output_stf;
        }
      }
    }

  } /* While loop over output types */

  /* Restore the information we stored */
  e->ti_current = ti_current;
  if (e->policy & engine_policy_cosmology)
    cosmology_update(e->cosmology, e->physical_constants, e->ti_current);
  e->max_active_bin = max_active_bin;
  e->time = time;
}

/**
 * @brief dump restart files if it is time to do so and dumps are enabled.
 *
 * @param e the engine.
 * @param drifted_all true if a drift_all has just been performed.
 * @param force force a dump, if dumping is enabled.
 */
void engine_dump_restarts(struct engine *e, int drifted_all, int force) {

  if (e->restart_dump) {
    ticks tic = getticks();

    /* Dump when the time has arrived, or we are told to. */
    int dump = ((tic > e->restart_next) || force);

#ifdef WITH_MPI
    /* Synchronize this action from rank 0 (ticks may differ between
     * machines). */
    MPI_Bcast(&dump, 1, MPI_INT, 0, MPI_COMM_WORLD);
#endif
    if (dump) {

      if (e->nodeID == 0) message("Writing restart files");

      /* Clean out the previous saved files, if found. Do this now as we are
       * MPI synchronized. */
      restart_remove_previous(e->restart_file);

      /* Drift all particles first (may have just been done). */
      if (!drifted_all) engine_drift_all(e, /*drift_mpole=*/1);
      restart_write(e, e->restart_file);

      if (e->verbose)
        message("Dumping restart files took %.3f %s",
                clocks_from_ticks(getticks() - tic), clocks_getunit());

      /* Time after which next dump will occur. */
      e->restart_next += e->restart_dt;

      /* Flag that we dumped the restarts */
      e->step_props |= engine_step_prop_restarts;
    }
  }
}

/**
 * @brief Returns 1 if the simulation has reached its end point, 0 otherwise
 */
int engine_is_done(struct engine *e) {
  return !(e->ti_current < max_nr_timesteps);
}

/**
 * @brief Unskip all the tasks that act on active cells at this time.
 *
 * @param e The #engine.
 */
void engine_unskip(struct engine *e) {

  const ticks tic = getticks();
  struct space *s = e->s;

#ifdef WITH_PROFILER
  static int count = 0;
  char filename[100];
  sprintf(filename, "/tmp/swift_runner_do_usnkip_mapper_%06i.prof", count++);
  ProfilerStart(filename);
#endif  // WITH_PROFILER

  /* Move the active local cells to the top of the list. */
  int *local_cells = e->s->local_cells_with_tasks_top;
  int num_active_cells = 0;
  for (int k = 0; k < s->nr_local_cells_with_tasks; k++) {
    struct cell *c = &s->cells_top[local_cells[k]];

    if ((e->policy & engine_policy_hydro && cell_is_active_hydro(c, e)) ||
        (e->policy & engine_policy_self_gravity &&
         cell_is_active_gravity(c, e)) ||
        (e->policy & engine_policy_external_gravity &&
         cell_is_active_gravity(c, e))) {

      if (num_active_cells != k)
        memswap(&local_cells[k], &local_cells[num_active_cells], sizeof(int));
      num_active_cells += 1;
    }
  }

  /* Activate all the regular tasks */
  threadpool_map(&e->threadpool, runner_do_unskip_mapper, local_cells,
                 num_active_cells, sizeof(int), 1, e);

#ifdef WITH_PROFILER
  ProfilerStop();
#endif  // WITH_PROFILER

  if (e->verbose)
    message("took %.3f %s.", clocks_from_ticks(getticks() - tic),
            clocks_getunit());
}

void engine_do_reconstruct_multipoles_mapper(void *map_data, int num_elements,
                                             void *extra_data) {

  struct engine *e = (struct engine *)extra_data;
  struct cell *cells = (struct cell *)map_data;

  for (int ind = 0; ind < num_elements; ind++) {
    struct cell *c = &cells[ind];
    if (c != NULL && c->nodeID == e->nodeID) {

      /* Construct the multipoles in this cell hierarchy */
      cell_make_multipoles(c, e->ti_current);
    }
  }
}

/**
 * @brief Reconstruct all the multipoles at all the levels in the tree.
 *
 * @param e The #engine.
 */
void engine_reconstruct_multipoles(struct engine *e) {

  const ticks tic = getticks();

#ifdef SWIFT_DEBUG_CHECKS
  if (e->nodeID == 0) {
    if (e->policy & engine_policy_cosmology)
      message("Reconstructing multipoles at a=%e",
              exp(e->ti_current * e->time_base) * e->cosmology->a_begin);
    else
      message("Reconstructing multipoles at t=%e",
              e->ti_current * e->time_base + e->time_begin);
  }
#endif

  threadpool_map(&e->threadpool, engine_do_reconstruct_multipoles_mapper,
                 e->s->cells_top, e->s->nr_cells, sizeof(struct cell), 0, e);

  if (e->verbose)
    message("took %.3f %s.", clocks_from_ticks(getticks() - tic),
            clocks_getunit());
}

/**
 * @brief Create and fill the proxies.
 *
 * @param e The #engine.
 */
void engine_makeproxies(struct engine *e) {

#ifdef WITH_MPI
  /* Let's time this */
  const ticks tic = getticks();

  /* Useful local information */
  const int nodeID = e->nodeID;
  const struct space *s = e->s;

  /* Handle on the cells and proxies */
  struct cell *cells = s->cells_top;
  struct proxy *proxies = e->proxies;

  /* Some info about the domain */
  const int cdim[3] = {s->cdim[0], s->cdim[1], s->cdim[2]};
  const double dim[3] = {s->dim[0], s->dim[1], s->dim[2]};
  const int periodic = s->periodic;
  const double cell_width[3] = {cells[0].width[0], cells[0].width[1],
                                cells[0].width[2]};

  /* Get some info about the physics */
  const int with_hydro = (e->policy & engine_policy_hydro);
  const int with_gravity = (e->policy & engine_policy_self_gravity);
  const double theta_crit_inv = e->gravity_properties->theta_crit_inv;
  const double theta_crit2 = e->gravity_properties->theta_crit2;
  const double max_mesh_dist = e->mesh->r_cut_max;
  const double max_mesh_dist2 = max_mesh_dist * max_mesh_dist;

  /* Distance between centre of the cell and corners */
  const double r_diag2 = cell_width[0] * cell_width[0] +
                         cell_width[1] * cell_width[1] +
                         cell_width[2] * cell_width[2];
  const double r_diag = 0.5 * sqrt(r_diag2);

  /* Maximal distance from a shifted CoM to centre of cell */
  const double delta_CoM = engine_max_proxy_centre_frac * r_diag;

  /* Maximal distance from shifted CoM to any corner */
  const double r_max = r_diag + 2. * delta_CoM;

  /* Prepare the proxies and the proxy index. */
  if (e->proxy_ind == NULL)
    if ((e->proxy_ind = (int *)malloc(sizeof(int) * e->nr_nodes)) == NULL)
      error("Failed to allocate proxy index.");
  for (int k = 0; k < e->nr_nodes; k++) e->proxy_ind[k] = -1;
  e->nr_proxies = 0;

  /* Compute how many cells away we need to walk */
  int delta_cells = 1; /*hydro case */

  /* Gravity needs to take the opening angle into account */
  if (with_gravity) {
    const double distance = 2. * r_max * theta_crit_inv;
    delta_cells = (int)(distance / cells[0].dmin) + 1;
  }

  /* Turn this into upper and lower bounds for loops */
  int delta_m = delta_cells;
  int delta_p = delta_cells;

  /* Special case where every cell is in range of every other one */
  if (delta_cells >= cdim[0] / 2) {
    if (cdim[0] % 2 == 0) {
      delta_m = cdim[0] / 2;
      delta_p = cdim[0] / 2 - 1;
    } else {
      delta_m = cdim[0] / 2;
      delta_p = cdim[0] / 2;
    }
  }

  /* Let's be verbose about this choice */
  if (e->verbose)
    message(
        "Looking for proxies up to %d top-level cells away (delta_m=%d "
        "delta_p=%d)",
        delta_cells, delta_m, delta_p);

  /* Loop over each cell in the space. */
  for (int i = 0; i < cdim[0]; i++) {
    for (int j = 0; j < cdim[1]; j++) {
      for (int k = 0; k < cdim[2]; k++) {

        /* Get the cell ID. */
        const int cid = cell_getid(cdim, i, j, k);

        /* Loop over all its neighbours neighbours in range. */
        for (int ii = -delta_m; ii <= delta_p; ii++) {
          int iii = i + ii;
          if (!periodic && (iii < 0 || iii >= cdim[0])) continue;
          iii = (iii + cdim[0]) % cdim[0];
          for (int jj = -delta_m; jj <= delta_p; jj++) {
            int jjj = j + jj;
            if (!periodic && (jjj < 0 || jjj >= cdim[1])) continue;
            jjj = (jjj + cdim[1]) % cdim[1];
            for (int kk = -delta_m; kk <= delta_p; kk++) {
              int kkk = k + kk;
              if (!periodic && (kkk < 0 || kkk >= cdim[2])) continue;
              kkk = (kkk + cdim[2]) % cdim[2];

              /* Get the cell ID. */
              const int cjd = cell_getid(cdim, iii, jjj, kkk);

              /* Early abort  */
              if (cid >= cjd) continue;

              /* Early abort (both same node) */
              if (cells[cid].nodeID == nodeID && cells[cjd].nodeID == nodeID)
                continue;

              /* Early abort (both foreign node) */
              if (cells[cid].nodeID != nodeID && cells[cjd].nodeID != nodeID)
                continue;

              int proxy_type = 0;

              /* In the hydro case, only care about direct neighbours */
              if (with_hydro) {

                // MATTHIEU: to do: Write a better expression for the
                // non-periodic case.

                /* This is super-ugly but checks for direct neighbours */
                /* with periodic BC */
                if (((abs(i - iii) <= 1 || abs(i - iii - cdim[0]) <= 1 ||
                      abs(i - iii + cdim[0]) <= 1) &&
                     (abs(j - jjj) <= 1 || abs(j - jjj - cdim[1]) <= 1 ||
                      abs(j - jjj + cdim[1]) <= 1) &&
                     (abs(k - kkk) <= 1 || abs(k - kkk - cdim[2]) <= 1 ||
                      abs(k - kkk + cdim[2]) <= 1)))
                  proxy_type |= (int)proxy_cell_type_hydro;
              }

              /* In the gravity case, check distances using the MAC. */
              if (with_gravity) {

                /* First just add the direct neighbours. Then look for
                   some further out if the opening angle demands it */

                /* This is super-ugly but checks for direct neighbours */
                /* with periodic BC */
                if (((abs(i - iii) <= 1 || abs(i - iii - cdim[0]) <= 1 ||
                      abs(i - iii + cdim[0]) <= 1) &&
                     (abs(j - jjj) <= 1 || abs(j - jjj - cdim[1]) <= 1 ||
                      abs(j - jjj + cdim[1]) <= 1) &&
                     (abs(k - kkk) <= 1 || abs(k - kkk - cdim[2]) <= 1 ||
                      abs(k - kkk + cdim[2]) <= 1))) {

                  proxy_type |= (int)proxy_cell_type_gravity;
                } else {

                  /* We don't have multipoles yet (or there CoMs) so we will
                     have to cook up something based on cell locations only. We
                     hence need an upper limit on the distance that the CoMs in
                     those cells could have. We then can decide whether we are
                     too close for an M2L interaction and hence require a proxy
                     as this pair of cells cannot rely on just an M2L
                     calculation. */

                  /* Minimal distance between any two points in the cells */
                  const double min_dist_centres2 = cell_min_dist2_same_size(
                      &cells[cid], &cells[cjd], periodic, dim);

                  /* Let's now assume the CoMs will shift a bit */
                  const double min_dist_CoM =
                      sqrt(min_dist_centres2) - 2. * delta_CoM;
                  const double min_dist_CoM2 = min_dist_CoM * min_dist_CoM;

                  /* Are we beyond the distance where the truncated forces are 0
                   * but not too far such that M2L can be used? */
                  if (periodic) {

                    if ((min_dist_CoM2 < max_mesh_dist2) &&
                        (!gravity_M2L_accept(r_max, r_max, theta_crit2,
                                             min_dist_CoM2)))
                      proxy_type |= (int)proxy_cell_type_gravity;

                  } else {

                    if (!gravity_M2L_accept(r_max, r_max, theta_crit2,
                                            min_dist_CoM2))
                      proxy_type |= (int)proxy_cell_type_gravity;
                  }
                }
              }

              /* Abort if not in range at all */
              if (proxy_type == proxy_cell_type_none) continue;

              /* Add to proxies? */
              if (cells[cid].nodeID == nodeID && cells[cjd].nodeID != nodeID) {

                /* Do we already have a relationship with this node? */
                int proxy_id = e->proxy_ind[cells[cjd].nodeID];
                if (proxy_id < 0) {
                  if (e->nr_proxies == engine_maxproxies)
                    error("Maximum number of proxies exceeded.");

                  /* Ok, start a new proxy for this pair of nodes */
                  proxy_init(&proxies[e->nr_proxies], e->nodeID,
                             cells[cjd].nodeID);

                  /* Store the information */
                  e->proxy_ind[cells[cjd].nodeID] = e->nr_proxies;
                  proxy_id = e->nr_proxies;
                  e->nr_proxies += 1;

                  /* Check the maximal proxy limit */
                  if ((size_t)proxy_id > 8 * sizeof(long long))
                    error(
                        "Created more than %zd proxies. cell.mpi.sendto will "
                        "overflow.",
                        8 * sizeof(long long));
                }

                /* Add the cell to the proxy */
                proxy_addcell_in(&proxies[proxy_id], &cells[cjd], proxy_type);
                proxy_addcell_out(&proxies[proxy_id], &cells[cid], proxy_type);

                /* Store info about where to send the cell */
                cells[cid].mpi.sendto |= (1ULL << proxy_id);
              }

              /* Same for the symmetric case? */
              if (cells[cjd].nodeID == nodeID && cells[cid].nodeID != nodeID) {

                /* Do we already have a relationship with this node? */
                int proxy_id = e->proxy_ind[cells[cid].nodeID];
                if (proxy_id < 0) {
                  if (e->nr_proxies == engine_maxproxies)
                    error("Maximum number of proxies exceeded.");

                  /* Ok, start a new proxy for this pair of nodes */
                  proxy_init(&proxies[e->nr_proxies], e->nodeID,
                             cells[cid].nodeID);

                  /* Store the information */
                  e->proxy_ind[cells[cid].nodeID] = e->nr_proxies;
                  proxy_id = e->nr_proxies;
                  e->nr_proxies += 1;

                  /* Check the maximal proxy limit */
                  if ((size_t)proxy_id > 8 * sizeof(long long))
                    error(
                        "Created more than %zd proxies. cell.mpi.sendto will "
                        "overflow.",
                        8 * sizeof(long long));
                }

                /* Add the cell to the proxy */
                proxy_addcell_in(&proxies[proxy_id], &cells[cid], proxy_type);
                proxy_addcell_out(&proxies[proxy_id], &cells[cjd], proxy_type);

                /* Store info about where to send the cell */
                cells[cjd].mpi.sendto |= (1ULL << proxy_id);
              }
            }
          }
        }
      }
    }
  }

  /* Be clear about the time */
  if (e->verbose)
    message("took %.3f %s.", clocks_from_ticks(getticks() - tic),
            clocks_getunit());
#else
  error("SWIFT was not compiled with MPI support.");
#endif
}

/**
 * @brief Split the underlying space into regions and assign to separate nodes.
 *
 * @param e The #engine.
 * @param initial_partition structure defining the cell partition technique
 */
void engine_split(struct engine *e, struct partition *initial_partition) {

#ifdef WITH_MPI
  const ticks tic = getticks();

  struct space *s = e->s;

  /* Do the initial partition of the cells. */
  partition_initial_partition(initial_partition, e->nodeID, e->nr_nodes, s);

  /* Make the proxies. */
  engine_makeproxies(e);

  /* Re-allocate the local parts. */
  if (e->verbose)
    message("Re-allocating parts array from %zu to %zu.", s->size_parts,
            (size_t)(s->nr_parts * engine_redistribute_alloc_margin));
  s->size_parts = s->nr_parts * engine_redistribute_alloc_margin;
  struct part *parts_new = NULL;
  struct xpart *xparts_new = NULL;
  if (posix_memalign((void **)&parts_new, part_align,
                     sizeof(struct part) * s->size_parts) != 0 ||
      posix_memalign((void **)&xparts_new, xpart_align,
                     sizeof(struct xpart) * s->size_parts) != 0)
    error("Failed to allocate new part data.");
  if (s->nr_parts > 0) {
    memcpy(parts_new, s->parts, sizeof(struct part) * s->nr_parts);
    memcpy(xparts_new, s->xparts, sizeof(struct xpart) * s->nr_parts);
  }
  free(s->parts);
  free(s->xparts);
  s->parts = parts_new;
  s->xparts = xparts_new;

  /* Re-link the gparts to their parts. */
  if (s->nr_parts > 0 && s->nr_gparts > 0)
    part_relink_gparts_to_parts(s->parts, s->nr_parts, 0);

  /* Re-allocate the local sparts. */
  if (e->verbose)
    message("Re-allocating sparts array from %zu to %zu.", s->size_sparts,
            (size_t)(s->nr_sparts * engine_redistribute_alloc_margin));
  s->size_sparts = s->nr_sparts * engine_redistribute_alloc_margin;
  struct spart *sparts_new = NULL;
  if (posix_memalign((void **)&sparts_new, spart_align,
                     sizeof(struct spart) * s->size_sparts) != 0)
    error("Failed to allocate new spart data.");
  if (s->nr_sparts > 0)
    memcpy(sparts_new, s->sparts, sizeof(struct spart) * s->nr_sparts);
  free(s->sparts);
  s->sparts = sparts_new;

  /* Re-link the gparts to their sparts. */
  if (s->nr_sparts > 0 && s->nr_gparts > 0)
    part_relink_gparts_to_sparts(s->sparts, s->nr_sparts, 0);

  /* Re-allocate the local gparts. */
  if (e->verbose)
    message("Re-allocating gparts array from %zu to %zu.", s->size_gparts,
            (size_t)(s->nr_gparts * engine_redistribute_alloc_margin));
  s->size_gparts = s->nr_gparts * engine_redistribute_alloc_margin;
  struct gpart *gparts_new = NULL;
  if (posix_memalign((void **)&gparts_new, gpart_align,
                     sizeof(struct gpart) * s->size_gparts) != 0)
    error("Failed to allocate new gpart data.");
  if (s->nr_gparts > 0)
    memcpy(gparts_new, s->gparts, sizeof(struct gpart) * s->nr_gparts);
  free(s->gparts);
  s->gparts = gparts_new;

  /* Re-link the parts. */
  if (s->nr_parts > 0 && s->nr_gparts > 0)
    part_relink_parts_to_gparts(s->gparts, s->nr_gparts, s->parts);

  /* Re-link the sparts. */
  if (s->nr_sparts > 0 && s->nr_gparts > 0)
    part_relink_sparts_to_gparts(s->gparts, s->nr_gparts, s->sparts);

#ifdef SWIFT_DEBUG_CHECKS

  /* Verify that the links are correct */
  part_verify_links(s->parts, s->gparts, s->sparts, s->nr_parts, s->nr_gparts,
                    s->nr_sparts, e->verbose);
#endif

  if (e->verbose)
    message("took %.3f %s.", clocks_from_ticks(getticks() - tic),
            clocks_getunit());

#else
  error("SWIFT was not compiled with MPI support.");
#endif
}

/**
 * @brief Writes a snapshot with the current state of the engine
 *
 * @param e The #engine.
 */
void engine_dump_snapshot(struct engine *e) {

  struct clocks_time time1, time2;
  clocks_gettime(&time1);

#ifdef SWIFT_DEBUG_CHECKS
  /* Check that all cells have been drifted to the current time.
   * That can include cells that have not
   * previously been active on this rank. */
  space_check_drift_point(e->s, e->ti_current, /* check_mpole=*/0);

  /* Be verbose about this */
  if (e->nodeID == 0) {
    if (e->policy & engine_policy_cosmology)
      message("Dumping snapshot at a=%e",
              exp(e->ti_current * e->time_base) * e->cosmology->a_begin);
    else
      message("Dumping snapshot at t=%e",
              e->ti_current * e->time_base + e->time_begin);
  }
#else
  if (e->verbose) {
    if (e->policy & engine_policy_cosmology)
      message("Dumping snapshot at a=%e",
              exp(e->ti_current * e->time_base) * e->cosmology->a_begin);
    else
      message("Dumping snapshot at t=%e",
              e->ti_current * e->time_base + e->time_begin);
  }
#endif

/* Dump... */
#if defined(HAVE_HDF5)
#if defined(WITH_MPI)
#if defined(HAVE_PARALLEL_HDF5)
  write_output_parallel(e, e->snapshot_base_name, e->internal_units,
                        e->snapshot_units, e->nodeID, e->nr_nodes,
                        MPI_COMM_WORLD, MPI_INFO_NULL);
#else
  write_output_serial(e, e->snapshot_base_name, e->internal_units,
                      e->snapshot_units, e->nodeID, e->nr_nodes, MPI_COMM_WORLD,
                      MPI_INFO_NULL);
#endif
#else
  write_output_single(e, e->snapshot_base_name, e->internal_units,
                      e->snapshot_units);
#endif
#endif

  /* Flag that we dumped a snapshot */
  e->step_props |= engine_step_prop_snapshot;

  clocks_gettime(&time2);
  if (e->verbose)
    message("writing particle properties took %.3f %s.",
            (float)clocks_diff(&time1, &time2), clocks_getunit());
}

/**
 * @brief Writes an index file with the current state of the engine
 *
 * @param e The #engine.
 */
void engine_dump_index(struct engine *e) {

#if defined(WITH_LOGGER)
  struct clocks_time time1, time2;
  clocks_gettime(&time1);

  if (e->verbose) {
    if (e->policy & engine_policy_cosmology)
      message("Writing index at a=%e",
              exp(e->ti_current * e->time_base) * e->cosmology->a_begin);
    else
      message("Writing index at t=%e",
              e->ti_current * e->time_base + e->time_begin);
  }

  /* Dump... */
  write_index_single(e, e->logger->base_name, e->internal_units,
                     e->snapshot_units);

  /* Flag that we dumped a snapshot */
  e->step_props |= engine_step_prop_logger_index;

  clocks_gettime(&time2);
  if (e->verbose)
    message("writing particle indices took %.3f %s.",
            (float)clocks_diff(&time1, &time2), clocks_getunit());
#else
  error("SWIFT was not compiled with the logger");
#endif
}

#ifdef HAVE_SETAFFINITY
/**
 * @brief Returns the initial affinity the main thread is using.
 */
cpu_set_t *engine_entry_affinity(void) {

  static int use_entry_affinity = 0;
  static cpu_set_t entry_affinity;

  if (!use_entry_affinity) {
    pthread_t engine = pthread_self();
    pthread_getaffinity_np(engine, sizeof(entry_affinity), &entry_affinity);
    use_entry_affinity = 1;
  }

  return &entry_affinity;
}
#endif

/**
 * @brief  Ensure the NUMA node on which we initialise (first touch) everything
 * doesn't change before engine_init allocates NUMA-local workers.
 */
void engine_pin(void) {

#ifdef HAVE_SETAFFINITY
  cpu_set_t *entry_affinity = engine_entry_affinity();
  int pin;
  for (pin = 0; pin < CPU_SETSIZE && !CPU_ISSET(pin, entry_affinity); ++pin)
    ;

  cpu_set_t affinity;
  CPU_ZERO(&affinity);
  CPU_SET(pin, &affinity);
  if (sched_setaffinity(0, sizeof(affinity), &affinity) != 0) {
    error("failed to set engine's affinity");
  }
#else
  error("SWIFT was not compiled with support for pinning.");
#endif
}

/**
 * @brief Unpins the main thread.
 */
void engine_unpin(void) {
#ifdef HAVE_SETAFFINITY
  pthread_t main_thread = pthread_self();
  cpu_set_t *entry_affinity = engine_entry_affinity();
  pthread_setaffinity_np(main_thread, sizeof(*entry_affinity), entry_affinity);
#else
  error("SWIFT was not compiled with support for pinning.");
#endif
}

/**
 * @brief init an engine struct with the necessary properties for the
 *        simulation.
 *
 * Note do not use when restarting. Engine initialisation
 * is completed by a call to engine_config().
 *
 * @param e The #engine.
 * @param s The #space in which this #runner will run.
 * @param params The parsed parameter file.
 * @param Ngas total number of gas particles in the simulation.
 * @param Ngparts total number of gravity particles in the simulation.
 * @param Nstars total number of star particles in the simulation.
 * @param policy The queuing policy to use.
 * @param verbose Is this #engine talkative ?
 * @param reparttype What type of repartition algorithm are we using ?
 * @param internal_units The system of units used internally.
 * @param physical_constants The #phys_const used for this run.
 * @param cosmo The #cosmology used for this run.
 * @param hydro The #hydro_props used for this run.
 * @param gravity The #gravity_props used for this run.
 * @param stars The #stars_props used for this run.
 * @param mesh The #pm_mesh used for the long-range periodic forces.
 * @param potential The properties of the external potential.
 * @param cooling_func The properties of the cooling function.
 * @param chemistry The chemistry information.
 */
void engine_init(struct engine *e, struct space *s, struct swift_params *params,
                 long long Ngas, long long Ngparts, long long Nstars,
                 int policy, int verbose, struct repartition *reparttype,
                 const struct unit_system *internal_units,
                 const struct phys_const *physical_constants,
                 struct cosmology *cosmo, const struct hydro_props *hydro,
                 const struct entropy_floor_properties *entropy_floor,
                 struct gravity_props *gravity, const struct stars_props *stars,
                 struct pm_mesh *mesh,
                 const struct external_potential *potential,
                 struct cooling_function_data *cooling_func,
                 const struct star_formation *starform,
                 const struct chemistry_global_data *chemistry) {

  /* Clean-up everything */
  bzero(e, sizeof(struct engine));

  /* Store the all values in the fields of the engine. */
  e->s = s;
  e->policy = policy;
  e->step = 0;
  e->total_nr_parts = Ngas;
  e->total_nr_gparts = Ngparts;
  e->total_nr_sparts = Nstars;
  e->proxy_ind = NULL;
  e->nr_proxies = 0;
  e->reparttype = reparttype;
  e->ti_old = 0;
  e->ti_current = 0;
  e->time_step = 0.;
  e->time_base = 0.;
  e->time_base_inv = 0.;
  e->time_begin = 0.;
  e->time_end = 0.;
  e->max_active_bin = num_time_bins;
  e->min_active_bin = 1;
  e->internal_units = internal_units;
  e->a_first_snapshot =
      parser_get_opt_param_double(params, "Snapshots:scale_factor_first", 0.1);
  e->time_first_snapshot =
      parser_get_opt_param_double(params, "Snapshots:time_first", 0.);
  e->delta_time_snapshot =
      parser_get_param_double(params, "Snapshots:delta_time");
  e->ti_next_snapshot = 0;
  parser_get_param_string(params, "Snapshots:basename", e->snapshot_base_name);
  e->snapshot_compression =
      parser_get_opt_param_int(params, "Snapshots:compression", 0);
  e->snapshot_int_time_label_on =
      parser_get_opt_param_int(params, "Snapshots:int_time_label_on", 0);
  e->snapshot_invoke_stf =
      parser_get_opt_param_int(params, "Snapshots:invoke_stf", 0);
  e->snapshot_units = (struct unit_system *)malloc(sizeof(struct unit_system));
  units_init_default(e->snapshot_units, params, "Snapshots", internal_units);
  e->snapshot_output_count = 0;
  e->stf_output_count = 0;
  e->dt_min = parser_get_param_double(params, "TimeIntegration:dt_min");
  e->dt_max = parser_get_param_double(params, "TimeIntegration:dt_max");
  e->dt_max_RMS_displacement = FLT_MAX;
  e->max_RMS_displacement_factor = parser_get_opt_param_double(
      params, "TimeIntegration:max_dt_RMS_factor", 0.25);
  e->a_first_statistics =
      parser_get_opt_param_double(params, "Statistics:scale_factor_first", 0.1);
  e->time_first_statistics =
      parser_get_opt_param_double(params, "Statistics:time_first", 0.);
  e->delta_time_statistics =
      parser_get_param_double(params, "Statistics:delta_time");
  e->ti_next_stats = 0;
  e->verbose = verbose;
  e->wallclock_time = 0.f;
  e->physical_constants = physical_constants;
  e->cosmology = cosmo;
  e->hydro_properties = hydro;
  e->entropy_floor = entropy_floor;
  e->gravity_properties = gravity;
  e->stars_properties = stars;
  e->mesh = mesh;
  e->external_potential = potential;
  e->cooling_func = cooling_func;
  e->star_formation = starform;
  e->chemistry = chemistry;
  e->parameter_file = params;
#ifdef WITH_MPI
  e->cputime_last_step = 0;
  e->last_repartition = 0;
#endif

#if defined(WITH_LOGGER)
  e->logger = (struct logger *)malloc(sizeof(struct logger));
  logger_init(e->logger, params);
#endif

  /* Make the space link back to the engine. */
  s->e = e;

  /* Setup the timestep if non-cosmological */
  if (!(e->policy & engine_policy_cosmology)) {
    e->time_begin =
        parser_get_param_double(params, "TimeIntegration:time_begin");
    e->time_end = parser_get_param_double(params, "TimeIntegration:time_end");
    e->time_old = e->time_begin;
    e->time = e->time_begin;

    e->time_base = (e->time_end - e->time_begin) / max_nr_timesteps;
    e->time_base_inv = 1.0 / e->time_base;
    e->ti_current = 0;
  } else {

    e->time_begin = e->cosmology->time_begin;
    e->time_end = e->cosmology->time_end;
    e->time_old = e->time_begin;
    e->time = e->time_begin;

    /* Copy the relevent information from the cosmology model */
    e->time_base = e->cosmology->time_base;
    e->time_base_inv = e->cosmology->time_base_inv;
    e->ti_current = 0;
  }

  /* Initialise VELOCIraptor output. */
  if (e->policy & engine_policy_structure_finding) {
    parser_get_param_string(params, "StructureFinding:basename",
                            e->stf_base_name);
    parser_get_param_string(params, "StructureFinding:config_file_name",
                            e->stf_config_file_name);

    e->time_first_stf_output =
        parser_get_opt_param_double(params, "StructureFinding:time_first", 0.);
    e->a_first_stf_output = parser_get_opt_param_double(
        params, "StructureFinding:scale_factor_first", 0.1);
    e->delta_time_stf =
        parser_get_opt_param_double(params, "StructureFinding:delta_time", -1.);
  }

  engine_init_output_lists(e, params);
}

/**
 * @brief configure an engine with the given number of threads, queues
 *        and core affinity. Also initialises the scheduler and opens various
 *        output files, computes the next timestep and initialises the
 *        threadpool.
 *
 * Assumes the engine is correctly initialised i.e. is restored from a restart
 * file or has been setup by engine_init(). When restarting any output log
 * files are positioned so that further output is appended. Note that
 * parameters are not read from the engine, just the parameter file, this
 * allows values derived in this function to be changed between runs.
 * When not restarting params should be the same as given to engine_init().
 *
 * @param restart true when restarting the application.
 * @param e The #engine.
 * @param params The parsed parameter file.
 * @param nr_nodes The number of MPI ranks.
 * @param nodeID The MPI rank of this node.
 * @param nr_threads The number of threads per MPI rank.
 * @param with_aff use processor affinity, if supported.
 * @param verbose Is this #engine talkative ?
 * @param restart_file The name of our restart file.
 */
void engine_config(int restart, struct engine *e, struct swift_params *params,
                   int nr_nodes, int nodeID, int nr_threads, int with_aff,
                   int verbose, const char *restart_file) {

  /* Store the values and initialise global fields. */
  e->nodeID = nodeID;
  e->nr_threads = nr_threads;
  e->nr_nodes = nr_nodes;
  e->proxy_ind = NULL;
  e->nr_proxies = 0;
  e->forcerebuild = 1;
  e->forcerepart = 0;
  e->restarting = restart;
  e->step_props = engine_step_prop_none;
  e->links = NULL;
  e->nr_links = 0;
  e->file_stats = NULL;
  e->file_timesteps = NULL;
  e->verbose = verbose;
  e->wallclock_time = 0.f;
  e->restart_dump = 0;
  e->restart_file = restart_file;
  e->restart_next = 0;
  e->restart_dt = 0;
  engine_rank = nodeID;

  /* Get the number of queues */
  int nr_queues =
      parser_get_opt_param_int(params, "Scheduler:nr_queues", nr_threads);
  if (nr_queues <= 0) nr_queues = e->nr_threads;
  if (nr_queues != nr_threads)
    message("Number of task queues set to %d", nr_queues);
  e->s->nr_queues = nr_queues;

/* Deal with affinity. For now, just figure out the number of cores. */
#if defined(HAVE_SETAFFINITY)
  const int nr_cores = sysconf(_SC_NPROCESSORS_ONLN);
  cpu_set_t *entry_affinity = engine_entry_affinity();
  const int nr_affinity_cores = CPU_COUNT(entry_affinity);

  if (nr_cores > CPU_SETSIZE) /* Unlikely, except on e.g. SGI UV. */
    error("must allocate dynamic cpu_set_t (too many cores per node)");

  char *buf = (char *)malloc((nr_cores + 1) * sizeof(char));
  buf[nr_cores] = '\0';
  for (int j = 0; j < nr_cores; ++j) {
    /* Reversed bit order from convention, but same as e.g. Intel MPI's
     * I_MPI_PIN_DOMAIN explicit mask: left-to-right, LSB-to-MSB. */
    buf[j] = CPU_ISSET(j, entry_affinity) ? '1' : '0';
  }

  if (verbose && with_aff) message("Affinity at entry: %s", buf);

  int *cpuid = NULL;
  cpu_set_t cpuset;

  if (with_aff) {

    cpuid = (int *)malloc(nr_affinity_cores * sizeof(int));

    int skip = 0;
    for (int k = 0; k < nr_affinity_cores; k++) {
      int c;
      for (c = skip; c < CPU_SETSIZE && !CPU_ISSET(c, entry_affinity); ++c)
        ;
      cpuid[k] = c;
      skip = c + 1;
    }

#if defined(HAVE_LIBNUMA) && defined(_GNU_SOURCE)
    if ((e->policy & engine_policy_cputight) != engine_policy_cputight) {

      if (numa_available() >= 0) {
        if (nodeID == 0) message("prefer NUMA-distant CPUs");

        /* Get list of numa nodes of all available cores. */
        int *nodes = (int *)malloc(nr_affinity_cores * sizeof(int));
        int nnodes = 0;
        for (int i = 0; i < nr_affinity_cores; i++) {
          nodes[i] = numa_node_of_cpu(cpuid[i]);
          if (nodes[i] > nnodes) nnodes = nodes[i];
        }
        nnodes += 1;

        /* Count cores per node. */
        int *core_counts = (int *)malloc(nnodes * sizeof(int));
        for (int i = 0; i < nr_affinity_cores; i++) {
          core_counts[nodes[i]] = 0;
        }
        for (int i = 0; i < nr_affinity_cores; i++) {
          core_counts[nodes[i]] += 1;
        }

        /* Index cores within each node. */
        int *core_indices = (int *)malloc(nr_affinity_cores * sizeof(int));
        for (int i = nr_affinity_cores - 1; i >= 0; i--) {
          core_indices[i] = core_counts[nodes[i]];
          core_counts[nodes[i]] -= 1;
        }

        /* Now sort so that we pick adjacent cpuids from different nodes
         * by sorting internal node core indices. */
        int done = 0;
        while (!done) {
          done = 1;
          for (int i = 1; i < nr_affinity_cores; i++) {
            if (core_indices[i] < core_indices[i - 1]) {
              int t = cpuid[i - 1];
              cpuid[i - 1] = cpuid[i];
              cpuid[i] = t;

              t = core_indices[i - 1];
              core_indices[i - 1] = core_indices[i];
              core_indices[i] = t;
              done = 0;
            }
          }
        }

        free(nodes);
        free(core_counts);
        free(core_indices);
      }
    }
#endif
  } else {
    if (nodeID == 0) message("no processor affinity used");

  } /* with_aff */

  /* Avoid (unexpected) interference between engine and runner threads. We can
   * do this once we've made at least one call to engine_entry_affinity and
   * maybe numa_node_of_cpu(sched_getcpu()), even if the engine isn't already
   * pinned. */
  if (with_aff) engine_unpin();
#endif

  if (with_aff && nodeID == 0) {
#ifdef HAVE_SETAFFINITY
#ifdef WITH_MPI
    printf("[%04i] %s engine_init: cpu map is [ ", nodeID,
           clocks_get_timesincestart());
#else
    printf("%s engine_init: cpu map is [ ", clocks_get_timesincestart());
#endif
    for (int i = 0; i < nr_affinity_cores; i++) printf("%i ", cpuid[i]);
    printf("].\n");
#endif
  }

  /* Are we doing stuff in parallel? */
  if (nr_nodes > 1) {
#ifndef WITH_MPI
    error("SWIFT was not compiled with MPI support.");
#else
    e->policy |= engine_policy_mpi;
    if ((e->proxies = (struct proxy *)calloc(sizeof(struct proxy),
                                             engine_maxproxies)) == NULL)
      error("Failed to allocate memory for proxies.");
    e->nr_proxies = 0;
#endif
  }

  /* Open some files */
  if (e->nodeID == 0) {

    /* When restarting append to these files. */
    const char *mode;
    if (restart)
      mode = "a";
    else
      mode = "w";

    char energyfileName[200] = "";
    parser_get_opt_param_string(params, "Statistics:energy_file_name",
                                energyfileName,
                                engine_default_energy_file_name);
    sprintf(energyfileName + strlen(energyfileName), ".txt");
    e->file_stats = fopen(energyfileName, mode);

    if (!restart) {
      fprintf(
          e->file_stats,
          "#%14s %14s %14s %14s %14s %14s %14s %14s %14s %14s %14s %14s %14s "
          "%14s %14s %14s %14s %14s %14s\n",
          "Time", "Mass", "E_tot", "E_kin", "E_int", "E_pot", "E_pot_self",
          "E_pot_ext", "E_radcool", "Entropy", "p_x", "p_y", "p_z", "ang_x",
          "ang_y", "ang_z", "com_x", "com_y", "com_z");
      fflush(e->file_stats);
    }

    char timestepsfileName[200] = "";
    parser_get_opt_param_string(params, "Statistics:timestep_file_name",
                                timestepsfileName,
                                engine_default_timesteps_file_name);

    sprintf(timestepsfileName + strlen(timestepsfileName), "_%d.txt",
            nr_nodes * nr_threads);
    e->file_timesteps = fopen(timestepsfileName, mode);

    if (!restart) {
      fprintf(
          e->file_timesteps,
          "# Host: %s\n# Branch: %s\n# Revision: %s\n# Compiler: %s, "
          "Version: %s \n# "
          "Number of threads: %d\n# Number of MPI ranks: %d\n# Hydrodynamic "
          "scheme: %s\n# Hydrodynamic kernel: %s\n# No. of neighbours: %.2f "
          "+/- %.4f\n# Eta: %f\n# Config: %s\n# CFLAGS: %s\n",
          hostname(), git_branch(), git_revision(), compiler_name(),
          compiler_version(), e->nr_threads, e->nr_nodes, SPH_IMPLEMENTATION,
          kernel_name, e->hydro_properties->target_neighbours,
          e->hydro_properties->delta_neighbours,
          e->hydro_properties->eta_neighbours, configuration_options(),
          compilation_cflags());

      fprintf(e->file_timesteps,
              "# Step Properties: Rebuild=%d, Redistribute=%d, Repartition=%d, "
              "Statistics=%d, Snapshot=%d, Restarts=%d STF=%d, logger=%d\n",
              engine_step_prop_rebuild, engine_step_prop_redistribute,
              engine_step_prop_repartition, engine_step_prop_statistics,
              engine_step_prop_snapshot, engine_step_prop_restarts,
              engine_step_prop_stf, engine_step_prop_logger_index);

      fprintf(e->file_timesteps,
              "# %6s %14s %12s %12s %14s %9s %12s %12s %12s %16s [%s] %6s\n",
              "Step", "Time", "Scale-factor", "Redshift", "Time-step",
              "Time-bins", "Updates", "g-Updates", "s-Updates",
              "Wall-clock time", clocks_getunit(), "Props");
      fflush(e->file_timesteps);
    }
  }

  /* Print policy */
  engine_print_policy(e);

  /* Print information about the hydro scheme */
  if (e->policy & engine_policy_hydro) {
    if (e->nodeID == 0) hydro_props_print(e->hydro_properties);
    if (e->nodeID == 0) entropy_floor_print(e->entropy_floor);
  }

  /* Print information about the gravity scheme */
  if (e->policy & engine_policy_self_gravity)
    if (e->nodeID == 0) gravity_props_print(e->gravity_properties);

  if (e->policy & engine_policy_stars)
    if (e->nodeID == 0) stars_props_print(e->stars_properties);

  /* Check we have sensible time bounds */
  if (e->time_begin >= e->time_end)
    error(
        "Final simulation time (t_end = %e) must be larger than the start time "
        "(t_beg = %e)",
        e->time_end, e->time_begin);

  /* Check we don't have inappropriate time labels */
  if ((e->snapshot_int_time_label_on == 1) && (e->time_end <= 1.f))
    error("Snapshot integer time labels enabled but end time <= 1");

  /* Check we have sensible time-step values */
  if (e->dt_min > e->dt_max)
    error(
        "Minimal time-step size (%e) must be smaller than maximal time-step "
        "size (%e)",
        e->dt_min, e->dt_max);

  /* Info about time-steps */
  if (e->nodeID == 0) {
    message("Absolute minimal timestep size: %e", e->time_base);

    float dt_min = e->time_end - e->time_begin;
    while (dt_min > e->dt_min) dt_min /= 2.f;

    message("Minimal timestep size (on time-line): %e", dt_min);

    float dt_max = e->time_end - e->time_begin;
    while (dt_max > e->dt_max) dt_max /= 2.f;

    message("Maximal timestep size (on time-line): %e", dt_max);
  }

  if (e->dt_min < e->time_base && e->nodeID == 0)
    error(
        "Minimal time-step size smaller than the absolute possible minimum "
        "dt=%e",
        e->time_base);

  if (!(e->policy & engine_policy_cosmology))
    if (e->dt_max > (e->time_end - e->time_begin) && e->nodeID == 0)
      error("Maximal time-step size larger than the simulation run time t=%e",
            e->time_end - e->time_begin);

  /* Deal with outputs */
  if (e->policy & engine_policy_cosmology) {

    if (e->delta_time_snapshot <= 1.)
      error("Time between snapshots (%e) must be > 1.", e->delta_time_snapshot);

    if (e->delta_time_statistics <= 1.)
      error("Time between statistics (%e) must be > 1.",
            e->delta_time_statistics);

    if (e->a_first_snapshot < e->cosmology->a_begin)
      error(
          "Scale-factor of first snapshot (%e) must be after the simulation "
          "start a=%e.",
          e->a_first_snapshot, e->cosmology->a_begin);

    if (e->a_first_statistics < e->cosmology->a_begin)
      error(
          "Scale-factor of first stats output (%e) must be after the "
          "simulation start a=%e.",
          e->a_first_statistics, e->cosmology->a_begin);

    if (e->policy & engine_policy_structure_finding) {

      if (e->delta_time_stf == -1. && !e->snapshot_invoke_stf)
        error("A value for `StructureFinding:delta_time` must be specified");

      if (e->delta_time_stf <= 1. && e->delta_time_stf != -1.)
        error("Time between STF (%e) must be > 1.", e->delta_time_stf);

      if (e->a_first_stf_output < e->cosmology->a_begin)
        error(
            "Scale-factor of first stf output (%e) must be after the "
            "simulation start a=%e.",
            e->a_first_stf_output, e->cosmology->a_begin);
    }
  } else {

    if (e->delta_time_snapshot <= 0.)
      error("Time between snapshots (%e) must be positive.",
            e->delta_time_snapshot);

    if (e->delta_time_statistics <= 0.)
      error("Time between statistics (%e) must be positive.",
            e->delta_time_statistics);

    /* Find the time of the first output */
    if (e->time_first_snapshot < e->time_begin)
      error(
          "Time of first snapshot (%e) must be after the simulation start "
          "t=%e.",
          e->time_first_snapshot, e->time_begin);

    if (e->time_first_statistics < e->time_begin)
      error(
          "Time of first stats output (%e) must be after the simulation start "
          "t=%e.",
          e->time_first_statistics, e->time_begin);

    if (e->policy & engine_policy_structure_finding) {

      if (e->delta_time_stf == -1. && !e->snapshot_invoke_stf)
        error("A value for `StructureFinding:delta_time` must be specified");

      if (e->delta_time_stf <= 0. && e->delta_time_stf != -1.)
        error("Time between STF (%e) must be positive.", e->delta_time_stf);

      if (e->time_first_stf_output < e->time_begin)
        error("Time of first STF (%e) must be after the simulation start t=%e.",
              e->time_first_stf_output, e->time_begin);
    }
  }

  /* Get the total mass */
  e->total_mass = 0.;
  for (size_t i = 0; i < e->s->nr_gparts; ++i)
    e->total_mass += e->s->gparts[i].mass;

/* Reduce the total mass */
#ifdef WITH_MPI
  MPI_Allreduce(MPI_IN_PLACE, &e->total_mass, 1, MPI_DOUBLE, MPI_SUM,
                MPI_COMM_WORLD);
#endif

#if defined(WITH_LOGGER)
  if (e->nodeID == 0)
    message(
        "WARNING: There is currently no way of predicting the output "
        "size, please use it carefully");
#endif

  /* Find the time of the first snapshot output */
  engine_compute_next_snapshot_time(e);

  /* Find the time of the first statistics output */
  engine_compute_next_statistics_time(e);

  /* Find the time of the first stf output */
  if (e->policy & engine_policy_structure_finding) {
    engine_compute_next_stf_time(e);
  }

  /* Check that we are invoking VELOCIraptor only if we have it */
  if (e->snapshot_invoke_stf &&
      !(e->policy & engine_policy_structure_finding)) {
    error(
        "Invoking VELOCIraptor after snapshots but structure finding wasn't "
        "activated at runtime (Use --velociraptor).");
  }

  /* Whether restarts are enabled. Yes by default. Can be changed on restart. */
  e->restart_dump = parser_get_opt_param_int(params, "Restarts:enable", 1);

  /* Whether to save backup copies of the previous restart files. */
  e->restart_save = parser_get_opt_param_int(params, "Restarts:save", 1);

  /* Whether restarts should be dumped on exit. Not by default. Can be changed
   * on restart. */
  e->restart_onexit = parser_get_opt_param_int(params, "Restarts:onexit", 0);

  /* Hours between restart dumps. Can be changed on restart. */
  float dhours =
      parser_get_opt_param_float(params, "Restarts:delta_hours", 6.0);
  if (e->nodeID == 0) {
    if (e->restart_dump)
      message("Restarts will be dumped every %f hours", dhours);
    else
      message("WARNING: restarts will not be dumped");

    if (e->verbose && e->restart_onexit)
      message("Restarts will be dumped after the final step");
  }

  /* Internally we use ticks, so convert into a delta ticks. Assumes we can
   * convert from ticks into milliseconds. */
  e->restart_dt = clocks_to_ticks(dhours * 60.0 * 60.0 * 1000.0);

  /* The first dump will happen no sooner than restart_dt ticks in the
   * future. */
  e->restart_next = getticks() + e->restart_dt;

/* Construct types for MPI communications */
#ifdef WITH_MPI
  part_create_mpi_types();
  multipole_create_mpi_types();
  stats_create_mpi_type();
  proxy_create_mpi_type();
  task_create_mpi_comms();
#endif

  /* Initialise the collection group. */
  collectgroup_init();

  /* Initialize the threadpool. */
  threadpool_init(&e->threadpool, e->nr_threads);

  /* First of all, init the barrier and lock it. */
  if (swift_barrier_init(&e->wait_barrier, NULL, e->nr_threads + 1) != 0 ||
      swift_barrier_init(&e->run_barrier, NULL, e->nr_threads + 1) != 0)
    error("Failed to initialize barrier.");

  /* Expected average for tasks per cell. If set to zero we use a heuristic
   * guess based on the numbers of cells and how many tasks per cell we expect.
   * On restart this number cannot be estimated (no cells yet), so we recover
   * from the end of the dumped run. Can be changed on restart. */
  e->tasks_per_cell =
      parser_get_opt_param_int(params, "Scheduler:tasks_per_cell", 0);
  int maxtasks = 0;
  if (restart)
    maxtasks = e->restart_max_tasks;
  else
    maxtasks = engine_estimate_nr_tasks(e);

  /* Estimated number of links per tasks */
  e->links_per_tasks =
      parser_get_opt_param_int(params, "Scheduler:links_per_tasks", 10);

  /* Init the scheduler. */
  scheduler_init(&e->sched, e->s, maxtasks, nr_queues,
                 (e->policy & scheduler_flag_steal), e->nodeID, &e->threadpool);

  /* Maximum size of MPI task messages, in KB, that should not be buffered,
   * that is sent using MPI_Issend, not MPI_Isend. 4Mb by default. Can be
   * changed on restart.
   */
  e->sched.mpi_message_limit =
      parser_get_opt_param_int(params, "Scheduler:mpi_message_limit", 4) * 1024;

  /* Allocate and init the threads. */
  if (posix_memalign((void **)&e->runners, SWIFT_CACHE_ALIGNMENT,
                     e->nr_threads * sizeof(struct runner)) != 0)
    error("Failed to allocate threads array.");
  for (int k = 0; k < e->nr_threads; k++) {
    e->runners[k].id = k;
    e->runners[k].e = e;
    if (pthread_create(&e->runners[k].thread, NULL, &runner_main,
                       &e->runners[k]) != 0)
      error("Failed to create runner thread.");

    /* Try to pin the runner to a given core */
    if (with_aff &&
        (e->policy & engine_policy_setaffinity) == engine_policy_setaffinity) {
#if defined(HAVE_SETAFFINITY)

      /* Set a reasonable queue ID. */
      int coreid = k % nr_affinity_cores;
      e->runners[k].cpuid = cpuid[coreid];

      if (nr_queues < e->nr_threads)
        e->runners[k].qid = cpuid[coreid] * nr_queues / nr_affinity_cores;
      else
        e->runners[k].qid = k;

      /* Set the cpu mask to zero | e->id. */
      CPU_ZERO(&cpuset);
      CPU_SET(cpuid[coreid], &cpuset);

      /* Apply this mask to the runner's pthread. */
      if (pthread_setaffinity_np(e->runners[k].thread, sizeof(cpu_set_t),
                                 &cpuset) != 0)
        error("Failed to set thread affinity.");

#else
      error("SWIFT was not compiled with affinity enabled.");
#endif
    } else {
      e->runners[k].cpuid = k;
      e->runners[k].qid = k * nr_queues / e->nr_threads;
    }

    /* Allocate particle caches. */
    e->runners[k].ci_gravity_cache.count = 0;
    e->runners[k].cj_gravity_cache.count = 0;
    gravity_cache_init(&e->runners[k].ci_gravity_cache, space_splitsize);
    gravity_cache_init(&e->runners[k].cj_gravity_cache, space_splitsize);
#ifdef WITH_VECTORIZATION
    e->runners[k].ci_cache.count = 0;
    e->runners[k].cj_cache.count = 0;
    cache_init(&e->runners[k].ci_cache, CACHE_SIZE);
    cache_init(&e->runners[k].cj_cache, CACHE_SIZE);
#endif

    if (verbose) {
      if (with_aff)
        message("runner %i on cpuid=%i with qid=%i.", e->runners[k].id,
                e->runners[k].cpuid, e->runners[k].qid);
      else
        message("runner %i using qid=%i no cpuid.", e->runners[k].id,
                e->runners[k].qid);
    }
  }

#ifdef WITH_LOGGER
  /* Write the particle logger header */
  logger_write_file_header(e->logger, e);
#endif

  /* Free the affinity stuff */
#if defined(HAVE_SETAFFINITY)
  if (with_aff) {
    free(cpuid);
  }
  free(buf);
#endif

  /* Wait for the runner threads to be in place. */
  swift_barrier_wait(&e->wait_barrier);
}

/**
 * @brief Prints the current policy of an engine
 *
 * @param e The engine to print information about
 */
void engine_print_policy(struct engine *e) {

#ifdef WITH_MPI
  if (e->nodeID == 0) {
    printf("[0000] %s engine_policy: engine policies are [ ",
           clocks_get_timesincestart());
    for (int k = 0; k <= engine_maxpolicy; k++)
      if (e->policy & (1 << k)) printf(" '%s' ", engine_policy_names[k + 1]);
    printf(" ]\n");
    fflush(stdout);
  }
#else
  printf("%s engine_policy: engine policies are [ ",
         clocks_get_timesincestart());
  for (int k = 0; k <= engine_maxpolicy; k++)
    if (e->policy & (1 << k)) printf(" '%s' ", engine_policy_names[k + 1]);
  printf(" ]\n");
  fflush(stdout);
#endif
}

/**
 * @brief Computes the next time (on the time line) for a dump
 *
 * @param e The #engine.
 */
void engine_compute_next_snapshot_time(struct engine *e) {

  /* Do outputlist file case */
  if (e->output_list_snapshots) {
    output_list_read_next_time(e->output_list_snapshots, e, "snapshots",
                               &e->ti_next_snapshot);
    return;
  }

  /* Find upper-bound on last output */
  double time_end;
  if (e->policy & engine_policy_cosmology)
    time_end = e->cosmology->a_end * e->delta_time_snapshot;
  else
    time_end = e->time_end + e->delta_time_snapshot;

  /* Find next snasphot above current time */
  double time;
  if (e->policy & engine_policy_cosmology)
    time = e->a_first_snapshot;
  else
    time = e->time_first_snapshot;

  int found_snapshot_time = 0;
  while (time < time_end) {

    /* Output time on the integer timeline */
    if (e->policy & engine_policy_cosmology)
      e->ti_next_snapshot = log(time / e->cosmology->a_begin) / e->time_base;
    else
      e->ti_next_snapshot = (time - e->time_begin) / e->time_base;

    /* Found it? */
    if (e->ti_next_snapshot > e->ti_current) {
      found_snapshot_time = 1;
      break;
    }

    if (e->policy & engine_policy_cosmology)
      time *= e->delta_time_snapshot;
    else
      time += e->delta_time_snapshot;
  }

  /* Deal with last snapshot */
  if (!found_snapshot_time) {
    e->ti_next_snapshot = -1;
    if (e->verbose) message("No further output time.");
  } else {

    /* Be nice, talk... */
    if (e->policy & engine_policy_cosmology) {
      const double next_snapshot_time =
          exp(e->ti_next_snapshot * e->time_base) * e->cosmology->a_begin;
      if (e->verbose)
        message("Next snapshot time set to a=%e.", next_snapshot_time);
    } else {
      const double next_snapshot_time =
          e->ti_next_snapshot * e->time_base + e->time_begin;
      if (e->verbose)
        message("Next snapshot time set to t=%e.", next_snapshot_time);
    }
  }
}

/**
 * @brief Computes the next time (on the time line) for a statistics dump
 *
 * @param e The #engine.
 */
void engine_compute_next_statistics_time(struct engine *e) {
  /* Do output_list file case */
  if (e->output_list_stats) {
    output_list_read_next_time(e->output_list_stats, e, "stats",
                               &e->ti_next_stats);
    return;
  }

  /* Find upper-bound on last output */
  double time_end;
  if (e->policy & engine_policy_cosmology)
    time_end = e->cosmology->a_end * e->delta_time_statistics;
  else
    time_end = e->time_end + e->delta_time_statistics;

  /* Find next snasphot above current time */
  double time;
  if (e->policy & engine_policy_cosmology)
    time = e->a_first_statistics;
  else
    time = e->time_first_statistics;

  int found_stats_time = 0;
  while (time < time_end) {

    /* Output time on the integer timeline */
    if (e->policy & engine_policy_cosmology)
      e->ti_next_stats = log(time / e->cosmology->a_begin) / e->time_base;
    else
      e->ti_next_stats = (time - e->time_begin) / e->time_base;

    /* Found it? */
    if (e->ti_next_stats > e->ti_current) {
      found_stats_time = 1;
      break;
    }

    if (e->policy & engine_policy_cosmology)
      time *= e->delta_time_statistics;
    else
      time += e->delta_time_statistics;
  }

  /* Deal with last statistics */
  if (!found_stats_time) {
    e->ti_next_stats = -1;
    if (e->verbose) message("No further output time.");
  } else {

    /* Be nice, talk... */
    if (e->policy & engine_policy_cosmology) {
      const double next_statistics_time =
          exp(e->ti_next_stats * e->time_base) * e->cosmology->a_begin;
      if (e->verbose)
        message("Next output time for stats set to a=%e.",
                next_statistics_time);
    } else {
      const double next_statistics_time =
          e->ti_next_stats * e->time_base + e->time_begin;
      if (e->verbose)
        message("Next output time for stats set to t=%e.",
                next_statistics_time);
    }
  }
}

/**
 * @brief Computes the next time (on the time line) for structure finding
 *
 * @param e The #engine.
 */
void engine_compute_next_stf_time(struct engine *e) {
  /* Do output_list file case */
  if (e->output_list_stf) {
    output_list_read_next_time(e->output_list_stf, e, "stf", &e->ti_next_stf);
    return;
  }

  /* Find upper-bound on last output */
  double time_end;
  if (e->policy & engine_policy_cosmology)
    time_end = e->cosmology->a_end * e->delta_time_stf;
  else
    time_end = e->time_end + e->delta_time_stf;

  /* Find next snasphot above current time */
  double time;
  if (e->policy & engine_policy_cosmology)
    time = e->a_first_stf_output;
  else
    time = e->time_first_stf_output;

  int found_stf_time = 0;
  while (time < time_end) {

    /* Output time on the integer timeline */
    if (e->policy & engine_policy_cosmology)
      e->ti_next_stf = log(time / e->cosmology->a_begin) / e->time_base;
    else
      e->ti_next_stf = (time - e->time_begin) / e->time_base;

    /* Found it? */
    if (e->ti_next_stf > e->ti_current) {
      found_stf_time = 1;
      break;
    }

    if (e->policy & engine_policy_cosmology)
      time *= e->delta_time_stf;
    else
      time += e->delta_time_stf;
  }

  /* Deal with last snapshot */
  if (!found_stf_time) {
    e->ti_next_stf = -1;
    if (e->verbose) message("No further output time.");
  } else {

    /* Be nice, talk... */
    if (e->policy & engine_policy_cosmology) {
      const float next_stf_time =
          exp(e->ti_next_stf * e->time_base) * e->cosmology->a_begin;
      if (e->verbose)
        message("Next VELOCIraptor time set to a=%e.", next_stf_time);
    } else {
      const float next_stf_time = e->ti_next_stf * e->time_base + e->time_begin;
      if (e->verbose)
        message("Next VELOCIraptor time set to t=%e.", next_stf_time);
    }
  }
}

/**
 * @brief Initialize all the output_list required by the engine
 *
 * @param e The #engine.
 * @param params The #swift_params.
 */
void engine_init_output_lists(struct engine *e, struct swift_params *params) {
  /* Deal with snapshots */
  double snaps_time_first;
  e->output_list_snapshots = NULL;
  output_list_init(&e->output_list_snapshots, e, "Snapshots",
                   &e->delta_time_snapshot, &snaps_time_first);

  if (e->output_list_snapshots) {
    if (e->policy & engine_policy_cosmology)
      e->a_first_snapshot = snaps_time_first;
    else
      e->time_first_snapshot = snaps_time_first;
  }

  /* Deal with stats */
  double stats_time_first;
  e->output_list_stats = NULL;
  output_list_init(&e->output_list_stats, e, "Statistics",
                   &e->delta_time_statistics, &stats_time_first);

  if (e->output_list_stats) {
    if (e->policy & engine_policy_cosmology)
      e->a_first_statistics = stats_time_first;
    else
      e->time_first_statistics = stats_time_first;
  }

  /* Deal with stf */
  double stf_time_first;
  e->output_list_stf = NULL;
  output_list_init(&e->output_list_stf, e, "StructureFinding",
                   &e->delta_time_stf, &stf_time_first);

  if (e->output_list_stf) {
    if (e->policy & engine_policy_cosmology)
      e->a_first_stf_output = stf_time_first;
    else
      e->time_first_stf_output = stf_time_first;
  }
}

/**
 * @brief Computes the maximal time-step allowed by the max RMS displacement
 * condition.
 *
 * @param e The #engine.
 */
void engine_recompute_displacement_constraint(struct engine *e) {

  const ticks tic = getticks();

  /* Get the cosmological information */
  const struct cosmology *cosmo = e->cosmology;
  const float Om = cosmo->Omega_m;
  const float Ob = cosmo->Omega_b;
  const float H0 = cosmo->H0;
  const float a = cosmo->a;
  const float G_newton = e->physical_constants->const_newton_G;
  const float rho_crit0 = 3.f * H0 * H0 / (8.f * M_PI * G_newton);

  /* Start by reducing the minimal mass of each particle type */
  float min_mass[swift_type_count] = {e->s->min_part_mass,
                                      e->s->min_gpart_mass,
                                      FLT_MAX,
                                      FLT_MAX,
                                      e->s->min_spart_mass,
                                      FLT_MAX};
#ifdef SWIFT_DEBUG_CHECKS
  /* Check that the minimal mass collection worked */
  float min_part_mass_check = FLT_MAX;
  for (size_t i = 0; i < e->s->nr_parts; ++i) {
    if (e->s->parts[i].time_bin >= num_time_bins) continue;
    min_part_mass_check =
        min(min_part_mass_check, hydro_get_mass(&e->s->parts[i]));
  }
  if (min_part_mass_check != min_mass[swift_type_gas])
    error("Error collecting minimal mass of gas particles.");
#endif

#ifdef WITH_MPI
  MPI_Allreduce(MPI_IN_PLACE, min_mass, swift_type_count, MPI_FLOAT, MPI_MIN,
                MPI_COMM_WORLD);
#endif

  /* Do the same for the velocity norm sum */
  float vel_norm[swift_type_count] = {e->s->sum_part_vel_norm,
                                      e->s->sum_gpart_vel_norm,
                                      0.f,
                                      0.f,
                                      e->s->sum_spart_vel_norm,
                                      0.f};
#ifdef WITH_MPI
  MPI_Allreduce(MPI_IN_PLACE, vel_norm, swift_type_count, MPI_FLOAT, MPI_SUM,
                MPI_COMM_WORLD);
#endif

  /* Get the counts of each particle types */
  const long long total_nr_dm_gparts =
      e->total_nr_gparts - e->total_nr_parts - e->total_nr_sparts;
  float count_parts[swift_type_count] = {(float)e->total_nr_parts,
                                         (float)total_nr_dm_gparts,
                                         0.f,
                                         0.f,
                                         (float)e->total_nr_sparts,
                                         0.f};

  /* Count of particles for the two species */
  const float N_dm = count_parts[1];
  const float N_b = count_parts[0] + count_parts[4];

  /* Peculiar motion norm for the two species */
  const float vel_norm_dm = vel_norm[1];
  const float vel_norm_b = vel_norm[0] + vel_norm[4];

  /* Mesh forces smoothing scale */
  float r_s;
  if ((e->policy & engine_policy_self_gravity) && e->s->periodic)
    r_s = e->mesh->r_s;
  else
    r_s = FLT_MAX;

  float dt_dm = FLT_MAX, dt_b = FLT_MAX;

  /* DM case */
  if (N_dm > 0.f) {

    /* Minimal mass for the DM */
    const float min_mass_dm = min_mass[1];

    /* Inter-particle sepration for the DM */
    const float d_dm = cbrtf(min_mass_dm / ((Om - Ob) * rho_crit0));

    /* RMS peculiar motion for the DM */
    const float rms_vel_dm = vel_norm_dm / N_dm;

    /* Time-step based on maximum displacement */
    dt_dm = a * a * min(r_s, d_dm) / sqrtf(rms_vel_dm);
  }

  /* Baryon case */
  if (N_b > 0.f) {

    /* Minimal mass for the baryons */
    const float min_mass_b = min(min_mass[0], min_mass[4]);

    /* Inter-particle sepration for the baryons */
    const float d_b = cbrtf(min_mass_b / (Ob * rho_crit0));

    /* RMS peculiar motion for the baryons */
    const float rms_vel_b = vel_norm_b / N_b;

    /* Time-step based on maximum displacement */
    dt_b = a * a * min(r_s, d_b) / sqrtf(rms_vel_b);
  }

  /* Use the minimum */
  const float dt = min(dt_dm, dt_b);

  /* Apply the dimensionless factor */
  e->dt_max_RMS_displacement = dt * e->max_RMS_displacement_factor;

  if (e->verbose)
    message("max_dt_RMS_displacement = %e", e->dt_max_RMS_displacement);

  if (e->verbose)
    message("took %.3f %s.", clocks_from_ticks(getticks() - tic),
            clocks_getunit());
}

/**
 * @brief Frees up the memory allocated for this #engine
 */
void engine_clean(struct engine *e) {

  for (int i = 0; i < e->nr_threads; ++i) {
#ifdef WITH_VECTORIZATION
    cache_clean(&e->runners[i].ci_cache);
    cache_clean(&e->runners[i].cj_cache);
#endif
    gravity_cache_clean(&e->runners[i].ci_gravity_cache);
    gravity_cache_clean(&e->runners[i].cj_gravity_cache);
  }
  free(e->runners);
  free(e->snapshot_units);

  output_list_clean(&e->output_list_snapshots);
  output_list_clean(&e->output_list_stats);
  output_list_clean(&e->output_list_stf);

  free(e->links);
#if defined(WITH_LOGGER)
  logger_clean(e->logger);
  free(e->logger);
#endif
  scheduler_clean(&e->sched);
  space_clean(e->s);
  threadpool_clean(&e->threadpool);
}

/**
 * @brief Write the engine struct and its contents to the given FILE as a
 * stream of bytes.
 *
 * @param e the engine
 * @param stream the file stream
 */
void engine_struct_dump(struct engine *e, FILE *stream) {

  /* Dump the engine. Save the current tasks_per_cell estimate. */
  e->restart_max_tasks = engine_estimate_nr_tasks(e);
  restart_write_blocks(e, sizeof(struct engine), 1, stream, "engine",
                       "engine struct");

  /* And all the engine pointed data, these use their own dump functions. */
  space_struct_dump(e->s, stream);
  units_struct_dump(e->internal_units, stream);
  units_struct_dump(e->snapshot_units, stream);
  cosmology_struct_dump(e->cosmology, stream);

#ifdef WITH_MPI
  /* Save the partition for restoration. */
  partition_store_celllist(e->s, e->reparttype);
  partition_struct_dump(e->reparttype, stream);
#endif

  phys_const_struct_dump(e->physical_constants, stream);
  hydro_props_struct_dump(e->hydro_properties, stream);
  entropy_floor_struct_dump(e->entropy_floor, stream);
  gravity_props_struct_dump(e->gravity_properties, stream);
  stars_props_struct_dump(e->stars_properties, stream);
  pm_mesh_struct_dump(e->mesh, stream);
  potential_struct_dump(e->external_potential, stream);
  cooling_struct_dump(e->cooling_func, stream);
  starformation_struct_dump(e->star_formation, stream);
  chemistry_struct_dump(e->chemistry, stream);
  parser_struct_dump(e->parameter_file, stream);
  if (e->output_list_snapshots)
    output_list_struct_dump(e->output_list_snapshots, stream);
  if (e->output_list_stats)
    output_list_struct_dump(e->output_list_stats, stream);
  if (e->output_list_stf) output_list_struct_dump(e->output_list_stf, stream);
}

/**
 * @brief Re-create an engine struct and its contents from the given FILE
 *        stream.
 *
 * @param e the engine
 * @param stream the file stream
 */
void engine_struct_restore(struct engine *e, FILE *stream) {

  /* Read the engine. */
  restart_read_blocks(e, sizeof(struct engine), 1, stream, NULL,
                      "engine struct");

  /* Re-initializations as necessary for our struct and its members. */
  e->sched.tasks = NULL;
  e->sched.tasks_ind = NULL;
  e->sched.tid_active = NULL;
  e->sched.size = 0;

  /* Now for the other pointers, these use their own restore functions. */
  /* Note all this memory leaks, but is used once. */
  struct space *s = (struct space *)malloc(sizeof(struct space));
  space_struct_restore(s, stream);
  e->s = s;
  s->e = e;

  struct unit_system *us =
      (struct unit_system *)malloc(sizeof(struct unit_system));
  units_struct_restore(us, stream);
  e->internal_units = us;

  us = (struct unit_system *)malloc(sizeof(struct unit_system));
  units_struct_restore(us, stream);
  e->snapshot_units = us;

  struct cosmology *cosmo =
      (struct cosmology *)malloc(sizeof(struct cosmology));
  cosmology_struct_restore(e->policy & engine_policy_cosmology, cosmo, stream);
  e->cosmology = cosmo;

#ifdef WITH_MPI
  struct repartition *reparttype =
      (struct repartition *)malloc(sizeof(struct repartition));
  partition_struct_restore(reparttype, stream);
  e->reparttype = reparttype;
#endif

  struct phys_const *physical_constants =
      (struct phys_const *)malloc(sizeof(struct phys_const));
  phys_const_struct_restore(physical_constants, stream);
  e->physical_constants = physical_constants;

  struct hydro_props *hydro_properties =
      (struct hydro_props *)malloc(sizeof(struct hydro_props));
  hydro_props_struct_restore(hydro_properties, stream);
  e->hydro_properties = hydro_properties;

  struct entropy_floor_properties *entropy_floor =
      (struct entropy_floor_properties *)malloc(
          sizeof(struct entropy_floor_properties));
  entropy_floor_struct_restore(entropy_floor, stream);
  e->entropy_floor = entropy_floor;

  struct gravity_props *gravity_properties =
      (struct gravity_props *)malloc(sizeof(struct gravity_props));
  gravity_props_struct_restore(gravity_properties, stream);
  e->gravity_properties = gravity_properties;

  struct stars_props *stars_properties =
      (struct stars_props *)malloc(sizeof(struct stars_props));
  stars_props_struct_restore(stars_properties, stream);
  e->stars_properties = stars_properties;

  struct pm_mesh *mesh = (struct pm_mesh *)malloc(sizeof(struct pm_mesh));
  pm_mesh_struct_restore(mesh, stream);
  e->mesh = mesh;

  struct external_potential *external_potential =
      (struct external_potential *)malloc(sizeof(struct external_potential));
  potential_struct_restore(external_potential, stream);
  e->external_potential = external_potential;

  struct cooling_function_data *cooling_func =
      (struct cooling_function_data *)malloc(
          sizeof(struct cooling_function_data));
  cooling_struct_restore(cooling_func, stream, e->cosmology);
  e->cooling_func = cooling_func;

  struct star_formation *star_formation =
      (struct star_formation *)malloc(sizeof(struct star_formation));
  starformation_struct_restore(star_formation, stream);
  e->star_formation = star_formation;

  struct chemistry_global_data *chemistry =
      (struct chemistry_global_data *)malloc(
          sizeof(struct chemistry_global_data));
  chemistry_struct_restore(chemistry, stream);
  e->chemistry = chemistry;

  struct swift_params *parameter_file =
      (struct swift_params *)malloc(sizeof(struct swift_params));
  parser_struct_restore(parameter_file, stream);
  e->parameter_file = parameter_file;

  if (e->output_list_snapshots) {
    struct output_list *output_list_snapshots =
        (struct output_list *)malloc(sizeof(struct output_list));
    output_list_struct_restore(output_list_snapshots, stream);
    e->output_list_snapshots = output_list_snapshots;
  }

  if (e->output_list_stats) {
    struct output_list *output_list_stats =
        (struct output_list *)malloc(sizeof(struct output_list));
    output_list_struct_restore(output_list_stats, stream);
    e->output_list_stats = output_list_stats;
  }

  if (e->output_list_stf) {
    struct output_list *output_list_stf =
        (struct output_list *)malloc(sizeof(struct output_list));
    output_list_struct_restore(output_list_stf, stream);
    e->output_list_stf = output_list_stf;
  }

#ifdef EOS_PLANETARY
  eos_init(&eos, e->physical_constants, e->snapshot_units, e->parameter_file);
#endif

  /* Want to force a rebuild before using this engine. Wait to repartition.*/
  e->forcerebuild = 1;
  e->forcerepart = 0;
}<|MERGE_RESOLUTION|>--- conflicted
+++ resolved
@@ -3252,30 +3252,7 @@
 #endif
         }
 
-<<<<<<< HEAD
-        /* Drift everyone */
-        engine_drift_all(e, /*drift_mpole=*/0);
-
-        /* Dump stats */
-        engine_print_stats(e);
-
-        /* Let's fake that we are at the snapshot dump time */
-        e->ti_current = e->ti_next_snapshot;
-        e->max_active_bin = 0;
-        if ((e->policy & engine_policy_cosmology)) {
-          cosmology_update(e->cosmology, e->physical_constants, e->ti_current);
-          e->time = e->cosmology->time;
-        } else {
-          e->time = e->ti_next_snapshot * e->time_base + e->time_begin;
-        }
-
-        /* Drift everyone */
-        engine_drift_all(e, /*drift_mpole=*/0);
-
-        /* Dump snapshot */
-=======
           /* Dump... */
->>>>>>> ec378b32
 #ifdef WITH_LOGGER
         /* Write a file containing the offsets in the particle logger. */
         engine_dump_index(e);
@@ -3291,56 +3268,20 @@
 #endif
         }
 
-<<<<<<< HEAD
-        /* Let's fake that we are at the stats dump time */
-        e->ti_current = e->ti_next_stats;
-        e->max_active_bin = 0;
-        if ((e->policy & engine_policy_cosmology)) {
-          cosmology_update(e->cosmology, e->physical_constants, e->ti_current);
-          e->time = e->cosmology->time;
-        } else {
-          e->time = e->ti_next_stats * e->time_base + e->time_begin;
-        }
-=======
         /* ... and find the next output time */
         engine_compute_next_snapshot_time(e);
         break;
->>>>>>> ec378b32
 
       case output_statistics:
 
         /* Dump */
         engine_print_stats(e);
+      }
 
         /* and move on */
         engine_compute_next_statistics_time(e);
 
-<<<<<<< HEAD
-    } else if (dump_snapshot) {
-
-      /* Let's fake that we are at the snapshot dump time */
-      e->ti_current = e->ti_next_snapshot;
-      e->max_active_bin = 0;
-      if ((e->policy & engine_policy_cosmology)) {
-        cosmology_update(e->cosmology, e->physical_constants, e->ti_current);
-        e->time = e->cosmology->time;
-      } else {
-        e->time = e->ti_next_snapshot * e->time_base + e->time_begin;
-      }
-
-      /* Drift everyone */
-      engine_drift_all(e, /*drift_mpole=*/0);
-
-      /* Dump... */
-#ifdef WITH_LOGGER
-      /* Write a file containing the offsets in the particle logger. */
-      engine_dump_index(e);
-#else
-      engine_dump_snapshot(e);
-#endif
-=======
         break;
->>>>>>> ec378b32
 
       case output_stf:
 
@@ -3374,7 +3315,23 @@
         ti_output = e->ti_next_stats;
         type = output_statistics;
       }
-    }
+
+      velociraptor_init(e);
+      velociraptor_invoke(e);
+
+      /* ... and find the next output time */
+      if (e->stf_output_freq_format == io_stf_time)
+        engine_compute_next_stf_time(e);
+#endif
+    }
+
+    /* We need to see whether whether we are in the pathological case
+     * where there can be another dump before the next step. */
+
+    /* Save some statistics ? */
+    save_stats = 0;
+    if (e->ti_end_min > e->ti_next_stats && e->ti_next_stats > 0)
+      save_stats = 1;
 
     /* Do we want a snapshot? */
     if (e->ti_end_min > e->ti_next_snapshot && e->ti_next_snapshot > 0) {
