--- conflicted
+++ resolved
@@ -815,24 +815,14 @@
 #if defined(WITH_MPI) && defined(HAVE_METIS)
 
   ticks tic = getticks();
-  
+
 #ifdef SWIFT_DEBUG_CHECKS
   /* Be verbose about this. */
-<<<<<<< HEAD
-  if (e->nodeID == 0 || e->verbose) message("repartitionning space");
-  fflush(stdout);
-
-  /* Check that all cells have been drifted to the current time.
-   * That can include cells that have not
-   * previously been active on this rank. */
-  space_check_drift_point(e->s, e->ti_old);
-=======
   if (e->nodeID == 0 || e->verbose) message("repartitioning space");
   fflush(stdout);
 
   /* Check that all cells have been drifted to the current time */
   space_check_drift_point(e->s, e->ti_current);
->>>>>>> e728a99f
 #endif
 
   /* Clear the repartition flag. */
@@ -2704,13 +2694,8 @@
 #endif /* WITH_MPI */
 
   /* Counters for the different quantities. */
-<<<<<<< HEAD
-  int updated = 0, g_updated = 0;
+  int updated = 0, g_updated = 0, s_updated = 0;
   integertime_t ti_end_min = max_nr_timesteps, ti_end_max = 0, ti_beg_max = 0;
-=======
-  int updated = 0, g_updated = 0, s_updated = 0;
-  integertime_t ti_end_min = max_nr_timesteps;
->>>>>>> e728a99f
 
   /* Collect the values from the progeny. */
   for (int k = 0; k < 8; k++) {
@@ -2753,13 +2738,8 @@
 void engine_collect_timestep(struct engine *e) {
 
   const ticks tic = getticks();
-<<<<<<< HEAD
-  int updates = 0, g_updates = 0;
+  int updates = 0, g_updates = 0, s_updates = 0;
   integertime_t ti_end_min = max_nr_timesteps, ti_end_max = 0, ti_beg_max = 0;
-=======
-  int updates = 0, g_updates = 0, s_updates = 0;
-  integertime_t ti_end_min = max_nr_timesteps;
->>>>>>> e728a99f
   const struct space *s = e->s;
 
   /* Collect the cell data. */
@@ -3050,14 +3030,9 @@
   if (e->nodeID == 0) {
 
     /* Print some information to the screen */
-<<<<<<< HEAD
-    printf("  %6d %lld %14e %14e %10zu %10zu %21.3f\n", e->step, e->ti_current,
-           e->time, e->timeStep, e->updates, e->g_updates, e->wallclock_time);
-=======
     printf("  %6d %14e %14e %10zu %10zu %10zu %21.3f\n", e->step, e->time,
            e->timeStep, e->updates, e->g_updates, e->s_updates,
            e->wallclock_time);
->>>>>>> e728a99f
     fflush(stdout);
 
     fprintf(e->file_timesteps, "  %6d %14e %14e %10zu %10zu %10zu %21.3f\n",
