--- conflicted
+++ resolved
@@ -1145,21 +1145,10 @@
   hydro_reset_acceleration(p);
   hydro_init_part(p, NULL);
 
-<<<<<<< HEAD
-  p->feedback_data.decoupling_delay_time = 0.f;
-  p->feedback_data.number_of_times_decoupled = 0;
-  p->feedback_data.cooling_shutoff_delay_time = 0.f;
-  
-#ifdef WITH_FOF_GALAXIES
-  p->group_data.mass = 0.f;
-  p->group_data.stellar_mass = 0.f;
-#endif
-=======
   p->decoupled = 0;
   p->to_be_decoupled = 0;
   p->to_be_recoupled = 0;
   
->>>>>>> e65db1f1
 }
 
 /**
