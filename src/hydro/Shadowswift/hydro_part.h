--- conflicted
+++ resolved
@@ -179,9 +179,11 @@
     /* Fluid momentum. */
     float momentum[3];
 
-<<<<<<< HEAD
+    /* Fluid total energy. */
+    float energy;
+
     /* Fluid thermal energy (not per unit mass!). */
-    float energy;
+    float thermal_energy;
 
   } conserved;
 
@@ -194,25 +196,6 @@
     /* Mass flux. */
     float mass;
 
-=======
-    /* Fluid total energy. */
-    float energy;
-
-    /* Fluid thermal energy (not per unit mass!). */
-    float thermal_energy;
-
-  } conserved;
-
-  /* Flux counter, should be conserved */
-  long flux_count;
-
-  /* Fluxes. */
-  struct {
-
-    /* Mass flux. */
-    float mass;
-
->>>>>>> 918790ac
     /* Momentum flux. */
     float momentum[3];
 
