--- conflicted
+++ resolved
@@ -34,14 +34,10 @@
   /*! Particle predicted velocity. */
   float v[3];
 
-<<<<<<< HEAD
   /*! Particle velocity for drift */
   float v_full[3];
 
-  /* Particle acceleration. */
-=======
   /*! Particle acceleration. */
->>>>>>> 9c313726
   float a_hydro[3];
 
   /*! Particle smoothing length. */
