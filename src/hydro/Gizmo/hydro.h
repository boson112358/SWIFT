/*******************************************************************************
 * This file is part of SWIFT.
 * Copyright (c) 2019 Bert Vandenbroucke (bert.vandenbroucke@gmail.com)
 *
 * This program is free software: you can redistribute it and/or modify
 * it under the terms of the GNU Lesser General Public License as published
 * by the Free Software Foundation, either version 3 of the License, or
 * (at your option) any later version.
 *
 * This program is distributed in the hope that it will be useful,
 * but WITHOUT ANY WARRANTY; without even the implied warranty of
 * MERCHANTABILITY or FITNESS FOR A PARTICULAR PURPOSE.  See the
 * GNU General Public License for more details.
 *
 * You should have received a copy of the GNU Lesser General Public License
 * along with this program.  If not, see <http://www.gnu.org/licenses/>.
 *
 ******************************************************************************/
#ifndef SWIFT_GIZMO_HYDRO_H
#define SWIFT_GIZMO_HYDRO_H

/**
 * @brief Enable Lloyd's iteration.
 *
 * If you enable the flag below, the code will ignore all hydrodynamical
 * variables and instead run in a mode where
 */
/*#define GIZMO_LLOYD_ITERATION*/

#include "approx_math.h"
#include "entropy_floor.h"
#include "hydro_flux.h"
#include "hydro_getters.h"
#include "hydro_gradients.h"
#include "hydro_lloyd.h"
#include "hydro_parameters.h"
#include "hydro_properties.h"
#include "hydro_setters.h"
#include "hydro_space.h"
#include "hydro_velocities.h"

#include <float.h>

#if defined(GIZMO_MFV_SPH)
#define SPH_IMPLEMENTATION "GIZMO MFV (Hopkins 2015)"
#elif defined(GIZMO_MFM_SPH)
#define SPH_IMPLEMENTATION "GIZMO MFM (Hopkins 2015)"
#endif

/**
 * @brief Computes the hydro time-step of a given particle
 *
 * @param p Pointer to the particle data.
 * @param xp Pointer to the extended particle data.
 * @param hydro_properties Pointer to the hydro parameters.
 * @param cosmo The cosmological model.
 */
__attribute__((always_inline)) INLINE static float hydro_compute_timestep(
    const struct part* restrict p, const struct xpart* restrict xp,
    const struct hydro_props* restrict hydro_properties,
    const struct cosmology* restrict cosmo) {

  const float CFL_condition = hydro_properties->CFL_condition;

  /* skip the time step calculation if we are using Lloyd's algorithm */
  hydro_gizmo_lloyd_skip_timestep(CFL_condition);

  float W[5];
  hydro_part_get_primitive_variables(p, W);

  /* v_full is the actual velocity of the particle, v is its
     hydrodynamical velocity. The time step depends on the relative difference
     of the two. */
  float vrel[3];
<<<<<<< HEAD
  vrel[0] = W[1] - p->v_full[0];
  vrel[1] = W[2] - p->v_full[1];
  vrel[2] = W[3] - p->v_full[2];
=======
  vrel[0] = W[1] - xp->v_full[0];
  vrel[1] = W[2] - xp->v_full[1];
  vrel[2] = W[3] - xp->v_full[2];
  const float rhoinv = (W[0] > 0.0f) ? 1.0f / W[0] : 0.0f;
>>>>>>> cebed00b
  float vmax =
      sqrtf(vrel[0] * vrel[0] + vrel[1] * vrel[1] + vrel[2] * vrel[2]) +
      sqrtf(hydro_gamma * W[4] * rhoinv);
  vmax = max(vmax, p->timestepvars.vmax);

  const float psize = cosmo->a * cosmo->a *
                      powf(p->geometry.volume / hydro_dimension_unit_sphere,
                           hydro_dimension_inv);
  float dt = FLT_MAX;
  if (vmax > 0.0f) {
    dt = psize / vmax;
  }
  return CFL_condition * dt;
}

/**
 * @brief Does some extra hydro operations once the actual physical time step
 * for the particle is known.
 *
 * This method is no longer used, as Gizmo is now unaware of the actual particle
 * time step.
 *
 * @param p The particle to act upon.
 * @param dt Physical time step of the particle during the next step.
 */
__attribute__((always_inline)) INLINE static void hydro_timestep_extra(
    struct part* p, float dt) {

#ifdef SWIFT_DEBUG_CHECKS
  if (dt == 0.0f) {
    error("Zero time step assigned to particle!");
  }

  if (dt != dt) {
    error("NaN time step assigned to particle!");
  }
#endif
}

/**
 * @brief Initialises the particles for the first time
 *
 * This function is called only once just after the ICs have been
 * read in to do some conversions.
 *
 * In this case, we copy the particle velocities into the corresponding
 * primitive variable field. We do this because the particle velocities in GIZMO
 * can be independent of the actual fluid velocity. The latter is stored as a
 * primitive variable and integrated using the linear momentum, a conserved
 * variable.
 *
 * @param p The particle to act upon
 * @param xp The extended particle data to act upon
 */
__attribute__((always_inline)) INLINE static void hydro_first_init_part(
    struct part* p, struct xpart* xp) {

  float W[5], Q[5];

  W[0] = 0.0f;
  W[1] = p->v[0];
  W[2] = p->v[1];
  W[3] = p->v[2];
  W[4] = 0.0f;

  Q[0] = p->conserved.mass;
  Q[1] = Q[0] * W[1];
  Q[2] = Q[0] * W[2];
  Q[3] = Q[0] * W[3];
#if defined(EOS_ISOTHERMAL_GAS)
  Q[4] = Q[0] * gas_internal_energy_from_entropy(0.0f, 0.0f);
#else
  Q[4] = p->conserved.energy * Q[0];
#endif

#ifdef GIZMO_TOTAL_ENERGY
  Q[4] += 0.5f * (Q[1] * W[1] + Q[2] * W[2] + Q[3] * W[3]);
#endif

  /* overwrite all hydro variables if we are using Lloyd's algorithm */
  hydro_gizmo_lloyd_initialize_particle(W, Q, p->v);

  p->time_bin = 0;

  hydro_part_set_primitive_variables(p, W);
  hydro_part_set_conserved_variables(p, Q);

  /* initialize the particle velocity based on the primitive fluid velocity */
  hydro_velocities_init(p, xp);

  /* ignore accelerations present in the initial condition */
  p->a_hydro[0] = 0.0f;
  p->a_hydro[1] = 0.0f;
  p->a_hydro[2] = 0.0f;

  /* we cannot initialize wcorr in init_part, as init_part gets called every
     time the density loop is repeated, and the whole point of storing wcorr
     is to have a way of remembering that we need more neighbours for this
     particle */
  p->geometry.wcorr = 1.0f;

  p->feedback_data.decoupling_delay_time = 0.f;
  p->feedback_data.number_of_times_decoupled = 0;
  
#ifdef WITH_FOF_GALAXIES
  p->group_data.mass = 0.f;
  p->group_data.stellar_mass = 0.f;
#endif
}

/**
 * @brief Prepares a particle for the volume calculation.
 *
 * Simply makes sure all necessary variables are initialized to zero.
 *
 * @param p The particle to act upon
 * @param hs #hydro_space containing hydro specific space information.
 */
__attribute__((always_inline)) INLINE static void hydro_init_part(
    struct part* p, const struct hydro_space* hs) {

  p->density.wcount = 0.0f;
  p->density.wcount_dh = 0.0f;

  p->geometry.volume = 0.0f;
  p->geometry.matrix_E[0][0] = 0.0f;
  p->geometry.matrix_E[0][1] = 0.0f;
  p->geometry.matrix_E[0][2] = 0.0f;
  p->geometry.matrix_E[1][0] = 0.0f;
  p->geometry.matrix_E[1][1] = 0.0f;
  p->geometry.matrix_E[1][2] = 0.0f;
  p->geometry.matrix_E[2][0] = 0.0f;
  p->geometry.matrix_E[2][1] = 0.0f;
  p->geometry.matrix_E[2][2] = 0.0f;

  /* reset the centroid variables used for the velocity correction in MFV */
  hydro_velocities_reset_centroids(p);
}

/**
 * @brief Finishes the volume calculation.
 *
 * Multiplies the density and number of neighbours by the appropiate constants
 * and adds the self-contribution term. Calculates the volume and uses it to
 * update the primitive variables (based on the conserved variables). The latter
 * should only be done for active particles. This is okay, since this method is
 * only called for active particles.
 *
 * Multiplies the components of the matrix E with the appropriate constants and
 * inverts it. Initializes the variables used during the gradient loop. This
 * cannot be done in hydro_prepare_force, since that method is called for all
 * particles, and not just the active ones. If we would initialize the
 * variables there, gradients for passive particles would be zero, while we
 * actually use the old gradients in the flux calculation between active and
 * passive particles.
 *
 * @param p The particle to act upon.
 * @param cosmo The cosmological model.
 */
__attribute__((always_inline)) INLINE static void hydro_end_density(
    struct part* restrict p, const struct cosmology* cosmo) {

  /* Some smoothing length multiples. */
  const float h = p->h;
  const float ih = 1.0f / h;
  const float ihdim = pow_dimension(ih);
  const float ihdim_plus_one = ihdim * ih;

  /* Final operation on the density. */
  p->density.wcount += kernel_root;
  p->density.wcount *= ihdim;

  p->density.wcount_dh -= hydro_dimension * kernel_root;
  p->density.wcount_dh *= ihdim_plus_one;

  /* Final operation on the geometry. */
  /* we multiply with the smoothing kernel normalization ih3 and calculate the
   * volume */
  const float volume_inv = ihdim * (p->geometry.volume + kernel_root);
  const float volume = 1.0f / volume_inv;
  p->geometry.volume = volume;

  /* we multiply with the smoothing kernel normalization */
  p->geometry.matrix_E[0][0] *= ihdim;
  p->geometry.matrix_E[0][1] *= ihdim;
  p->geometry.matrix_E[0][2] *= ihdim;
  p->geometry.matrix_E[1][0] *= ihdim;
  p->geometry.matrix_E[1][1] *= ihdim;
  p->geometry.matrix_E[1][2] *= ihdim;
  p->geometry.matrix_E[2][0] *= ihdim;
  p->geometry.matrix_E[2][1] *= ihdim;
  p->geometry.matrix_E[2][2] *= ihdim;

  /* normalise the centroids for MFV */
  hydro_velocities_normalise_centroid(p, p->density.wcount);

  /* Check the condition number to see if we have a stable geometry. */
  const float condition_number_E =
      p->geometry.matrix_E[0][0] * p->geometry.matrix_E[0][0] +
      p->geometry.matrix_E[0][1] * p->geometry.matrix_E[0][1] +
      p->geometry.matrix_E[0][2] * p->geometry.matrix_E[0][2] +
      p->geometry.matrix_E[1][0] * p->geometry.matrix_E[1][0] +
      p->geometry.matrix_E[1][1] * p->geometry.matrix_E[1][1] +
      p->geometry.matrix_E[1][2] * p->geometry.matrix_E[1][2] +
      p->geometry.matrix_E[2][0] * p->geometry.matrix_E[2][0] +
      p->geometry.matrix_E[2][1] * p->geometry.matrix_E[2][1] +
      p->geometry.matrix_E[2][2] * p->geometry.matrix_E[2][2];

  float condition_number = 0.0f;
  if (invert_dimension_by_dimension_matrix(p->geometry.matrix_E) != 0) {
    /* something went wrong in the inversion; force bad condition number */
    condition_number = const_gizmo_max_condition_number + 1.0f;
  } else {
    const float condition_number_Einv =
        p->geometry.matrix_E[0][0] * p->geometry.matrix_E[0][0] +
        p->geometry.matrix_E[0][1] * p->geometry.matrix_E[0][1] +
        p->geometry.matrix_E[0][2] * p->geometry.matrix_E[0][2] +
        p->geometry.matrix_E[1][0] * p->geometry.matrix_E[1][0] +
        p->geometry.matrix_E[1][1] * p->geometry.matrix_E[1][1] +
        p->geometry.matrix_E[1][2] * p->geometry.matrix_E[1][2] +
        p->geometry.matrix_E[2][0] * p->geometry.matrix_E[2][0] +
        p->geometry.matrix_E[2][1] * p->geometry.matrix_E[2][1] +
        p->geometry.matrix_E[2][2] * p->geometry.matrix_E[2][2];

    condition_number =
        hydro_dimension_inv * sqrtf(condition_number_E * condition_number_Einv);
  }

  if (condition_number > const_gizmo_max_condition_number &&
      p->geometry.wcorr > const_gizmo_min_wcorr) {
#ifdef GIZMO_PATHOLOGICAL_ERROR
    error("Condition number larger than %g (%g)!",
          const_gizmo_max_condition_number, condition_number);
#endif
#ifdef GIZMO_PATHOLOGICAL_WARNING
    message("Condition number too large: %g (> %g, p->id: %llu)!",
            condition_number, const_gizmo_max_condition_number, p->id);
#endif
    /* add a correction to the number of neighbours for this particle */
    p->geometry.wcorr = const_gizmo_w_correction_factor * p->geometry.wcorr;
  }

  /* compute primitive variables */
  /* eqns (3)-(5) */
  float Q[5] = {p->conserved.mass, p->conserved.momentum[0],
                p->conserved.momentum[1], p->conserved.momentum[2],
                p->conserved.energy};

#ifdef SWIFT_DEBUG_CHECKS
  if (Q[0] < 0.) {
    error("Mass is negative!");
  }

  if (volume == 0.) {
    error("Volume is 0!");
  }
#endif

  float W[5];

  W[0] = Q[0] * volume_inv;
  const float m_inv = (Q[0] != 0.0f) ? 1.0f / Q[0] : 0.0f;
  W[1] = Q[1] * m_inv;
  W[2] = Q[2] * m_inv;
  W[3] = Q[3] * m_inv;

#ifdef EOS_ISOTHERMAL_GAS
  /* although the pressure is not formally used anywhere if an isothermal eos
     has been selected, we still make sure it is set to the correct value */
  W[4] = gas_pressure_from_internal_energy(W[0], 0.0f);
#else

#ifdef GIZMO_TOTAL_ENERGY
  /* subtract the kinetic energy; we want the thermal energy */
  Q[4] -= 0.5f * (Q[1] * W[1] + Q[2] * W[2] + Q[3] * W[3]);
#endif

  /* energy contains the total thermal energy, we want the specific energy.
     this is why we divide by the volume, and not by the density */
  W[4] = hydro_gamma_minus_one * Q[4] * volume_inv;
#endif

  /* sanity checks */
  gizmo_check_physical_quantities("density", "pressure", W[0], W[1], W[2], W[3],
                                  W[4]);

  /* reset the primitive variables if we are using Lloyd's algorithm */
  hydro_gizmo_lloyd_reset_primitive_variables(W);

  hydro_part_set_primitive_variables(p, W);

  /* Add a correction factor to wcount (to force a neighbour number increase if
     the geometry matrix is close to singular) */
  p->density.wcount *= p->geometry.wcorr;
  p->density.wcount_dh *= p->geometry.wcorr;
}

/**
 * @brief Sets all particle fields to sensible values when the #part has 0 ngbs.
 *
 * @param p The particle to act upon
 * @param xp The extended particle data to act upon
 * @param cosmo The cosmological model.
 */
__attribute__((always_inline)) INLINE static void hydro_part_has_no_neighbours(
    struct part* restrict p, struct xpart* restrict xp,
    const struct cosmology* cosmo) {

  /* Some smoothing length multiples. */
  const float h = p->h;
  const float h_inv = 1.0f / h;                 /* 1/h */
  const float h_inv_dim = pow_dimension(h_inv); /* 1/h^d */

  warning(
      "Gas particle with ID %lld treated as having no neighbours (h: %g, "
      "wcount: %g).",
      p->id, h, p->density.wcount);

  /* Re-set problematic values */
  p->density.wcount = kernel_root * h_inv_dim;
  p->density.wcount_dh = 0.f;
  p->geometry.volume = 1.0f;
  p->geometry.matrix_E[0][0] = 1.0f;
  p->geometry.matrix_E[0][1] = 0.0f;
  p->geometry.matrix_E[0][2] = 0.0f;
  p->geometry.matrix_E[1][0] = 0.0f;
  p->geometry.matrix_E[1][1] = 1.0f;
  p->geometry.matrix_E[1][2] = 0.0f;
  p->geometry.matrix_E[2][0] = 0.0f;
  p->geometry.matrix_E[2][1] = 0.0f;
  p->geometry.matrix_E[2][2] = 1.0f;

  /* reset the centroid to disable MFV velocity corrections for this particle */
  hydro_velocities_reset_centroids(p);
}

/**
 * @brief Prepare a particle for the gradient calculation.
 *
 * This function is called after the density loop and before the gradient loop.
 *
 * We use it to set the physical timestep for the particle and to copy the
 * actual velocities, which we need to boost our interfaces during the flux
 * calculation. We also initialize the variables used for the time step
 * calculation.
 *
 * @param p The particle to act upon.
 * @param xp The extended particle data to act upon.
 * @param cosmo The cosmological model.
 * @param hydro_props Hydrodynamic properties.
 */
__attribute__((always_inline)) INLINE static void hydro_prepare_gradient(
    struct part* restrict p, struct xpart* restrict xp,
    const struct cosmology* cosmo, const struct hydro_props* hydro_props) {

  /* Initialize time step criterion variables */
  p->timestepvars.vmax = 0.;

  hydro_gradients_init(p);

  hydro_velocities_prepare_force(p, xp);
}

/**
 * @brief Resets the variables that are required for a gradient calculation.
 *
 * This function is called after hydro_prepare_gradient.
 *
 * @param p The particle to act upon.
 * @param xp The extended particle data to act upon.
 * @param cosmo The cosmological model.
 */
__attribute__((always_inline)) INLINE static void hydro_reset_gradient(
    struct part* restrict p) {}

/**
 * @brief Finishes the gradient calculation.
 *
 * Just a wrapper around hydro_gradients_finalize, which can be an empty method,
 * in which case no gradients are used.
 *
 * This method also initializes the force loop variables.
 *
 * @param p The particle to act upon.
 */
__attribute__((always_inline)) INLINE static void hydro_end_gradient(
    struct part* p) {

  hydro_gradients_finalize(p);

  /* reset the gradients if we are using Lloyd's algorith; we don't use them */
  hydro_gizmo_lloyd_reset_gradients(p);
}

/**
 * @brief Prepare a particle for the force calculation.
 *
 * This function is called in the ghost task to convert some quantities coming
 * from the density loop over neighbours into quantities ready to be used in the
 * force loop over neighbours. Quantities are typically read from the density
 * sub-structure and written to the force sub-structure.
 * Examples of calculations done here include the calculation of viscosity term
 * constants, thermal conduction terms, hydro conversions, etc.
 *
 * @param p The particle to act upon
 * @param xp The extended particle data to act upon
 * @param cosmo The current cosmological model.
 * @param hydro_props Hydrodynamic properties.
 * @param dt_alpha The time-step used to evolve non-cosmological quantities such
 *                 as the artificial viscosity.
 * @param dt_therm The time-step used to evolve hydrodynamical quantities.
 */
__attribute__((always_inline)) INLINE static void hydro_prepare_force(
    struct part* restrict p, struct xpart* restrict xp,
    const struct cosmology* cosmo, const struct hydro_props* hydro_props,
    const float dt_alpha, const float dt_therm) {

  hydro_part_reset_gravity_fluxes(p);
  p->flux.dt = dt_therm;
}

/**
 * @brief Reset acceleration fields of a particle
 *
 * This is actually not necessary for GIZMO, since we just set the accelerations
 * after the flux calculation.
 *
 * @param p The particle to act upon.
 */
__attribute__((always_inline)) INLINE static void hydro_reset_acceleration(
    struct part* p) {

  /* Reset the acceleration. */
  p->a_hydro[0] = 0.0f;
  p->a_hydro[1] = 0.0f;
  p->a_hydro[2] = 0.0f;

  /* Reset the time derivatives. */
  p->force.h_dt = 0.0f;
}

/**
 * @brief Sets the values to be predicted in the drifts to their values at a
 * kick time
 *
 * @param p The particle.
 * @param xp The extended data of this particle.
 * @param cosmo The cosmological model.
 */
__attribute__((always_inline)) INLINE static void hydro_reset_predicted_values(
    struct part* restrict p, const struct xpart* restrict xp,
    const struct cosmology* cosmo) {
  // MATTHIEU: Apply the entropy floor here.
}

/**
 * @brief Converts the hydrodynamic variables from the initial condition file to
 * conserved variables that can be used during the integration
 *
 * We no longer do this, as the mass needs to be provided in the initial
 * condition file, and the mass alone is enough to initialize all conserved
 * variables. This is now done in hydro_first_init_part.
 *
 * @param p The particle to act upon.
 */
__attribute__((always_inline)) INLINE static void hydro_convert_quantities(
    struct part* p, struct xpart* xp, const struct cosmology* cosmo,
    const struct hydro_props* hydro_props) {

  p->conserved.energy /= cosmo->a_factor_internal_energy;
}

/**
 * @brief Extra operations to be done during the drift
 *
 * @param p Particle to act upon.
 * @param xp The extended particle data to act upon.
 * @param dt_drift The drift time-step for positions.
 * @param dt_therm The drift time-step for thermal quantities.
 */
__attribute__((always_inline)) INLINE static void hydro_predict_extra(
    struct part* p, struct xpart* xp, float dt_drift, float dt_therm,
    float dt_kick_grav, const struct cosmology* cosmo,
    const struct hydro_props* hydro_props,
    const struct entropy_floor_properties* floor_props) {

  /* skip the drift if we are using Lloyd's algorithm */
  hydro_gizmo_lloyd_skip_drift();

  const float h_inv = 1.0f / p->h;

  /* Predict smoothing length */
  const float w1 = p->force.h_dt * h_inv * dt_drift;
  float h_corr;
  if (fabsf(w1) < 0.2f) {
    h_corr = approx_expf(w1); /* 4th order expansion of exp(w) */
  } else {
    h_corr = expf(w1);
  }

  /* Limit the smoothing length correction (and make sure it is always
     positive). */
  if (h_corr < 2.0f && h_corr > 0.0f) {
    p->h *= h_corr;
  }

#ifdef SWIFT_DEBUG_CHECKS
  if (p->h <= 0.) {
    error("Zero or negative smoothing length (%g)!", p->h);
  }
#endif

  float W[5];
  hydro_part_get_primitive_variables(p, W);
  float gradrho[3], gradvx[3], gradvy[3], gradvz[3], gradP[3];
  hydro_part_get_gradients(p, gradrho, gradvx, gradvy, gradvz, gradP);

  const float divv = gradvx[0] + gradvy[1] + gradvz[2];

  float Wprime[5];
  Wprime[0] = W[0] - dt_therm * (W[0] * divv + W[1] * gradrho[0] +
                                 W[2] * gradrho[1] + W[3] * gradrho[2]);
  if (W[0] != 0.0f) {
    const float rhoinv = 1.0f / W[0];
    Wprime[1] = W[1] - dt_therm * (W[1] * divv + rhoinv * gradP[0]);
    Wprime[2] = W[2] - dt_therm * (W[2] * divv + rhoinv * gradP[1]);
    Wprime[3] = W[3] - dt_therm * (W[3] * divv + rhoinv * gradP[2]);
  } else {
    Wprime[1] = 0.0f;
    Wprime[2] = 0.0f;
    Wprime[3] = 0.0f;
  }
  Wprime[4] = W[4] - dt_therm * (hydro_gamma * W[4] * divv + W[1] * gradP[0] +
                                 W[2] * gradP[1] + W[3] * gradP[2]);

  W[0] = Wprime[0];
  W[1] = Wprime[1];
  W[2] = Wprime[2];
  W[3] = Wprime[3];
  W[4] = Wprime[4];

  // MATTHIEU: Apply the entropy floor here.

  /* add the gravitational contribution to the fluid velocity drift */
  /* (MFV only) */
<<<<<<< HEAD
  hydro_gizmo_mfv_extra_velocity_drift(&W[1], p->v, p->v_full);
=======
  hydro_gizmo_mfv_extra_velocity_drift(p->v, p->fluid_v, xp->v_full, xp->a_grav,
                                       dt_kick_grav);
>>>>>>> cebed00b

  gizmo_check_physical_quantities("density", "pressure", W[0], W[1], W[2], W[3],
                                  W[4]);

  hydro_part_set_primitive_variables(p, W);
}

/**
 * @brief Set the particle acceleration after the flux loop
 *
 * We use the new conserved variables to calculate the new velocity of the
 * particle, and use that to derive the change of the velocity over the particle
 * time step.
 *
 * If the particle time step is zero, we set the accelerations to zero. This
 * should only happen at the start of the simulation.
 *
 * @param p Particle to act upon.
 * @param cosmo The cosmological model.
 */
__attribute__((always_inline)) INLINE static void hydro_end_force(
    struct part* p, const struct cosmology* cosmo) {

  hydro_velocities_end_force(p);

  /* Reset force variables if we are using Lloyd's algorithm. */
  hydro_gizmo_lloyd_end_force(p);
}

/**
 * @brief Extra operations done during the kick
 *
 * @param p Particle to act upon.
 * @param xp Extended particle data to act upon.
 * @param dt_therm Thermal energy time-step @f$\frac{dt}{a^2}@f$.
 * @param dt_grav Gravity time-step @f$\frac{dt}{a}@f$.
 * @param dt_hydro Hydro acceleration time-step
 * @f$\frac{dt}{a^{3(\gamma{}-1)}}@f$.
 * @param dt_kick_corr Gravity correction time-step @f$adt@f$.
 * @param cosmo Cosmology.
 * @param hydro_props Additional hydro properties.
 * @param floor_props The properties of the entropy floor.
 */
__attribute__((always_inline)) INLINE static void hydro_kick_extra(
    struct part* p, struct xpart* xp, float dt_therm, float dt_grav,
    float dt_grav_mesh, float dt_hydro, float dt_kick_corr,
    const struct cosmology* cosmo, const struct hydro_props* hydro_props,
    const struct entropy_floor_properties* floor_props) {

  /* Add gravity. We only do this if we have gravity activated. */
  if (p->gpart) {
    /* Retrieve the current value of the gravitational acceleration from the
       gpart. We are only allowed to do this because this is the kick. We still
       need to check whether gpart exists though.*/
    float a_grav[3], grav_kick_factor[3];

    a_grav[0] = p->gpart->a_grav[0] + p->gpart->a_grav_mesh[0];
    a_grav[1] = p->gpart->a_grav[1] + p->gpart->a_grav_mesh[1];
    a_grav[2] = p->gpart->a_grav[2] + p->gpart->a_grav_mesh[2];

    grav_kick_factor[0] = dt_grav * p->gpart->a_grav[0];
    grav_kick_factor[1] = dt_grav * p->gpart->a_grav[1];
    grav_kick_factor[2] = dt_grav * p->gpart->a_grav[2];
    if (dt_grav_mesh != 0) {
      grav_kick_factor[0] += dt_grav_mesh * p->gpart->a_grav_mesh[0];
      grav_kick_factor[1] += dt_grav_mesh * p->gpart->a_grav_mesh[1];
      grav_kick_factor[2] += dt_grav_mesh * p->gpart->a_grav_mesh[2];
    }

    /* Kick the momentum for half a time step */
    /* Note that this also affects the particle movement, as the velocity for
       the particles is set after this. */
    p->conserved.momentum[0] += p->conserved.mass * grav_kick_factor[0];
    p->conserved.momentum[1] += p->conserved.mass * grav_kick_factor[1];
    p->conserved.momentum[2] += p->conserved.mass * grav_kick_factor[2];

    p->conserved.energy += hydro_gizmo_mfv_gravity_energy_update_term(
        dt_kick_corr, p, p->conserved.momentum, a_grav, grav_kick_factor);
  }

  if (p->flux.dt > 0.0f) {
    float flux[5];
    hydro_part_get_fluxes(p, flux);

    /* Update conserved variables. */
    p->conserved.mass += hydro_gizmo_mfv_mass_update_term(flux[0], dt_therm);
    p->conserved.momentum[0] += flux[1];
    p->conserved.momentum[1] += flux[2];
    p->conserved.momentum[2] += flux[3];
#if defined(EOS_ISOTHERMAL_GAS)
    /* We use the EoS equation in a sneaky way here just to get the constant u
     */
    p->conserved.energy =
        p->conserved.mass * gas_internal_energy_from_entropy(0.0f, 0.0f);
#else
    p->conserved.energy += flux[4];
#endif

    /* reset the fluxes, so that they do not get used again in kick1 */
    hydro_part_reset_hydro_fluxes(p);
    /* invalidate the particle time step. It is considered to be inactive until
       dt is set again in hydro_prepare_force() */
    p->flux.dt = -1.0f;
  } else if (p->flux.dt == 0.0f) {
    /* something tricky happens at the beginning of the simulation: the flux
       exchange is done for all particles, but using a time step of 0. This
       in itself is not a problem. However, it causes some issues with the
       initialisation of flux.dt for inactive particles, since this value will
       remain 0 until the particle is active again, and its flux.dt is set to
       the actual time step in hydro_prepare_force(). We have to make sure it
       is properly set to -1 here, so that inactive particles are indeed found
       to be inactive during the flux loop. */
    p->flux.dt = -1.0f;
  }

#ifndef HYDRO_GAMMA_5_3

  const float Pcorr = (dt_hydro - dt_therm) * p->geometry.volume;
  p->conserved.momentum[0] -= Pcorr * p->gradients.P[0];
  p->conserved.momentum[1] -= Pcorr * p->gradients.P[1];
  p->conserved.momentum[2] -= Pcorr * p->gradients.P[2];
#ifdef GIZMO_TOTAL_ENERGY
  p->conserved.energy -= Pcorr * (p->fluid_v[0] * p->gradients.P[0] +
                                  p->fluid_v[1] * p->gradients.P[1] +
                                  p->fluid_v[2] * p->gradients.P[2]);
#endif
#endif

  /* Apply the minimal energy limit */
  const float min_energy =
      hydro_props->minimal_internal_energy / cosmo->a_factor_internal_energy;
  if (p->conserved.energy < min_energy * p->conserved.mass) {
    p->conserved.energy = min_energy * p->conserved.mass;
    p->flux.energy = 0.0f;
  }

  // MATTHIEU: Apply the entropy floor here.

  gizmo_check_physical_quantities(
      "mass", "energy", p->conserved.mass, p->conserved.momentum[0],
      p->conserved.momentum[1], p->conserved.momentum[2], p->conserved.energy);

#ifdef SWIFT_DEBUG_CHECKS
  /* Note that this check will only have effect if no GIZMO_UNPHYSICAL option
     was selected. */
#ifdef GIZMO_MFV_SPH
  if (p->conserved.mass < 0.) {
    error(
        "Negative mass after conserved variables update (mass: %g, dmass: %g)!",
        p->conserved.mass, p->flux.mass);
  }
#endif

  if (p->conserved.energy < 0.) {
    error(
        "Negative energy after conserved variables update (energy: %g, "
        "denergy: %g)!",
        p->conserved.energy, p->flux.energy);
  }
#endif

  hydro_gizmo_mfv_update_gpart_mass(p);
  hydro_velocities_set(p, xp);

  /* undo the flux exchange and kick the particles towards their centroid */
  hydro_gizmo_lloyd_kick(p, xp, dt_therm);

  /* reset wcorr */
  p->geometry.wcorr = 1.0f;
}

/**
 * @brief Operations performed when a particle gets removed from the
 * simulation volume.
 *
 * @param p The particle.
 * @param xp The extended particle data.
 * @param time The simulation time.
 */
__attribute__((always_inline)) INLINE static void hydro_remove_part(
    const struct part* p, const struct xpart* xp, const double time) {}

#endif /* SWIFT_GIZMO_HYDRO_H */<|MERGE_RESOLUTION|>--- conflicted
+++ resolved
@@ -72,16 +72,10 @@
      hydrodynamical velocity. The time step depends on the relative difference
      of the two. */
   float vrel[3];
-<<<<<<< HEAD
   vrel[0] = W[1] - p->v_full[0];
   vrel[1] = W[2] - p->v_full[1];
   vrel[2] = W[3] - p->v_full[2];
-=======
-  vrel[0] = W[1] - xp->v_full[0];
-  vrel[1] = W[2] - xp->v_full[1];
-  vrel[2] = W[3] - xp->v_full[2];
   const float rhoinv = (W[0] > 0.0f) ? 1.0f / W[0] : 0.0f;
->>>>>>> cebed00b
   float vmax =
       sqrtf(vrel[0] * vrel[0] + vrel[1] * vrel[1] + vrel[2] * vrel[2]) +
       sqrtf(hydro_gamma * W[4] * rhoinv);
@@ -627,12 +621,8 @@
 
   /* add the gravitational contribution to the fluid velocity drift */
   /* (MFV only) */
-<<<<<<< HEAD
-  hydro_gizmo_mfv_extra_velocity_drift(&W[1], p->v, p->v_full);
-=======
-  hydro_gizmo_mfv_extra_velocity_drift(p->v, p->fluid_v, xp->v_full, xp->a_grav,
+  hydro_gizmo_mfv_extra_velocity_drift(p->v, p->fluid_v, p->v_full, p->a_grav,
                                        dt_kick_grav);
->>>>>>> cebed00b
 
   gizmo_check_physical_quantities("density", "pressure", W[0], W[1], W[2], W[3],
                                   W[4]);
