--- conflicted
+++ resolved
@@ -58,12 +58,9 @@
   /* Particle entropy. */
   float entropy;
 
-<<<<<<< HEAD
-=======
   /* Entropy time derivative */
   float entropy_dt;
 
->>>>>>> dbb272c5
   /* Derivative of the density with respect to smoothing length. */
   float rho_dh;
 
