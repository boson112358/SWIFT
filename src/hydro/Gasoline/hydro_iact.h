--- conflicted
+++ resolved
@@ -327,12 +327,9 @@
   pi->weighted_neighbour_wcount += pj->mass * r2 * wi_dx * rho_inv_j * r_inv;
   pj->weighted_neighbour_wcount += pi->mass * r2 * wj_dx * rho_inv_i * r_inv;
 
-<<<<<<< HEAD
-=======
   //if (pi->id == 24491971) message("id=%lld m=%g r2=%g widx=%g rhoinv=%g r_inv=%g wnc=%g", pi->id, pj->mass, r2, wi_dx, rho_inv_j, r_inv, pi->weighted_neighbour_wcount);
   //if (pj->id == 24491971) message("id=%lld m=%g r2=%g widx=%g rhoinv=%g r_inv=%g wnc=%g", pj->id, pi->mass, r2, wj_dx, rho_inv_i, r_inv, pj->weighted_neighbour_wcount);
 
->>>>>>> 6e1fabd4
   /* Gradient of the density field */
   for (int j = 0; j < 3; j++) {
     const float drho_ij = pi->rho - pj->rho;
@@ -434,11 +431,8 @@
 
   pi->weighted_neighbour_wcount += pj->mass * r2 * wi_dx * rho_inv_j * r_inv;
 
-<<<<<<< HEAD
-=======
   //if (pi->id == 24491971) message("id=%lld m=%g r2=%g widx=%g rhoinv=%g r_inv=%g wnc=%g", pi->id, pj->mass, r2, wi_dx, rho_inv_j, r_inv, pi->weighted_neighbour_wcount);
 
->>>>>>> 6e1fabd4
   /* Gradient of the density field */
   for (int j = 0; j < 3; j++) {
     const float drho_ij = pi->rho - pj->rho;
@@ -571,17 +565,14 @@
   /* Assemble the acceleration */
   const float acc = sph_acc_term + visc_acc_term + adapt_soft_acc_term;
 
-  if (pi->feedback_data.decoupling_delay_time == 0.f &&
-      pj->feedback_data.decoupling_delay_time == 0.f) {
-    /* Use the force Luke ! */
-    pi->a_hydro[0] -= mj * acc * dx[0];
-    pi->a_hydro[1] -= mj * acc * dx[1];
-    pi->a_hydro[2] -= mj * acc * dx[2];
-
-    pj->a_hydro[0] += mi * acc * dx[0];
-    pj->a_hydro[1] += mi * acc * dx[1];
-    pj->a_hydro[2] += mi * acc * dx[2];
-  }
+  /* Use the force Luke ! */
+  pi->a_hydro[0] -= mj * acc * dx[0];
+  pi->a_hydro[1] -= mj * acc * dx[1];
+  pi->a_hydro[2] -= mj * acc * dx[2];
+
+  pj->a_hydro[0] += mi * acc * dx[0];
+  pj->a_hydro[1] += mi * acc * dx[1];
+  pj->a_hydro[2] += mi * acc * dx[2];
 
   /* Get the time derivative for u. */
   const float sph_du_term_i =
@@ -612,17 +603,8 @@
   const float du_dt_i = sph_du_term_i + visc_du_term + diff_du_term;
   const float du_dt_j = sph_du_term_j + visc_du_term - diff_du_term;
 
-<<<<<<< HEAD
-  /* Internal energy time derivative */
-  if (pi->feedback_data.decoupling_delay_time == 0.f &&
-      pj->feedback_data.decoupling_delay_time == 0.f) {
-    pi->u_dt += du_dt_i * mj;
-    pj->u_dt += du_dt_j * mi;
-  }
-=======
   pi->u_dt += du_dt_i * mj;
   pj->u_dt += du_dt_j * mi;
->>>>>>> 6e1fabd4
 
   assert(pi->u_dt == pi->u_dt);
   assert(pj->u_dt == pj->u_dt);
@@ -751,14 +733,10 @@
   /* Assemble the acceleration */
   const float acc = sph_acc_term + visc_acc_term + adapt_soft_acc_term;
 
-  /* Skip wind particles for force calculations */
-  if (pi->feedback_data.decoupling_delay_time == 0.f &&
-      pj->feedback_data.decoupling_delay_time == 0.f) {
-    /* Use the force Luke ! */
-    pi->a_hydro[0] -= mj * acc * dx[0];
-    pi->a_hydro[1] -= mj * acc * dx[1];
-    pi->a_hydro[2] -= mj * acc * dx[2];
-  }
+  /* Use the force Luke ! */
+  pi->a_hydro[0] -= mj * acc * dx[0];
+  pi->a_hydro[1] -= mj * acc * dx[1];
+  pi->a_hydro[2] -= mj * acc * dx[2];
 
   /* Get the time derivative for u. */
   const float sph_du_term_i =
@@ -786,12 +764,8 @@
   /* Assemble the energy equation term */
   const float du_dt_i = sph_du_term_i + visc_du_term + diff_du_term;
 
-  /* Skip wind particles for force calculations */
-  if (pi->feedback_data.decoupling_delay_time == 0.f &&
-      pj->feedback_data.decoupling_delay_time == 0.f) {
-    /* Internal energy time derivative */
-    pi->u_dt += du_dt_i * mj;
-  }
+  /* Internal energy time derivative */
+  pi->u_dt += du_dt_i * mj;
 
   assert(pi->u_dt == pi->u_dt);
   assert(pj->u_dt == pj->u_dt);
