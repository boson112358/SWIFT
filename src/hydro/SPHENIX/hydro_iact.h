/*******************************************************************************
 * This file is part of SWIFT.
 * Copyright (c) 2019 Josh Borrow (joshua.borrow@durham.ac.uk) &
 *                    Matthieu Schaller (schaller@strw.leidenuniv.nl)
 *
 * This program is free software: you can redistribute it and/or modify
 * it under the terms of the GNU Lesser General Public License as published
 * by the Free Software Foundation, either version 3 of the License, or
 * (at your option) any later version.
 *
 * This program is distributed in the hope that it will be useful,
 * but WITHOUT ANY WARRANTY; without even the implied warranty of
 * MERCHANTABILITY or FITNESS FOR A PARTICULAR PURPOSE.  See the
 * GNU General Public License for more details.
 *
 * You should have received a copy of the GNU Lesser General Public License
 * along with this program.  If not, see <http://www.gnu.org/licenses/>.
 *
 ******************************************************************************/
#ifndef SWIFT_SPHENIX_HYDRO_IACT_H
#define SWIFT_SPHENIX_HYDRO_IACT_H

/**
 * @file SPHENIX/hydro_iact.h
 * @brief Density-Energy conservative implementation of SPH,
 *        with added SPHENIX physics (Borrow 2020) (interaction routines)
 */

#include "adaptive_softening_iact.h"
#include "adiabatic_index.h"
#include "fvpm_geometry.h"
#include "hydro_parameters.h"
#include "minmax.h"
#include "signal_velocity.h"

/**
 * @brief Density interaction between two particles.
 *
 * @param r2 Comoving square distance between the two particles.
 * @param dx Comoving vector separating both particles (pi - pj).
 * @param hi Comoving smoothing-length of part*icle i.
 * @param hj Comoving smoothing-length of part*icle j.
 * @param pi First part*icle.
 * @param pj Second part*icle.
 * @param a Current scale factor.
 * @param H Current Hubble parameter.
 */
__attribute__((always_inline)) INLINE static void runner_iact_density(
    const float r2, const float dx[3], const float hi, const float hj,
    struct part* restrict pi, struct part* restrict pj, const float a,
    const float H) {

  float wi, wj, wi_dx, wj_dx;
  float dv[3], curlvr[3];

  const float r = sqrtf(r2);

  /* Get the masses. */
  const float mi = pi->mass;
  const float mj = pj->mass;

  /* Compute density of pi. */
  const float hi_inv = 1.f / hi;
  const float ui = r * hi_inv;

  kernel_deval(ui, &wi, &wi_dx);

  pi->rho += mj * wi;
  pi->density.rho_dh -= mj * (hydro_dimension * wi + ui * wi_dx);
  pi->density.wcount += wi;
  pi->density.wcount_dh -= (hydro_dimension * wi + ui * wi_dx);
  adaptive_softening_add_correction_term(pi, ui, hi_inv, mj);

<<<<<<< HEAD
  gearrt_density_accumulate_geometry_and_matrix(pi, wi, dx);
=======
  /* Collect data for FVPM matrix construction */
  fvpm_accumulate_geometry_and_matrix(pi, wi, dx);
  fvpm_update_centroid_left(pi, dx, wi);
>>>>>>> 9c313726

  /* Compute density of pj. */
  const float hj_inv = 1.f / hj;
  const float uj = r * hj_inv;
  kernel_deval(uj, &wj, &wj_dx);

  pj->rho += mi * wj;
  pj->density.rho_dh -= mi * (hydro_dimension * wj + uj * wj_dx);
  pj->density.wcount += wj;
  pj->density.wcount_dh -= (hydro_dimension * wj + uj * wj_dx);
  adaptive_softening_add_correction_term(pj, uj, hj_inv, mi);

<<<<<<< HEAD
  gearrt_density_accumulate_geometry_and_matrix(pj, wj, dx);
=======
  /* Collect data for FVPM matrix construction */
  fvpm_accumulate_geometry_and_matrix(pj, wj, dx);
  fvpm_update_centroid_right(pj, dx, wj);
>>>>>>> 9c313726

  /* Now we need to compute the div terms */
  const float r_inv = r ? 1.0f / r : 0.0f;
  const float faci = mj * wi_dx * r_inv;
  const float facj = mi * wj_dx * r_inv;

  /* Compute dv dot r */
  dv[0] = pi->v[0] - pj->v[0];
  dv[1] = pi->v[1] - pj->v[1];
  dv[2] = pi->v[2] - pj->v[2];
  const float dvdr = dv[0] * dx[0] + dv[1] * dx[1] + dv[2] * dx[2];

  pi->viscosity.div_v -= faci * dvdr;
  pj->viscosity.div_v -= facj * dvdr;

  /* Compute dv cross r */
  curlvr[0] = dv[1] * dx[2] - dv[2] * dx[1];
  curlvr[1] = dv[2] * dx[0] - dv[0] * dx[2];
  curlvr[2] = dv[0] * dx[1] - dv[1] * dx[0];

  pi->density.rot_v[0] += faci * curlvr[0];
  pi->density.rot_v[1] += faci * curlvr[1];
  pi->density.rot_v[2] += faci * curlvr[2];

  /* Negative because of the change in sign of dx & dv. */
  pj->density.rot_v[0] += facj * curlvr[0];
  pj->density.rot_v[1] += facj * curlvr[1];
  pj->density.rot_v[2] += facj * curlvr[2];

#ifdef SWIFT_HYDRO_DENSITY_CHECKS
  pi->n_density += wi;
  pj->n_density += wj;
  pi->N_density++;
  pj->N_density++;
#endif
}

/**
 * @brief Density interaction between two particles (non-symmetric).
 *
 * @param r2 Comoving square distance between the two particles.
 * @param dx Comoving vector separating both particles (pi - pj).
 * @param hi Comoving smoothing-length of part*icle i.
 * @param hj Comoving smoothing-length of part*icle j.
 * @param pi First part*icle.
 * @param pj Second part*icle (not updated).
 * @param a Current scale factor.
 * @param H Current Hubble parameter.
 */
__attribute__((always_inline)) INLINE static void runner_iact_nonsym_density(
    const float r2, const float dx[3], const float hi, const float hj,
    struct part* restrict pi, const struct part* restrict pj, const float a,
    const float H) {

  float wi, wi_dx;
  float dv[3], curlvr[3];

  /* Get the masses. */
  const float mj = pj->mass;

  /* Get r and r inverse. */
  const float r = sqrtf(r2);

  const float h_inv = 1.f / hi;
  const float ui = r * h_inv;
  kernel_deval(ui, &wi, &wi_dx);

  pi->rho += mj * wi;
  pi->density.rho_dh -= mj * (hydro_dimension * wi + ui * wi_dx);
  pi->density.wcount += wi;
  pi->density.wcount_dh -= (hydro_dimension * wi + ui * wi_dx);
  adaptive_softening_add_correction_term(pi, ui, h_inv, mj);

<<<<<<< HEAD
  gearrt_density_accumulate_geometry_and_matrix(pi, wi, dx);
=======
  /* Collect data for FVPM matrix construction */
  fvpm_accumulate_geometry_and_matrix(pi, wi, dx);
  fvpm_update_centroid_left(pi, dx, wi);
>>>>>>> 9c313726

  const float r_inv = r ? 1.0f / r : 0.0f;
  const float faci = mj * wi_dx * r_inv;

  /* Compute dv dot r */
  dv[0] = pi->v[0] - pj->v[0];
  dv[1] = pi->v[1] - pj->v[1];
  dv[2] = pi->v[2] - pj->v[2];
  const float dvdr = dv[0] * dx[0] + dv[1] * dx[1] + dv[2] * dx[2];

  pi->viscosity.div_v -= faci * dvdr;

  /* Compute dv cross r */
  curlvr[0] = dv[1] * dx[2] - dv[2] * dx[1];
  curlvr[1] = dv[2] * dx[0] - dv[0] * dx[2];
  curlvr[2] = dv[0] * dx[1] - dv[1] * dx[0];

  pi->density.rot_v[0] += faci * curlvr[0];
  pi->density.rot_v[1] += faci * curlvr[1];
  pi->density.rot_v[2] += faci * curlvr[2];

#ifdef SWIFT_HYDRO_DENSITY_CHECKS
  pi->n_density += wi;
  pi->N_density++;
#endif
}

/**
 * @brief Calculate the gradient interaction between particle i and particle j
 *
 * This method wraps around hydro_gradients_collect, which can be an empty
 * method, in which case no gradients are used.
 *
 * @param r2 Comoving squared distance between particle i and particle j.
 * @param dx Comoving distance vector between the particles (dx = pi->x -
 * pj->x).
 * @param hi Comoving smoothing-length of particle i.
 * @param hj Comoving smoothing-length of particle j.
 * @param pi Particle i.
 * @param pj Particle j.
 * @param a Current scale factor.
 * @param H Current Hubble parameter.
 */
__attribute__((always_inline)) INLINE static void runner_iact_gradient(
    const float r2, const float dx[3], const float hi, const float hj,
    struct part* restrict pi, struct part* restrict pj, const float a,
    const float H) {

  /* We need to construct the maximal signal velocity between our particle
   * and all of it's neighbours */

  const float r = sqrtf(r2);
  const float r_inv = r ? 1.0f / r : 0.0f;

  /* Cosmology terms for the signal velocity */
  const float fac_mu = pow_three_gamma_minus_five_over_two(a);
  const float a2_Hubble = a * a * H;

  const float dvdr = (pi->v[0] - pj->v[0]) * dx[0] +
                     (pi->v[1] - pj->v[1]) * dx[1] +
                     (pi->v[2] - pj->v[2]) * dx[2];

  /* Add Hubble flow */

  const float dvdr_Hubble = dvdr + a2_Hubble * r2;
  /* Are the particles moving towards each others ? */
  const float omega_ij = min(dvdr_Hubble, 0.f);
  const float mu_ij = fac_mu * r_inv * omega_ij; /* This is 0 or negative */

  /* Signal velocity */
  const float new_v_sig =
      signal_velocity(dx, pi, pj, mu_ij, const_viscosity_beta);

  /* Update if we need to */
  pi->viscosity.v_sig = max(pi->viscosity.v_sig, new_v_sig);
  pj->viscosity.v_sig = max(pj->viscosity.v_sig, new_v_sig);

  /* Calculate Del^2 u for the thermal diffusion coefficient. */
  /* Need to get some kernel values F_ij = wi_dx */
  float wi, wi_dx, wj, wj_dx;

  const float ui = r / hi;
  const float uj = r / hj;

  kernel_deval(ui, &wi, &wi_dx);
  kernel_deval(uj, &wj, &wj_dx);

  const float delta_u_factor = (pi->u - pj->u) * r_inv;
  pi->diffusion.laplace_u += pj->mass * delta_u_factor * wi_dx / pj->rho;
  pj->diffusion.laplace_u -= pi->mass * delta_u_factor * wj_dx / pi->rho;

  /* Set the maximal alpha from the previous step over the neighbours
   * (this is used to limit the diffusion in hydro_prepare_force) */
  const float alpha_i = pi->viscosity.alpha;
  const float alpha_j = pj->viscosity.alpha;
  pi->force.alpha_visc_max_ngb = max(pi->force.alpha_visc_max_ngb, alpha_j);
  pj->force.alpha_visc_max_ngb = max(pj->force.alpha_visc_max_ngb, alpha_i);

  /* Gradient of the density field */
  for (int j = 0; j < 3; j++) {
    const float drho_ij = pi->rho - pj->rho;
    const float dx_ij = pi->x[j] - pj->x[j];

    pi->rho_gradient[j] +=
        pj->mass * drho_ij * dx_ij * wi_dx * r_inv;
    pj->rho_gradient[j] +=
        pi->mass * drho_ij * dx_ij * wj_dx * r_inv;
  }

#ifdef SWIFT_HYDRO_DENSITY_CHECKS
  pi->n_gradient += wi;
  pj->n_gradient += wj;
  pi->N_gradient++;
  pj->N_gradient++;
#endif
}

/**
 * @brief Calculate the gradient interaction between particle i and particle j:
 * non-symmetric version
 *
 * This method wraps around hydro_gradients_nonsym_collect, which can be an
 * empty method, in which case no gradients are used.
 *
 * @param r2 Comoving squared distance between particle i and particle j.
 * @param dx Comoving distance vector between the particles (dx = pi->x -
 * pj->x).
 * @param hi Comoving smoothing-length of particle i.
 * @param hj Comoving smoothing-length of particle j.
 * @param pi Particle i.
 * @param pj Particle j.
 * @param a Current scale factor.
 * @param H Current Hubble parameter.
 */
__attribute__((always_inline)) INLINE static void runner_iact_nonsym_gradient(
    const float r2, const float dx[3], const float hi, const float hj,
    struct part* restrict pi, struct part* restrict pj, const float a,
    const float H) {

  /* We need to construct the maximal signal velocity between our particle
   * and all of it's neighbours */

  const float r = sqrtf(r2);
  const float r_inv = r ? 1.0f / r : 0.0f;

  /* Cosmology terms for the signal velocity */
  const float fac_mu = pow_three_gamma_minus_five_over_two(a);
  const float a2_Hubble = a * a * H;

  const float dvdr = (pi->v[0] - pj->v[0]) * dx[0] +
                     (pi->v[1] - pj->v[1]) * dx[1] +
                     (pi->v[2] - pj->v[2]) * dx[2];

  /* Add Hubble flow */

  const float dvdr_Hubble = dvdr + a2_Hubble * r2;
  /* Are the particles moving towards each others ? */
  const float omega_ij = min(dvdr_Hubble, 0.f);
  const float mu_ij = fac_mu * r_inv * omega_ij; /* This is 0 or negative */

  /* Signal velocity */
  const float new_v_sig =
      signal_velocity(dx, pi, pj, mu_ij, const_viscosity_beta);

  /* Update if we need to */
  pi->viscosity.v_sig = max(pi->viscosity.v_sig, new_v_sig);

  /* Calculate Del^2 u for the thermal diffusion coefficient. */
  /* Need to get some kernel values F_ij = wi_dx */
  float wi, wi_dx;

  const float ui = r / hi;

  kernel_deval(ui, &wi, &wi_dx);

  const float delta_u_factor = (pi->u - pj->u) * r_inv;
  pi->diffusion.laplace_u += pj->mass * delta_u_factor * wi_dx / pj->rho;

  /* Set the maximal alpha from the previous step over the neighbours
   * (this is used to limit the diffusion in hydro_prepare_force) */
  const float alpha_j = pj->viscosity.alpha;
  pi->force.alpha_visc_max_ngb = max(pi->force.alpha_visc_max_ngb, alpha_j);

  /* Gradient of the density field */
  for (int j = 0; j < 3; j++) {
    const float drho_ij = pi->rho - pj->rho;
    const float dx_ij = pi->x[j] - pj->x[j];

    pi->rho_gradient[j] +=
        pj->mass * drho_ij * dx_ij * wi_dx * r_inv;
  }
#ifdef SWIFT_HYDRO_DENSITY_CHECKS
  pi->n_gradient += wi;
  pi->N_gradient++;
#endif
}

/**
 * @brief Force interaction between two particles.
 *
 * @param r2 Comoving square distance between the two particles.
 * @param dx Comoving vector separating both particles (pi - pj).
 * @param hi Comoving smoothing-length of part*icle i.
 * @param hj Comoving smoothing-length of part*icle j.
 * @param pi First part*icle.
 * @param pj Second part*icle.
 * @param a Current scale factor.
 * @param H Current Hubble parameter.
 */
__attribute__((always_inline)) INLINE static void runner_iact_force(
    const float r2, const float dx[3], const float hi, const float hj,
    struct part* restrict pi, struct part* restrict pj, const float a,
    const float H) {

  /* Cosmological factors entering the EoMs */
  const float fac_mu = pow_three_gamma_minus_five_over_two(a);
  const float a2_Hubble = a * a * H;

  const float r = sqrtf(r2);
  const float r_inv = r ? 1.0f / r : 0.0f;

  /* Recover some data */
  const float mj = pj->mass;
  const float mi = pi->mass;

  const float rhoi = pi->rho;
  const float rhoj = pj->rho;

  const float pressurei = pi->force.pressure;
  const float pressurej = pj->force.pressure;

  /* Get the kernel for hi. */
  const float hi_inv = 1.0f / hi;
  const float hid_inv = pow_dimension_plus_one(hi_inv); /* 1/h^(d+1) */
  const float xi = r * hi_inv;
  float wi, wi_dx;
  kernel_deval(xi, &wi, &wi_dx);
  const float wi_dr = hid_inv * wi_dx;

  /* Get the kernel for hj. */
  const float hj_inv = 1.0f / hj;
  const float hjd_inv = pow_dimension_plus_one(hj_inv); /* 1/h^(d+1) */
  const float xj = r * hj_inv;
  float wj, wj_dx;
  kernel_deval(xj, &wj, &wj_dx);
  const float wj_dr = hjd_inv * wj_dx;

  /* Compute dv dot r. */
  const float dvdr = (pi->v[0] - pj->v[0]) * dx[0] +
                     (pi->v[1] - pj->v[1]) * dx[1] +
                     (pi->v[2] - pj->v[2]) * dx[2];

  /* Includes the hubble flow term; not used for du/dt */
  const float dvdr_Hubble = dvdr + a2_Hubble * r2;

  /* Are the particles moving towards each others ? */
  const float omega_ij = min(dvdr_Hubble, 0.f);
  const float mu_ij = fac_mu * r_inv * omega_ij; /* This is 0 or negative */

  /* Compute sound speeds and signal velocity */
  const float v_sig = signal_velocity(dx, pi, pj, mu_ij, const_viscosity_beta);

  /* Variable smoothing length term */
  const float f_ij = 1.f - pi->force.f / mj;
  const float f_ji = 1.f - pj->force.f / mi;

  /* Balsara term */
  const float balsara_i = pi->force.balsara;
  const float balsara_j = pj->force.balsara;

  /* Construct the full viscosity term */
  const float rho_ij = rhoi + rhoj;
  const float alpha = pi->viscosity.alpha + pj->viscosity.alpha;
  const float visc =
      -0.25f * alpha * v_sig * mu_ij * (balsara_i + balsara_j) / rho_ij;

  /* Convolve with the kernel */
  const float visc_acc_term =
      0.5f * visc * (wi_dr * f_ij + wj_dr * f_ji) * r_inv;

  /* Compute gradient terms */
  const float P_over_rho2_i = pressurei / (rhoi * rhoi) * f_ij;
  const float P_over_rho2_j = pressurej / (rhoj * rhoj) * f_ji;

  /* SPH acceleration term */
  const float sph_acc_term =
      (P_over_rho2_i * wi_dr + P_over_rho2_j * wj_dr) * r_inv;

  /* Adaptive softening acceleration term */
  const float adapt_soft_acc_term =
      adaptive_softening_get_acc_term(pi, pj, wi_dr, wj_dr, f_ij, f_ji, r_inv);

  /* Assemble the acceleration */
  const float acc = sph_acc_term + visc_acc_term + adapt_soft_acc_term;

  /* Skip wind particles for force calculations */
  if (pi->feedback_data.decoupling_delay_time == 0.f &&
      pj->feedback_data.decoupling_delay_time == 0.f) {

    pi->a_hydro[0] -= mj * acc * dx[0];
    pi->a_hydro[1] -= mj * acc * dx[1];
    pi->a_hydro[2] -= mj * acc * dx[2];

    pj->a_hydro[0] += mi * acc * dx[0];
    pj->a_hydro[1] += mi * acc * dx[1];
    pj->a_hydro[2] += mi * acc * dx[2];
  }

  /* Get the time derivative for u. */
  const float sph_du_term_i = P_over_rho2_i * dvdr * r_inv * wi_dr;
  const float sph_du_term_j = P_over_rho2_j * dvdr * r_inv * wj_dr;

  /* Viscosity term */
  const float visc_du_term = 0.5f * visc_acc_term * dvdr_Hubble;

  /* Diffusion term */
  /* Combine the alpha_diff into a pressure-based switch -- this allows the
   * alpha from the highest pressure particle to dominate, so that the
   * diffusion limited particles always take precedence - another trick to
   * allow the scheme to work with thermal feedback. */
  const float alpha_diff =
      (pressurei * pi->diffusion.alpha + pressurej * pj->diffusion.alpha) /
      (pressurei + pressurej);
  const float v_diff = alpha_diff * 0.5f *
                       (sqrtf(2.f * fabsf(pressurei - pressurej) / rho_ij) +
                        fabsf(fac_mu * r_inv * dvdr_Hubble));
  /* wi_dx + wj_dx / 2 is F_ij */
  const float diff_du_term =
      v_diff * (pi->u - pj->u) * (f_ij * wi_dr / rhoi + f_ji * wj_dr / rhoj);

  /* Assemble the energy equation term */
  const float du_dt_i = sph_du_term_i + visc_du_term + diff_du_term;
  const float du_dt_j = sph_du_term_j + visc_du_term - diff_du_term;

  /* Skip wind particles for force calculations */
  if (pi->feedback_data.decoupling_delay_time == 0.f &&
      pj->feedback_data.decoupling_delay_time == 0.f) {
    pi->u_dt += du_dt_i * mj;
    pj->u_dt += du_dt_j * mi;
  }

  /* Get the time derivative for h. */
  pi->force.h_dt -= mj * dvdr * r_inv / rhoj * wi_dr;
  pj->force.h_dt -= mi * dvdr * r_inv / rhoi * wj_dr;

#ifdef SWIFT_HYDRO_DENSITY_CHECKS
  pi->n_force += wi + wj;
  pj->n_force += wi + wj;
  pi->N_force++;
  pj->N_force++;
#endif
}

/**
 * @brief Force interaction between two particles (non-symmetric).
 *
 * @param r2 Comoving square distance between the two particles.
 * @param dx Comoving vector separating both particles (pi - pj).
 * @param hi Comoving smoothing-length of part*icle i.
 * @param hj Comoving smoothing-length of part*icle j.
 * @param pi First part*icle.
 * @param pj Second part*icle (not updated).
 * @param a Current scale factor.
 * @param H Current Hubble parameter.
 */
__attribute__((always_inline)) INLINE static void runner_iact_nonsym_force(
    const float r2, const float dx[3], const float hi, const float hj,
    struct part* restrict pi, const struct part* restrict pj, const float a,
    const float H) {

  /* Cosmological factors entering the EoMs */
  const float fac_mu = pow_three_gamma_minus_five_over_two(a);
  const float a2_Hubble = a * a * H;

  const float r = sqrtf(r2);
  const float r_inv = r ? 1.0f / r : 0.0f;

  /* Recover some data */
  const float mi = pi->mass;
  const float mj = pj->mass;

  const float rhoi = pi->rho;
  const float rhoj = pj->rho;

  const float pressurei = pi->force.pressure;
  const float pressurej = pj->force.pressure;

  /* Get the kernel for hi. */
  const float hi_inv = 1.0f / hi;
  const float hid_inv = pow_dimension_plus_one(hi_inv); /* 1/h^(d+1) */
  const float xi = r * hi_inv;
  float wi, wi_dx;
  kernel_deval(xi, &wi, &wi_dx);
  const float wi_dr = hid_inv * wi_dx;

  /* Get the kernel for hj. */
  const float hj_inv = 1.0f / hj;
  const float hjd_inv = pow_dimension_plus_one(hj_inv); /* 1/h^(d+1) */
  const float xj = r * hj_inv;
  float wj, wj_dx;
  kernel_deval(xj, &wj, &wj_dx);
  const float wj_dr = hjd_inv * wj_dx;

  /* Compute dv dot r. */
  const float dvdr = (pi->v[0] - pj->v[0]) * dx[0] +
                     (pi->v[1] - pj->v[1]) * dx[1] +
                     (pi->v[2] - pj->v[2]) * dx[2];

  /* Includes the hubble flow term; not used for du/dt */
  const float dvdr_Hubble = dvdr + a2_Hubble * r2;

  /* Are the particles moving towards each others ? */
  const float omega_ij = min(dvdr_Hubble, 0.f);
  const float mu_ij = fac_mu * r_inv * omega_ij; /* This is 0 or negative */

  /* Compute sound speeds and signal velocity */
  const float v_sig = signal_velocity(dx, pi, pj, mu_ij, const_viscosity_beta);

  /* Variable smoothing length term */
  const float f_ij = 1.f - pi->force.f / mj;
  const float f_ji = 1.f - pj->force.f / mi;

  /* Balsara term */
  const float balsara_i = pi->force.balsara;
  const float balsara_j = pj->force.balsara;

  /* Construct the full viscosity term */
  const float rho_ij = rhoi + rhoj;
  const float alpha = pi->viscosity.alpha + pj->viscosity.alpha;
  const float visc =
      -0.25f * alpha * v_sig * mu_ij * (balsara_i + balsara_j) / rho_ij;

  /* Convolve with the kernel */
  const float visc_acc_term =
      0.5f * visc * (wi_dr * f_ij + wj_dr * f_ji) * r_inv;

  /* Compute gradient terms */
  const float P_over_rho2_i = pressurei / (rhoi * rhoi) * f_ij;
  const float P_over_rho2_j = pressurej / (rhoj * rhoj) * f_ji;

  /* SPH acceleration term */
  const float sph_acc_term =
      (P_over_rho2_i * wi_dr + P_over_rho2_j * wj_dr) * r_inv;

  /* Adaptive softening acceleration term */
  const float adapt_soft_acc_term =
      adaptive_softening_get_acc_term(pi, pj, wi_dr, wj_dr, f_ij, f_ji, r_inv);

  /* Assemble the acceleration */
  const float acc = sph_acc_term + visc_acc_term + adapt_soft_acc_term;

  /* Skip wind particles for force calculations */
  if (pi->feedback_data.decoupling_delay_time == 0.f &&
      pj->feedback_data.decoupling_delay_time == 0.f) {

    /* Use the force Luke ! */
    pi->a_hydro[0] -= mj * acc * dx[0];
    pi->a_hydro[1] -= mj * acc * dx[1];
    pi->a_hydro[2] -= mj * acc * dx[2];
  }

  /* Get the time derivative for u. */
  const float sph_du_term_i = P_over_rho2_i * dvdr * r_inv * wi_dr;

  /* Viscosity term */
  const float visc_du_term = 0.5f * visc_acc_term * dvdr_Hubble;

  /* Diffusion term */
  /* Combine the alpha_diff into a pressure-based switch -- this allows the
   * alpha from the highest pressure particle to dominate, so that the
   * diffusion limited particles always take precedence - another trick to
   * allow the scheme to work with thermal feedback. */
  const float alpha_diff =
      (pressurei * pi->diffusion.alpha + pressurej * pj->diffusion.alpha) /
      (pressurei + pressurej);
  const float v_diff = alpha_diff * 0.5f *
                       (sqrtf(2.f * fabsf(pressurei - pressurej) / rho_ij) +
                        fabsf(fac_mu * r_inv * dvdr_Hubble));
  /* wi_dx + wj_dx / 2 is F_ij */
  const float diff_du_term =
      v_diff * (pi->u - pj->u) * (f_ij * wi_dr / rhoi + f_ji * wj_dr / rhoj);

  /* Assemble the energy equation term */
  const float du_dt_i = sph_du_term_i + visc_du_term + diff_du_term;

  /* Skip wind particles for force calculations */
  if (pi->feedback_data.decoupling_delay_time == 0.f &&
      pj->feedback_data.decoupling_delay_time == 0.f) {
    pi->u_dt += du_dt_i * mj;
  }

  /* Get the time derivative for h. */
  pi->force.h_dt -= mj * dvdr * r_inv / rhoj * wi_dr;

#ifdef SWIFT_HYDRO_DENSITY_CHECKS
  pi->n_force += wi + wj;
  pi->N_force++;
#endif
}

#endif /* SWIFT_SPHENIX_HYDRO_IACT_H */<|MERGE_RESOLUTION|>--- conflicted
+++ resolved
@@ -71,13 +71,10 @@
   pi->density.wcount_dh -= (hydro_dimension * wi + ui * wi_dx);
   adaptive_softening_add_correction_term(pi, ui, hi_inv, mj);
 
-<<<<<<< HEAD
   gearrt_density_accumulate_geometry_and_matrix(pi, wi, dx);
-=======
   /* Collect data for FVPM matrix construction */
   fvpm_accumulate_geometry_and_matrix(pi, wi, dx);
   fvpm_update_centroid_left(pi, dx, wi);
->>>>>>> 9c313726
 
   /* Compute density of pj. */
   const float hj_inv = 1.f / hj;
@@ -90,13 +87,10 @@
   pj->density.wcount_dh -= (hydro_dimension * wj + uj * wj_dx);
   adaptive_softening_add_correction_term(pj, uj, hj_inv, mi);
 
-<<<<<<< HEAD
   gearrt_density_accumulate_geometry_and_matrix(pj, wj, dx);
-=======
   /* Collect data for FVPM matrix construction */
   fvpm_accumulate_geometry_and_matrix(pj, wj, dx);
   fvpm_update_centroid_right(pj, dx, wj);
->>>>>>> 9c313726
 
   /* Now we need to compute the div terms */
   const float r_inv = r ? 1.0f / r : 0.0f;
@@ -170,13 +164,10 @@
   pi->density.wcount_dh -= (hydro_dimension * wi + ui * wi_dx);
   adaptive_softening_add_correction_term(pi, ui, h_inv, mj);
 
-<<<<<<< HEAD
   gearrt_density_accumulate_geometry_and_matrix(pi, wi, dx);
-=======
   /* Collect data for FVPM matrix construction */
   fvpm_accumulate_geometry_and_matrix(pi, wi, dx);
   fvpm_update_centroid_left(pi, dx, wi);
->>>>>>> 9c313726
 
   const float r_inv = r ? 1.0f / r : 0.0f;
   const float faci = mj * wi_dx * r_inv;
