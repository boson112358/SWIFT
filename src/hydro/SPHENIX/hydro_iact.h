--- conflicted
+++ resolved
@@ -323,17 +323,6 @@
         pi->mass * drho_ij * dx_ij * wj_dx * r_inv;
   }
 
-  /* Gradient of the density field */
-  for (int j = 0; j < 3; j++) {
-    const float drho_ij = pi->rho - pj->rho;
-    const float dx_ij = pi->x[j] - pj->x[j];
-
-    pi->rho_gradient[j] +=
-        pj->mass * drho_ij * dx_ij * wi_dx * r_inv;
-    pj->rho_gradient[j] +=
-        pi->mass * drho_ij * dx_ij * wj_dx * r_inv;
-  }
-
 #ifdef SWIFT_HYDRO_DENSITY_CHECKS
   pi->n_gradient += wi;
   pj->n_gradient += wj;
@@ -548,24 +537,13 @@
   /* Assemble the acceleration */
   const float acc = sph_acc_term + visc_acc_term + adapt_soft_acc_term;
 
-<<<<<<< HEAD
-  /* Skip wind particles for force calculations */
-  if (pi->feedback_data.decoupling_delay_time == 0.f &&
-      pj->feedback_data.decoupling_delay_time == 0.f) {
-=======
   pi->a_hydro[0] -= mj * acc * dx[0];
   pi->a_hydro[1] -= mj * acc * dx[1];
   pi->a_hydro[2] -= mj * acc * dx[2];
->>>>>>> e65db1f1
-
-    pi->a_hydro[0] -= mj * acc * dx[0];
-    pi->a_hydro[1] -= mj * acc * dx[1];
-    pi->a_hydro[2] -= mj * acc * dx[2];
-
-    pj->a_hydro[0] += mi * acc * dx[0];
-    pj->a_hydro[1] += mi * acc * dx[1];
-    pj->a_hydro[2] += mi * acc * dx[2];
-  }
+
+  pj->a_hydro[0] += mi * acc * dx[0];
+  pj->a_hydro[1] += mi * acc * dx[1];
+  pj->a_hydro[2] += mi * acc * dx[2];
 
   /* Get the time derivative for u. */
   const float sph_du_term_i = P_over_rho2_i * dvdr * r_inv * wi_dr;
@@ -593,17 +571,8 @@
   const float du_dt_i = sph_du_term_i + visc_du_term + diff_du_term;
   const float du_dt_j = sph_du_term_j + visc_du_term - diff_du_term;
 
-<<<<<<< HEAD
-  /* Skip wind particles for force calculations */
-  if (pi->feedback_data.decoupling_delay_time == 0.f &&
-      pj->feedback_data.decoupling_delay_time == 0.f) {
-    pi->u_dt += du_dt_i * mj;
-    pj->u_dt += du_dt_j * mi;
-  }
-=======
   pi->u_dt += du_dt_i * mj;
   pj->u_dt += du_dt_j * mi;
->>>>>>> e65db1f1
 
 #ifdef SWIFT_HYDRO_DENSITY_CHECKS
   pi->n_force += wi + wj;
@@ -735,15 +704,10 @@
   /* Assemble the acceleration */
   const float acc = sph_acc_term + visc_acc_term + adapt_soft_acc_term;
 
-  /* Skip wind particles for force calculations */
-  if (pi->feedback_data.decoupling_delay_time == 0.f &&
-      pj->feedback_data.decoupling_delay_time == 0.f) {
-
-    /* Use the force Luke ! */
-    pi->a_hydro[0] -= mj * acc * dx[0];
-    pi->a_hydro[1] -= mj * acc * dx[1];
-    pi->a_hydro[2] -= mj * acc * dx[2];
-  }
+  /* Use the force Luke ! */
+  pi->a_hydro[0] -= mj * acc * dx[0];
+  pi->a_hydro[1] -= mj * acc * dx[1];
+  pi->a_hydro[2] -= mj * acc * dx[2];
 
   /* Get the time derivative for u. */
   const float sph_du_term_i = P_over_rho2_i * dvdr * r_inv * wi_dr;
@@ -769,15 +733,7 @@
   /* Assemble the energy equation term */
   const float du_dt_i = sph_du_term_i + visc_du_term + diff_du_term;
 
-<<<<<<< HEAD
-  /* Skip wind particles for force calculations */
-  if (pi->feedback_data.decoupling_delay_time == 0.f &&
-      pj->feedback_data.decoupling_delay_time == 0.f) {
-    pi->u_dt += du_dt_i * mj;
-  }
-=======
   pi->u_dt += du_dt_i * mj;
->>>>>>> e65db1f1
 
 #ifdef SWIFT_HYDRO_DENSITY_CHECKS
   pi->n_force += wi + wj;
