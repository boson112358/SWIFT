--- conflicted
+++ resolved
@@ -471,12 +471,6 @@
   const float dt_cfl = 2.f * kernel_gamma * CFL_condition * cosmo->a * p->h /
                        (cosmo->a_factor_sound_speed * p->viscosity.v_sig);
 
-<<<<<<< HEAD
-#ifdef YAM_DEBUG_CHECKS
-  if (dt_cfl <= 0.f) {
-    error("dt_cfl is bad for pid=%lld! h=%g, v_sig=%g", 
-          p->id, p->h, p->viscosity.v_sig);
-=======
 #ifdef SIMBA_DEBUG_CHECKS
   if (dt_cfl <= 0.f) {
     error("Timestep is wrong. id=%lld, dt_cfl=%g, h=%g, v_sig=%g, "
@@ -492,7 +486,6 @@
           p->mass,
           p->v_full[0], p->v_full[1], p->v_full[2]
     );
->>>>>>> 45ccbc65
   }
 #endif
   return dt_cfl;
