--- conflicted
+++ resolved
@@ -213,7 +213,6 @@
       restart_remove_previous(e->restart_file);
 
       /* Drift all particles first (may have just been done). */
-<<<<<<< HEAD
       if (!drifted_all) {
         engine_drift_all(e, /*drift_mpole=*/1);
 #ifdef WITH_MPI
@@ -222,9 +221,6 @@
         engine_launch(e, "timesteps");
 #endif
       }
-=======
-      if (!drifted_all) engine_drift_all(e, /*drift_mpole=*/1);
-
         /* Free the foreign particles to get more breathing space. */
 #ifdef WITH_MPI
       if (e->free_foreign_when_dumping_restart)
@@ -242,7 +238,6 @@
 #endif
 #endif
 
->>>>>>> 231cdd06
       restart_write(e, e->restart_file);
 
 #ifdef WITH_MPI
