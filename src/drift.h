--- conflicted
+++ resolved
@@ -186,25 +186,7 @@
   p->x[0] += xp->v_full[0] * dt_drift;
   p->x[1] += xp->v_full[1] * dt_drift;
   p->x[2] += xp->v_full[2] * dt_drift;
-<<<<<<< HEAD
-#ifdef ROBERTS_FLOW_FORCING
-  const double L = e->s->dim[0];
-  const double u0 = ROBERTS_FLOW_FORCING_U0;
-  const double k0 = 2. * M_PI / L;
-  const double kf = M_SQRT2 * k0;
   
-  const double Psi = (u0 / k0) * cos(k0 * p->x[0]) * cos(k0 * p->x[1]);
-  const double v_Rob[3] = {-u0 * cos(k0 * p->x[0]) * sin(k0 * p->x[1]),
-                                 u0 * sin(k0 * p->x[0]) * cos(k0 * p->x[1]),
-                                 kf * Psi};
-
-  xp->v_full[0] = v_Rob[0];
-  xp->v_full[1] = v_Rob[1];
-  xp->v_full[2] = v_Rob[2];
-#endif
-=======
->>>>>>> 05b7e1ae
-
   /* Predict velocities (for hydro terms) */
   p->v[0] += p->a_hydro[0] * dt_kick_hydro;
   p->v[1] += p->a_hydro[1] * dt_kick_hydro;
