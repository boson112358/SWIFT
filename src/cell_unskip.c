--- conflicted
+++ resolved
@@ -2189,7 +2189,6 @@
       if (cell_need_rebuild_for_stars_pair(cj, ci)) rebuild = 1;
 
 #ifdef WITH_MPI
-<<<<<<< HEAD
       if (activate_stars_pair) {
         /* Activate the send/recv tasks. */
         if (ci_nodeID != nodeID) {
@@ -2265,107 +2264,6 @@
                                     cj_nodeID);
 #endif
 
-=======
-      if (ci_nodeID != nodeID) {
-        if (cj_active) {
-          /* If the local cell is active, send its ti_end values. */
-          scheduler_activate_send(s, cj->mpi.send, task_subtype_tend_spart,
-                                  ci_nodeID);
-        }
-
-        if (ci_active) {
-          /* If the foreign cell is active, we want its ti_end values. */
-          scheduler_activate_recv(s, ci->mpi.recv, task_subtype_tend_spart);
-        }
-
-      } else if (cj_nodeID != nodeID) {
-        if (ci_active) {
-          /* If the local cell is active, send its ti_end values. */
-          scheduler_activate_send(s, ci->mpi.send, task_subtype_tend_spart,
-                                  cj_nodeID);
-        }
-
-        if (cj_active) {
-          /* If the foreign cell is active, we want its ti_end values. */
-          scheduler_activate_recv(s, cj->mpi.recv, task_subtype_tend_spart);
-        }
-      }
-      if (activate_stars_pair) {
-        /* Activate the send/recv tasks. */
-        if (ci_nodeID != nodeID) {
-          if (cj_active) {
-            scheduler_activate_recv(s, ci->mpi.recv, task_subtype_xv);
-            scheduler_activate_recv(s, ci->mpi.recv, task_subtype_rho);
-#ifdef EXTRA_STAR_LOOPS
-            scheduler_activate_recv(s, ci->mpi.recv, task_subtype_part_prep1);
-#endif
-            /* If the local cell is active, more stuff will be needed. */
-            scheduler_activate_send(s, cj->mpi.send, task_subtype_spart_density,
-                                    ci_nodeID);
-#ifdef EXTRA_STAR_LOOPS
-            scheduler_activate_send(s, cj->mpi.send, task_subtype_spart_prep2,
-                                    ci_nodeID);
-#endif
-            cell_activate_drift_spart(cj, s);
-          }
-
-          if (ci_active) {
-            scheduler_activate_recv(s, ci->mpi.recv,
-                                    task_subtype_spart_density);
-#ifdef EXTRA_STAR_LOOPS
-            scheduler_activate_recv(s, ci->mpi.recv, task_subtype_spart_prep2);
-#endif
-
-            /* Is the foreign cell active and will need stuff from us? */
-            scheduler_activate_send(s, cj->mpi.send, task_subtype_xv,
-                                    ci_nodeID);
-            scheduler_activate_send(s, cj->mpi.send, task_subtype_rho,
-                                    ci_nodeID);
-#ifdef EXTRA_STAR_LOOPS
-            scheduler_activate_send(s, cj->mpi.send, task_subtype_part_prep1,
-                                    ci_nodeID);
-#endif
-            /* Drift the cell which will be sent; note that not all sent
-               particles will be drifted, only those that are needed. */
-            cell_activate_drift_part(cj, s);
-          }
-
-        } else if (cj_nodeID != nodeID) {
-          /* If the local cell is active, receive data from the foreign cell. */
-          if (ci_active) {
-            scheduler_activate_recv(s, cj->mpi.recv, task_subtype_xv);
-            scheduler_activate_recv(s, cj->mpi.recv, task_subtype_rho);
-#ifdef EXTRA_STAR_LOOPS
-            scheduler_activate_recv(s, cj->mpi.recv, task_subtype_part_prep1);
-#endif
-            /* If the local cell is active, more stuff will be needed. */
-            scheduler_activate_send(s, ci->mpi.send, task_subtype_spart_density,
-                                    cj_nodeID);
-#ifdef EXTRA_STAR_LOOPS
-            scheduler_activate_send(s, ci->mpi.send, task_subtype_spart_prep2,
-                                    cj_nodeID);
-#endif
-            cell_activate_drift_spart(ci, s);
-          }
-
-          if (cj_active) {
-            scheduler_activate_recv(s, cj->mpi.recv,
-                                    task_subtype_spart_density);
-#ifdef EXTRA_STAR_LOOPS
-            scheduler_activate_recv(s, cj->mpi.recv, task_subtype_spart_prep2);
-#endif
-
-            /* Is the foreign cell active and will need stuff from us? */
-            scheduler_activate_send(s, ci->mpi.send, task_subtype_xv,
-                                    cj_nodeID);
-            scheduler_activate_send(s, ci->mpi.send, task_subtype_rho,
-                                    cj_nodeID);
-#ifdef EXTRA_STAR_LOOPS
-            scheduler_activate_send(s, ci->mpi.send, task_subtype_part_prep1,
-                                    cj_nodeID);
-#endif
-
->>>>>>> 2b641f2e
             /* Drift the cell which will be sent; note that not all sent
                particles will be drifted, only those that are needed. */
             cell_activate_drift_part(ci, s);
