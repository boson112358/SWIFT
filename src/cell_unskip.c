/*******************************************************************************
 * This file is part of SWIFT.
 * Copyright (c) 2012 Pedro Gonnet (pedro.gonnet@durham.ac.uk)
 *                    Matthieu Schaller (matthieu.schaller@durham.ac.uk)
 *               2015 Peter W. Draper (p.w.draper@durham.ac.uk)
 *
 * This program is free software: you can redistribute it and/or modify
 * it under the terms of the GNU Lesser General Public License as published
 * by the Free Software Foundation, either version 3 of the License, or
 * (at your option) any later version.
 *
 * This program is distributed in the hope that it will be useful,
 * but WITHOUT ANY WARRANTY; without even the implied warranty of
 * MERCHANTABILITY or FITNESS FOR A PARTICULAR PURPOSE.  See the
 * GNU General Public License for more details.
 *
 * You should have received a copy of the GNU Lesser General Public License
 * along with this program.  If not, see <http://www.gnu.org/licenses/>.
 *
 ******************************************************************************/

/* Config parameters. */
#include "../config.h"

/* This object's header. */
#include "cell.h"

/* Local headers. */
#include "active.h"
#include "engine.h"
#include "feedback.h"
#include "rt_active.h"
#include "space_getsid.h"

extern int engine_star_resort_task_depth;

/**
 * @brief Recursively clear the stars_resort flag in a cell hierarchy.
 *
 * @param c The #cell to act on.
 */
void cell_set_star_resort_flag(struct cell *c) {

  cell_set_flag(c, cell_flag_do_stars_resort);

  /* Abort if we reched the level where the resorting task lives */
  if (c->depth == engine_star_resort_task_depth || c->hydro.super == c) return;

  if (c->split) {
    for (int k = 0; k < 8; ++k)
      if (c->progeny[k] != NULL) cell_set_star_resort_flag(c->progeny[k]);
  }
}

/**
 * @brief Recurses in a cell hierarchy down to the level where the
 * star resort tasks are and activates them.
 *
 * The function will fail if called *below* the super-level
 *
 * @param c The #cell to recurse into.
 * @param s The #scheduler.
 */
void cell_activate_star_resort_tasks(struct cell *c, struct scheduler *s) {

#ifdef SWIFT_DEBUG_CHECKS
  if (c->hydro.super != NULL && c->hydro.super != c)
    error("Function called below the super level!");
#endif

  /* The resort tasks are at either the chosen depth or the super level,
   * whichever comes first. */
  if ((c->depth == engine_star_resort_task_depth || c->hydro.super == c) &&
      c->hydro.count > 0) {
    scheduler_activate(s, c->hydro.stars_resort);
  } else {
    for (int k = 0; k < 8; ++k) {
      if (c->progeny[k] != NULL) {
        cell_activate_star_resort_tasks(c->progeny[k], s);
      }
    }
  }
}

/**
 * @brief Activate the star formation task as well as the resorting of stars
 *
 * Must be called at the top-level in the tree (where the SF task is...)
 *
 * @param c The (top-level) #cell.
 * @param s The #scheduler.
 * @param with_feedback Are we running with feedback?
 */
void cell_activate_star_formation_tasks(struct cell *c, struct scheduler *s,
                                        const int with_feedback) {

#ifdef SWIFT_DEBUG_CHECKS
  if (c->depth != 0) error("Function should be called at the top-level only");
#endif

  /* Have we already unskipped that task? */
  if (c->hydro.star_formation->skip == 0) return;

  /* Activate the star formation task */
  scheduler_activate(s, c->hydro.star_formation);

  /* Activate the star resort tasks at whatever level they are */
  if (with_feedback) {
    cell_activate_star_resort_tasks(c, s);
  }
}

/**
 * @brief Activate the star formation task from the sink as well as the
 * resorting of stars
 *
 * Must be called at the top-level in the tree (where the SF task is...)
 *
 * @param c The (top-level) #cell.
 * @param s The #scheduler.
 * @param with_feedback Are we running with feedback?
 */
void cell_activate_star_formation_sink_tasks(struct cell *c,
                                             struct scheduler *s,
                                             const int with_feedback) {

#ifdef SWIFT_DEBUG_CHECKS
  if (c->depth != 0) error("Function should be called at the top-level only");
#endif

  /* Have we already unskipped that task? */
  if (c->hydro.star_formation_sink->skip == 0) return;

  /* Activate the star formation task */
  scheduler_activate(s, c->hydro.star_formation_sink);

  /* Activate the star resort tasks at whatever level they are */
  if (with_feedback) {
    cell_activate_star_resort_tasks(c, s);
  }
}

/**
 * @brief Activate the sink formation task.
 *
 * Must be called at the top-level in the tree (where the SF task is...)
 *
 * @param c The (top-level) #cell.
 * @param s The #scheduler.
 */
void cell_activate_sink_formation_tasks(struct cell *c, struct scheduler *s) {

#ifdef SWIFT_DEBUG_CHECKS
  if (c->depth != 0) error("Function should be called at the top-level only");
#endif

  /* Have we already unskipped that task? */
  if (c->hydro.sink_formation->skip == 0) return;

  /* Activate the star formation task */
  scheduler_activate(s, c->hydro.sink_formation);
}

/**
 * @brief Recursively activate the hydro ghosts (and implicit links) in a cell
 * hierarchy.
 *
 * @param c The #cell.
 * @param s The #scheduler.
 * @param e The #engine.
 */
void cell_recursively_activate_hydro_ghosts(struct cell *c, struct scheduler *s,
                                            const struct engine *e) {
  /* Early abort? */
  if ((c->hydro.count == 0) || !cell_is_active_hydro(c, e)) return;

  /* Is the ghost at this level? */
  if (c->hydro.ghost != NULL) {
    scheduler_activate(s, c->hydro.ghost);
  } else {

#ifdef SWIFT_DEBUG_CHECKS
    if (!c->split)
      error("Reached the leaf level without finding a hydro ghost!");
#endif

    /* Keep recursing */
    for (int k = 0; k < 8; k++)
      if (c->progeny[k] != NULL)
        cell_recursively_activate_hydro_ghosts(c->progeny[k], s, e);
  }
}

/**
 * @brief Activate the hydro ghosts (and implicit links) in a cell hierarchy.
 *
 * @param c The #cell.
 * @param s The #scheduler.
 * @param e The #engine.
 */
void cell_activate_hydro_ghosts(struct cell *c, struct scheduler *s,
                                const struct engine *e) {
  scheduler_activate(s, c->hydro.ghost_in);
  scheduler_activate(s, c->hydro.ghost_out);
  cell_recursively_activate_hydro_ghosts(c, s, e);
}

/**
 * @brief Recursively activate the cooling (and implicit links) in a cell
 * hierarchy.
 *
 * @param c The #cell.
 * @param s The #scheduler.
 * @param e The #engine.
 */
void cell_recursively_activate_cooling(struct cell *c, struct scheduler *s,
                                       const struct engine *e) {
  /* Early abort? */
  if ((c->hydro.count == 0) || !cell_is_active_hydro(c, e)) return;

  /* Is the ghost at this level? */
  if (c->hydro.cooling != NULL) {
    scheduler_activate(s, c->hydro.cooling);
  } else {

#ifdef SWIFT_DEBUG_CHECKS
    if (!c->split)
      error("Reached the leaf level without finding a cooling task!");
#endif

    /* Keep recursing */
    for (int k = 0; k < 8; k++)
      if (c->progeny[k] != NULL)
        cell_recursively_activate_cooling(c->progeny[k], s, e);
  }
}

/**
 * @brief Activate the cooling tasks (and implicit links) in a cell hierarchy.
 *
 * @param c The #cell.
 * @param s The #scheduler.
 * @param e The #engine.
 */
void cell_activate_cooling(struct cell *c, struct scheduler *s,
                           const struct engine *e) {
  scheduler_activate(s, c->hydro.cooling_in);
  scheduler_activate(s, c->hydro.cooling_out);
  cell_recursively_activate_cooling(c, s, e);
}

/**
 * @brief Recurse down in a cell hierarchy until the hydro.super level is
 * reached and activate the spart drift at that level.
 *
 * @param c The #cell to recurse into.
 * @param s The #scheduler.
 */
void cell_activate_super_spart_drifts(struct cell *c, struct scheduler *s) {

  /* Early abort? */
  if (c->hydro.count == 0) return;

  if (c == c->hydro.super) {
    cell_activate_drift_spart(c, s);
    cell_set_flag(c, cell_flag_do_stars_drift);
  } else {
    if (c->split) {
      for (int k = 0; k < 8; ++k) {
        if (c->progeny[k] != NULL) {
          cell_activate_super_spart_drifts(c->progeny[k], s);
        }
      }
    } else {
#ifdef SWIFT_DEBUG_CHECKS
      error("Reached a leaf cell without finding a hydro.super!!");
#endif
    }
  }
}

/**
 * @brief Recurse down in a cell hierarchy until the hydro.super level is
 * reached and activate the sink drift at that level.
 *
 * @param c The #cell to recurse into.
 * @param s The #scheduler.
 */
void cell_activate_super_sink_drifts(struct cell *c, struct scheduler *s) {

  /* Early abort? */
  if (c->hydro.count == 0) return;

  if (c == c->hydro.super) {
    cell_activate_drift_sink(c, s);
  } else {
    if (c->split) {
      for (int k = 0; k < 8; ++k) {
        if (c->progeny[k] != NULL) {
          cell_activate_super_sink_drifts(c->progeny[k], s);
        }
      }
    } else {
#ifdef SWIFT_DEBUG_CHECKS
      error("Reached a leaf cell without finding a hydro.super!!");
#endif
    }
  }
}

/**
 * @brief Activate the #part drifts on the given cell.
 */
void cell_activate_drift_part(struct cell *c, struct scheduler *s) {
  /* If this cell is already marked for drift, quit early. */
  if (cell_get_flag(c, cell_flag_do_hydro_drift)) return;

  /* Mark this cell for drifting. */
  cell_set_flag(c, cell_flag_do_hydro_drift);

  /* Set the do_sub_drifts all the way up and activate the super drift
     if this has not yet been done. */
  if (c == c->hydro.super) {
#ifdef SWIFT_DEBUG_CHECKS
    if (c->hydro.drift == NULL)
      error("Trying to activate un-existing c->hydro.drift");
#endif
    scheduler_activate(s, c->hydro.drift);
  } else {
    for (struct cell *parent = c->parent;
         parent != NULL && !cell_get_flag(parent, cell_flag_do_hydro_sub_drift);
         parent = parent->parent) {
      /* Mark this cell for drifting */
      cell_set_flag(parent, cell_flag_do_hydro_sub_drift);

      if (parent == c->hydro.super) {
#ifdef SWIFT_DEBUG_CHECKS
        if (parent->hydro.drift == NULL)
          error("Trying to activate un-existing parent->hydro.drift");
#endif
        scheduler_activate(s, parent->hydro.drift);
        break;
      }
    }
  }
}

/**
 * @brief Activate the #part sync tasks on the given cell.
 */
void cell_activate_sync_part(struct cell *c, struct scheduler *s) {

  /* If this cell is already marked for sync, quit early. */
  if (cell_get_flag(c, cell_flag_do_hydro_sync)) return;

  /* Mark this cell for synchronization. */
  cell_set_flag(c, cell_flag_do_hydro_sync);

  /* Set the do_sub_sync all the way up and activate the super sync
     if this has not yet been done. */
  if (c == c->super) {
#ifdef SWIFT_DEBUG_CHECKS
    if (c->timestep_sync == NULL)
      error("Trying to activate un-existing c->timestep_sync");
#endif
    scheduler_activate(s, c->timestep_sync);
    scheduler_activate(s, c->top->timestep_collect);
    scheduler_activate(s, c->kick1);
  } else {
    for (struct cell *parent = c->parent;
         parent != NULL && !cell_get_flag(parent, cell_flag_do_hydro_sub_sync);
         parent = parent->parent) {
      /* Mark this cell for drifting */
      cell_set_flag(parent, cell_flag_do_hydro_sub_sync);

      if (parent == c->super) {
#ifdef SWIFT_DEBUG_CHECKS
        if (parent->timestep_sync == NULL)
          error("Trying to activate un-existing parent->timestep_sync");
#endif
        scheduler_activate(s, parent->timestep_sync);
        scheduler_activate(s, parent->top->timestep_collect);
        scheduler_activate(s, parent->kick1);
        break;
      }
    }
  }
}

/**
 * @brief Activate the #gpart drifts on the given cell.
 */
void cell_activate_drift_gpart(struct cell *c, struct scheduler *s) {
  /* If this cell is already marked for drift, quit early. */
  if (cell_get_flag(c, cell_flag_do_grav_drift)) return;

  /* Mark this cell for drifting. */
  cell_set_flag(c, cell_flag_do_grav_drift);

  if (c->grav.drift_out != NULL) scheduler_activate(s, c->grav.drift_out);

  /* Set the do_grav_sub_drifts all the way up and activate the super drift
     if this has not yet been done. */
  if (c == c->grav.super) {
#ifdef SWIFT_DEBUG_CHECKS
    if (c->grav.drift == NULL)
      error("Trying to activate un-existing c->grav.drift");
#endif
    scheduler_activate(s, c->grav.drift);
  } else {
    for (struct cell *parent = c->parent;
         parent != NULL && !cell_get_flag(parent, cell_flag_do_grav_sub_drift);
         parent = parent->parent) {
      cell_set_flag(parent, cell_flag_do_grav_sub_drift);

      if (parent->grav.drift_out) {
        scheduler_activate(s, parent->grav.drift_out);
      }

      if (parent == c->grav.super) {
#ifdef SWIFT_DEBUG_CHECKS
        if (parent->grav.drift == NULL)
          error("Trying to activate un-existing parent->grav.drift");
#endif
        scheduler_activate(s, parent->grav.drift);
        break;
      }
    }
  }
}

/**
 * @brief Activate the #spart drifts on the given cell.
 */
void cell_activate_drift_spart(struct cell *c, struct scheduler *s) {
  /* If this cell is already marked for drift, quit early. */
  if (cell_get_flag(c, cell_flag_do_stars_drift)) return;

  /* Mark this cell for drifting. */
  cell_set_flag(c, cell_flag_do_stars_drift);

  /* Set the do_stars_sub_drifts all the way up and activate the super drift
     if this has not yet been done. */
  if (c == c->hydro.super) {
#ifdef SWIFT_DEBUG_CHECKS
    if (c->stars.drift == NULL)
      error("Trying to activate un-existing c->stars.drift");
#endif
    scheduler_activate(s, c->stars.drift);
  } else {
    for (struct cell *parent = c->parent;
         parent != NULL && !cell_get_flag(parent, cell_flag_do_stars_sub_drift);
         parent = parent->parent) {
      /* Mark this cell for drifting */
      cell_set_flag(parent, cell_flag_do_stars_sub_drift);

      if (parent == c->hydro.super) {
#ifdef SWIFT_DEBUG_CHECKS
        if (parent->stars.drift == NULL)
          error("Trying to activate un-existing parent->stars.drift");
#endif
        scheduler_activate(s, parent->stars.drift);
        break;
      }
    }
  }
}

/**
 * @brief Activate the #bpart drifts on the given cell.
 */
void cell_activate_drift_bpart(struct cell *c, struct scheduler *s) {

  /* If this cell is already marked for drift, quit early. */
  if (cell_get_flag(c, cell_flag_do_bh_drift)) return;

  /* Mark this cell for drifting. */
  cell_set_flag(c, cell_flag_do_bh_drift);

  /* Set the do_black_holes_sub_drifts all the way up and activate the super
     drift if this has not yet been done. */
  if (c == c->hydro.super) {
#ifdef SWIFT_DEBUG_CHECKS
    if (c->black_holes.drift == NULL)
      error("Trying to activate un-existing c->black_holes.drift");
#endif
    scheduler_activate(s, c->black_holes.drift);
  } else {
    for (struct cell *parent = c->parent;
         parent != NULL && !cell_get_flag(parent, cell_flag_do_bh_sub_drift);
         parent = parent->parent) {
      /* Mark this cell for drifting */
      cell_set_flag(parent, cell_flag_do_bh_sub_drift);

      if (parent == c->hydro.super) {
#ifdef SWIFT_DEBUG_CHECKS
        if (parent->black_holes.drift == NULL)
          error("Trying to activate un-existing parent->black_holes.drift");
#endif
        scheduler_activate(s, parent->black_holes.drift);
        break;
      }
    }
  }
}

/**
 * @brief Activate the #sink drifts on the given cell.
 */
void cell_activate_drift_sink(struct cell *c, struct scheduler *s) {

  /* If this cell is already marked for drift, quit early. */
  if (cell_get_flag(c, cell_flag_do_sink_drift)) return;

  /* Mark this cell for drifting. */
  cell_set_flag(c, cell_flag_do_sink_drift);

  /* Set the do_sink_sub_drifts all the way up and activate the super
     drift if this has not yet been done. */
  if (c == c->hydro.super) {
#ifdef SWIFT_DEBUG_CHECKS
    if (c->sinks.drift == NULL)
      error("Trying to activate un-existing c->sinks.drift");
#endif
    scheduler_activate(s, c->sinks.drift);
  } else {
    for (struct cell *parent = c->parent;
         parent != NULL && !cell_get_flag(parent, cell_flag_do_sink_sub_drift);
         parent = parent->parent) {
      /* Mark this cell for drifting */
      cell_set_flag(parent, cell_flag_do_sink_sub_drift);

      if (parent == c->hydro.super) {
#ifdef SWIFT_DEBUG_CHECKS
        if (parent->sinks.drift == NULL)
          error("Trying to activate un-existing parent->sinks.drift");
#endif
        scheduler_activate(s, parent->sinks.drift);
        break;
      }
    }
  }
}

/**
 * @brief Activate the drifts on the given cell.
 */
void cell_activate_limiter(struct cell *c, struct scheduler *s) {
  /* If this cell is already marked for limiting, quit early. */
  if (cell_get_flag(c, cell_flag_do_hydro_limiter)) return;

  /* Mark this cell for limiting. */
  cell_set_flag(c, cell_flag_do_hydro_limiter);

  /* Set the do_sub_limiter all the way up and activate the super limiter
     if this has not yet been done. */
  if (c == c->super) {
#ifdef SWIFT_DEBUG_CHECKS
    if (c->timestep_limiter == NULL)
      error("Trying to activate un-existing c->timestep_limiter");
#endif
    scheduler_activate(s, c->timestep_limiter);
    scheduler_activate(s, c->top->timestep_collect);
    scheduler_activate(s, c->kick1);
  } else {
    for (struct cell *parent = c->parent;
         parent != NULL &&
         !cell_get_flag(parent, cell_flag_do_hydro_sub_limiter);
         parent = parent->parent) {
      /* Mark this cell for limiting */
      cell_set_flag(parent, cell_flag_do_hydro_sub_limiter);

      if (parent == c->super) {
#ifdef SWIFT_DEBUG_CHECKS
        if (parent->timestep_limiter == NULL)
          error("Trying to activate un-existing parent->timestep_limiter");
#endif
        scheduler_activate(s, parent->timestep_limiter);
        scheduler_activate(s, parent->top->timestep_collect);
        scheduler_activate(s, parent->kick1);
        break;
      }
    }
  }
}

/**
 * @brief Activate the sorts up a cell hierarchy.
 */
void cell_activate_hydro_sorts_up(struct cell *c, struct scheduler *s) {
  if (c == c->hydro.super) {
#ifdef SWIFT_DEBUG_CHECKS
    if (c->hydro.sorts == NULL)
      error("Trying to activate un-existing c->hydro.sorts");
#endif
    scheduler_activate(s, c->hydro.sorts);
    if (c->nodeID == engine_rank) cell_activate_drift_part(c, s);
  } else {
    for (struct cell *parent = c->parent;
         parent != NULL && !cell_get_flag(parent, cell_flag_do_hydro_sub_sort);
         parent = parent->parent) {
      cell_set_flag(parent, cell_flag_do_hydro_sub_sort);
      if (parent == c->hydro.super) {
#ifdef SWIFT_DEBUG_CHECKS
        if (parent->hydro.sorts == NULL)
          error("Trying to activate un-existing parents->hydro.sorts");
#endif
        scheduler_activate(s, parent->hydro.sorts);
        if (parent->nodeID == engine_rank) cell_activate_drift_part(parent, s);
        break;
      }
    }
  }
}

/**
 * @brief Activate the sorts on a given cell, if needed.
 */
void cell_activate_hydro_sorts(struct cell *c, int sid, struct scheduler *s) {
  /* Do we need to re-sort? */
  if (c->hydro.dx_max_sort > space_maxreldx * c->dmin) {
    /* Climb up the tree to active the sorts in that direction */
    for (struct cell *finger = c; finger != NULL; finger = finger->parent) {
      if (finger->hydro.requires_sorts) {
        atomic_or(&finger->hydro.do_sort, finger->hydro.requires_sorts);
        cell_activate_hydro_sorts_up(finger, s);
      }
      finger->hydro.sorted = 0;
    }
  }

  /* Has this cell been sorted at all for the given sid? */
  if (!(c->hydro.sorted & (1 << sid)) || c->nodeID != engine_rank) {
    atomic_or(&c->hydro.do_sort, (1 << sid));
    cell_activate_hydro_sorts_up(c, s);
  }
}

/**
 * @brief Activate the sorts up a cell hierarchy.
 */
void cell_activate_stars_sorts_up(struct cell *c, struct scheduler *s) {

  if (c == c->hydro.super) {

#ifdef SWIFT_DEBUG_CHECKS
    if (c->stars.sorts == NULL)
      error("Trying to activate un-existing c->stars.sorts");
#endif
    scheduler_activate(s, c->stars.sorts);
    if (c->nodeID == engine_rank) {
      cell_activate_drift_spart(c, s);
    }
  } else {

    /* Climb up the tree and set the flags */
    for (struct cell *parent = c->parent;
         parent != NULL && !cell_get_flag(parent, cell_flag_do_stars_sub_sort);
         parent = parent->parent) {

      cell_set_flag(parent, cell_flag_do_stars_sub_sort);

      /* Reached the super-level? Activate the task and abort */
      if (parent == c->hydro.super) {

#ifdef SWIFT_DEBUG_CHECKS
        if (parent->stars.sorts == NULL)
          error("Trying to activate un-existing parents->stars.sorts");
#endif
        scheduler_activate(s, parent->stars.sorts);
        if (parent->nodeID == engine_rank) cell_activate_drift_spart(parent, s);
        break;
      }
    }
  }
}

/**
 * @brief Activate the sorts on a given cell, if needed.
 */
void cell_activate_stars_sorts(struct cell *c, int sid, struct scheduler *s) {

  /* Do we need to re-sort? */
  if (c->stars.dx_max_sort > space_maxreldx * c->dmin) {

    /* Climb up the tree to active the sorts in that direction */
    for (struct cell *finger = c; finger != NULL; finger = finger->parent) {
      if (finger->stars.requires_sorts) {
        atomic_or(&finger->stars.do_sort, finger->stars.requires_sorts);
        cell_activate_stars_sorts_up(finger, s);
      }
      finger->stars.sorted = 0;
    }
  }

  /* Has this cell been sorted at all for the given sid? */
  if (!(c->stars.sorted & (1 << sid)) || c->nodeID != engine_rank) {
    atomic_or(&c->stars.do_sort, (1 << sid));
    cell_activate_stars_sorts_up(c, s);
  }
}

/**
 * @brief Traverse a sub-cell task and activate the hydro drift tasks that are
 * required by a hydro task
 *
 * @param ci The first #cell we recurse in.
 * @param cj The second #cell we recurse in.
 * @param s The task #scheduler.
 * @param with_timestep_limiter Are we running with time-step limiting on?
 */
void cell_activate_subcell_hydro_tasks(struct cell *ci, struct cell *cj,
                                       struct scheduler *s,
                                       const int with_timestep_limiter) {
  const struct engine *e = s->space->e;

  /* Store the current dx_max and h_max values. */
  ci->hydro.dx_max_part_old = ci->hydro.dx_max_part;
  ci->hydro.h_max_old = ci->hydro.h_max;

  if (cj != NULL) {
    cj->hydro.dx_max_part_old = cj->hydro.dx_max_part;
    cj->hydro.h_max_old = cj->hydro.h_max;
  }

  /* Self interaction? */
  if (cj == NULL) {
    /* Do anything? */
    if (ci->hydro.count == 0 || !cell_is_active_hydro(ci, e)) return;

    /* Recurse? */
    if (cell_can_recurse_in_self_hydro_task(ci)) {
      /* Loop over all progenies and pairs of progenies */
      for (int j = 0; j < 8; j++) {
        if (ci->progeny[j] != NULL) {
          cell_activate_subcell_hydro_tasks(ci->progeny[j], NULL, s,
                                            with_timestep_limiter);
          for (int k = j + 1; k < 8; k++)
            if (ci->progeny[k] != NULL)
              cell_activate_subcell_hydro_tasks(ci->progeny[j], ci->progeny[k],
                                                s, with_timestep_limiter);
        }
      }
    } else {
      /* We have reached the bottom of the tree: activate drift */
      cell_activate_drift_part(ci, s);
      if (with_timestep_limiter) cell_activate_limiter(ci, s);
    }
  }

  /* Otherwise, pair interation */
  else {
    /* Should we even bother? */
    if (!cell_is_active_hydro(ci, e) && !cell_is_active_hydro(cj, e)) return;
    if (ci->hydro.count == 0 || cj->hydro.count == 0) return;

    /* Get the orientation of the pair. */
    double shift[3];
    const int sid = space_getsid(s->space, &ci, &cj, shift);

    /* recurse? */
    if (cell_can_recurse_in_pair_hydro_task(ci) &&
        cell_can_recurse_in_pair_hydro_task(cj)) {
      const struct cell_split_pair *csp = &cell_split_pairs[sid];
      for (int k = 0; k < csp->count; k++) {
        const int pid = csp->pairs[k].pid;
        const int pjd = csp->pairs[k].pjd;
        if (ci->progeny[pid] != NULL && cj->progeny[pjd] != NULL)
          cell_activate_subcell_hydro_tasks(ci->progeny[pid], cj->progeny[pjd],
                                            s, with_timestep_limiter);
      }
    }

    /* Otherwise, activate the sorts and drifts. */
    else if (cell_is_active_hydro(ci, e) || cell_is_active_hydro(cj, e)) {
      /* We are going to interact this pair, so store some values. */
      atomic_or(&ci->hydro.requires_sorts, 1 << sid);
      atomic_or(&cj->hydro.requires_sorts, 1 << sid);
      ci->hydro.dx_max_sort_old = ci->hydro.dx_max_sort;
      cj->hydro.dx_max_sort_old = cj->hydro.dx_max_sort;

      /* Activate the drifts if the cells are local. */
      if (ci->nodeID == engine_rank) cell_activate_drift_part(ci, s);
      if (cj->nodeID == engine_rank) cell_activate_drift_part(cj, s);

      /* Also activate the time-step limiter */
      if (ci->nodeID == engine_rank && with_timestep_limiter)
        cell_activate_limiter(ci, s);
      if (cj->nodeID == engine_rank && with_timestep_limiter)
        cell_activate_limiter(cj, s);

      /* Do we need to sort the cells? */
      cell_activate_hydro_sorts(ci, sid, s);
      cell_activate_hydro_sorts(cj, sid, s);
    }
  } /* Otherwise, pair interation */
}

/**
 * @brief Traverse a sub-cell task and activate the stars drift tasks that are
 * required by a stars task
 *
 * @param ci The first #cell we recurse in.
 * @param cj The second #cell we recurse in.
 * @param s The task #scheduler.
 * @param with_star_formation Are we running with star formation switched on?
 * @param with_star_formation Are we running with star formation from the sinks
 * switched on?
 * @param with_timestep_sync Are we running with time-step synchronization on?
 */
void cell_activate_subcell_stars_tasks(struct cell *ci, struct cell *cj,
                                       struct scheduler *s,
                                       const int with_star_formation,
                                       const int with_star_formation_sink,
                                       const int with_timestep_sync) {
  const struct engine *e = s->space->e;

  /* Store the current dx_max and h_max values. */
  ci->stars.dx_max_part_old = ci->stars.dx_max_part;
  ci->stars.h_max_old = ci->stars.h_max;
  ci->hydro.dx_max_part_old = ci->hydro.dx_max_part;
  ci->hydro.h_max_old = ci->hydro.h_max;

  if (cj != NULL) {
    cj->stars.dx_max_part_old = cj->stars.dx_max_part;
    cj->stars.h_max_old = cj->stars.h_max;
    cj->hydro.dx_max_part_old = cj->hydro.dx_max_part;
    cj->hydro.h_max_old = cj->hydro.h_max;
  }

  /* Self interaction? */
  if (cj == NULL) {

    const int ci_active = cell_need_activating_stars(ci, e, with_star_formation,
                                                     with_star_formation_sink);

    /* Do anything? */
    if (!ci_active || ci->hydro.count == 0 ||
        (!with_star_formation && !with_star_formation_sink &&
         ci->stars.count == 0))
      return;

    /* Recurse? */
    if (cell_can_recurse_in_self_stars_task(ci)) {
      /* Loop over all progenies and pairs of progenies */
      for (int j = 0; j < 8; j++) {
        if (ci->progeny[j] != NULL) {
          cell_activate_subcell_stars_tasks(
              ci->progeny[j], NULL, s, with_star_formation,
              with_star_formation_sink, with_timestep_sync);
          for (int k = j + 1; k < 8; k++)
            if (ci->progeny[k] != NULL)
              cell_activate_subcell_stars_tasks(
                  ci->progeny[j], ci->progeny[k], s, with_star_formation,
                  with_star_formation_sink, with_timestep_sync);
        }
      }
    } else {
      /* We have reached the bottom of the tree: activate drift */
      cell_activate_drift_spart(ci, s);
      cell_activate_drift_part(ci, s);
      if (with_timestep_sync) cell_activate_sync_part(ci, s);
    }
  }

  /* Otherwise, pair interaction */
  else {

    /* Get the orientation of the pair. */
    double shift[3];
    const int sid = space_getsid(s->space, &ci, &cj, shift);

    const int ci_active = cell_need_activating_stars(ci, e, with_star_formation,
                                                     with_star_formation_sink);
    const int cj_active = cell_need_activating_stars(cj, e, with_star_formation,
                                                     with_star_formation_sink);

    /* Should we even bother? */
    if (!ci_active && !cj_active) return;

    /* recurse? */
    if (cell_can_recurse_in_pair_stars_task(ci, cj) &&
        cell_can_recurse_in_pair_stars_task(cj, ci)) {

      const struct cell_split_pair *csp = &cell_split_pairs[sid];
      for (int k = 0; k < csp->count; k++) {
        const int pid = csp->pairs[k].pid;
        const int pjd = csp->pairs[k].pjd;
        if (ci->progeny[pid] != NULL && cj->progeny[pjd] != NULL)
          cell_activate_subcell_stars_tasks(
              ci->progeny[pid], cj->progeny[pjd], s, with_star_formation,
              with_star_formation_sink, with_timestep_sync);
      }
    }

    /* Otherwise, activate the sorts and drifts. */
    else {

      if (ci_active) {

        /* We are going to interact this pair, so store some values. */
        atomic_or(&cj->hydro.requires_sorts, 1 << sid);
        atomic_or(&ci->stars.requires_sorts, 1 << sid);

        cj->hydro.dx_max_sort_old = cj->hydro.dx_max_sort;
        ci->stars.dx_max_sort_old = ci->stars.dx_max_sort;

        /* Activate the drifts if the cells are local. */
        if (ci->nodeID == engine_rank) cell_activate_drift_spart(ci, s);
        if (cj->nodeID == engine_rank) cell_activate_drift_part(cj, s);
        if (cj->nodeID == engine_rank && with_timestep_sync)
          cell_activate_sync_part(cj, s);

        /* Do we need to sort the cells? */
        cell_activate_hydro_sorts(cj, sid, s);
        cell_activate_stars_sorts(ci, sid, s);
      }

      if (cj_active) {

        /* We are going to interact this pair, so store some values. */
        atomic_or(&cj->stars.requires_sorts, 1 << sid);
        atomic_or(&ci->hydro.requires_sorts, 1 << sid);

        ci->hydro.dx_max_sort_old = ci->hydro.dx_max_sort;
        cj->stars.dx_max_sort_old = cj->stars.dx_max_sort;

        /* Activate the drifts if the cells are local. */
        if (ci->nodeID == engine_rank) cell_activate_drift_part(ci, s);
        if (cj->nodeID == engine_rank) cell_activate_drift_spart(cj, s);
        if (ci->nodeID == engine_rank && with_timestep_sync)
          cell_activate_sync_part(ci, s);

        /* Do we need to sort the cells? */
        cell_activate_hydro_sorts(ci, sid, s);
        cell_activate_stars_sorts(cj, sid, s);
      }
    }
  } /* Otherwise, pair interation */
}

int cell_activate_subcell_stars_pair(struct cell *ci, struct cell *cj,
                                     struct scheduler *s,
                                     const int with_star_formation,
                                     const int with_star_formation_sink) {

  const struct engine *e = s->space->e;

  /* Store the current dx_max and h_max values. */
  ci->stars.dx_max_part_old = ci->stars.dx_max_part;
  ci->stars.h_max_old = ci->stars.h_max;
  ci->hydro.dx_max_part_old = ci->hydro.dx_max_part;
  ci->hydro.h_max_old = ci->hydro.h_max;

  cj->stars.dx_max_part_old = cj->stars.dx_max_part;
  cj->stars.h_max_old = cj->stars.h_max;
  cj->hydro.dx_max_part_old = cj->hydro.dx_max_part;
  cj->hydro.h_max_old = cj->hydro.h_max;

  /* Get the orientation of the pair. */
  double shift[3];
  const int sid = space_getsid(s->space, &ci, &cj, shift);

  const int ci_active = cell_need_activating_stars(ci, e, with_star_formation,
                                                   with_star_formation_sink);
  const int cj_active = cell_need_activating_stars(cj, e, with_star_formation,
                                                   with_star_formation_sink);

  /* Should we even bother? */
  if (!ci_active && !cj_active) return 0;

  /* recurse? */
  if (cell_can_recurse_in_pair_stars_task(ci, cj) &&
      cell_can_recurse_in_pair_stars_task(cj, ci)) {

    const struct cell_split_pair *csp = &cell_split_pairs[sid];
    for (int k = 0; k < csp->count; k++) {
      const int pid = csp->pairs[k].pid;
      const int pjd = csp->pairs[k].pjd;
      if (ci->progeny[pid] != NULL && cj->progeny[pjd] != NULL &&
          cell_activate_subcell_stars_pair(ci->progeny[pid], cj->progeny[pjd],
                                           s, with_star_formation,
                                           with_star_formation_sink))
        return 1;
    }
    return 0;
  } else {
    return ci_active || cj_active;
  }
}

/**
 * @brief Traverse a sub-cell task and activate the black_holes drift tasks that
 * are required by a black_holes task
 *
 * @param ci The first #cell we recurse in.
 * @param cj The second #cell we recurse in.
 * @param s The task #scheduler.
 * @param with_timestep_sync Are we running with time-step synchronization on?
 */
void cell_activate_subcell_black_holes_tasks(struct cell *ci, struct cell *cj,
                                             struct scheduler *s,
                                             const int with_timestep_sync) {
  const struct engine *e = s->space->e;

  /* Store the current dx_max and h_max values. */
  ci->black_holes.dx_max_part_old = ci->black_holes.dx_max_part;
  ci->black_holes.h_max_old = ci->black_holes.h_max;
  ci->hydro.dx_max_part_old = ci->hydro.dx_max_part;
  ci->hydro.h_max_old = ci->hydro.h_max;

  if (cj != NULL) {
    cj->black_holes.dx_max_part_old = cj->black_holes.dx_max_part;
    cj->black_holes.h_max_old = cj->black_holes.h_max;
    cj->hydro.dx_max_part_old = cj->hydro.dx_max_part;
    cj->hydro.h_max_old = cj->hydro.h_max;
  }

  /* Self interaction? */
  if (cj == NULL) {
    /* Do anything? */
    if (!cell_is_active_black_holes(ci, e) || ci->hydro.count == 0 ||
        ci->black_holes.count == 0)
      return;

    /* Recurse? */
    if (cell_can_recurse_in_self_black_holes_task(ci)) {
      /* Loop over all progenies and pairs of progenies */
      for (int j = 0; j < 8; j++) {
        if (ci->progeny[j] != NULL) {
          cell_activate_subcell_black_holes_tasks(ci->progeny[j], NULL, s,
                                                  with_timestep_sync);
          for (int k = j + 1; k < 8; k++)
            if (ci->progeny[k] != NULL)
              cell_activate_subcell_black_holes_tasks(
                  ci->progeny[j], ci->progeny[k], s, with_timestep_sync);
        }
      }
    } else {
      /* We have reached the bottom of the tree: activate drift */
      cell_activate_drift_bpart(ci, s);
      cell_activate_drift_part(ci, s);
    }
  }

  /* Otherwise, pair interation */
  else {
    /* Should we even bother? */
    if (!cell_is_active_black_holes(ci, e) &&
        !cell_is_active_black_holes(cj, e))
      return;

    /* Get the orientation of the pair. */
    double shift[3];
    const int sid = space_getsid(s->space, &ci, &cj, shift);

    /* recurse? */
    if (cell_can_recurse_in_pair_black_holes_task(ci, cj) &&
        cell_can_recurse_in_pair_black_holes_task(cj, ci)) {
      const struct cell_split_pair *csp = &cell_split_pairs[sid];
      for (int k = 0; k < csp->count; k++) {
        const int pid = csp->pairs[k].pid;
        const int pjd = csp->pairs[k].pjd;
        if (ci->progeny[pid] != NULL && cj->progeny[pjd] != NULL)
          cell_activate_subcell_black_holes_tasks(
              ci->progeny[pid], cj->progeny[pjd], s, with_timestep_sync);
      }
    }

    /* Otherwise, activate the drifts. */
    else if (cell_is_active_black_holes(ci, e) ||
             cell_is_active_black_holes(cj, e)) {

      /* Activate the drifts if the cells are local. */
      if (ci->nodeID == engine_rank) cell_activate_drift_bpart(ci, s);
      if (cj->nodeID == engine_rank) cell_activate_drift_part(cj, s);
      if (cj->nodeID == engine_rank && with_timestep_sync)
        cell_activate_sync_part(cj, s);

      /* Activate the drifts if the cells are local. */
      if (ci->nodeID == engine_rank) cell_activate_drift_part(ci, s);
      if (cj->nodeID == engine_rank) cell_activate_drift_bpart(cj, s);
      if (ci->nodeID == engine_rank && with_timestep_sync)
        cell_activate_sync_part(ci, s);
    }
  } /* Otherwise, pair interation */
}

int cell_activate_subcell_black_holes_pair(struct cell *ci, struct cell *cj,
                                           struct scheduler *s) {
  const struct engine *e = s->space->e;

  /* Store the current dx_max and h_max values. */
  ci->black_holes.dx_max_part_old = ci->black_holes.dx_max_part;
  ci->black_holes.h_max_old = ci->black_holes.h_max;
  ci->hydro.dx_max_part_old = ci->hydro.dx_max_part;
  ci->hydro.h_max_old = ci->hydro.h_max;

  cj->black_holes.dx_max_part_old = cj->black_holes.dx_max_part;
  cj->black_holes.h_max_old = cj->black_holes.h_max;
  cj->hydro.dx_max_part_old = cj->hydro.dx_max_part;
  cj->hydro.h_max_old = cj->hydro.h_max;

  /* Should we even bother? */
  if (!cell_is_active_black_holes(ci, e) && !cell_is_active_black_holes(cj, e))
    return 0;

  /* Get the orientation of the pair. */
  double shift[3];
  const int sid = space_getsid(s->space, &ci, &cj, shift);

  /* recurse? */
  if (cell_can_recurse_in_pair_black_holes_task(ci, cj) &&
      cell_can_recurse_in_pair_black_holes_task(cj, ci)) {
    const struct cell_split_pair *csp = &cell_split_pairs[sid];
    for (int k = 0; k < csp->count; k++) {
      const int pid = csp->pairs[k].pid;
      const int pjd = csp->pairs[k].pjd;
      if (ci->progeny[pid] != NULL && cj->progeny[pjd] != NULL &&
          cell_activate_subcell_black_holes_pair(ci->progeny[pid],
                                                 cj->progeny[pjd], s))
        return 1;
    }
    return 0;
  } else if (cell_is_active_black_holes(ci, e) ||
             cell_is_active_black_holes(cj, e)) {

    return 1;
  }
  return 0;
}

/**
 * @brief Traverse a sub-cell task and activate the sinks drift tasks that
 * are required by a sinks task
 *
 * @param ci The first #cell we recurse in.
 * @param cj The second #cell we recurse in.
 * @param s The task #scheduler.
 * @param with_timestep_sync Are we running with time-step synchronization on?
 */
void cell_activate_subcell_sinks_tasks(struct cell *ci, struct cell *cj,
                                       struct scheduler *s,
                                       const int with_timestep_sync) {
  const struct engine *e = s->space->e;

  /* Store the current dx_max and h_max values. */
  ci->sinks.dx_max_part_old = ci->sinks.dx_max_part;
  ci->sinks.r_cut_max_old = ci->sinks.r_cut_max;
  ci->hydro.dx_max_part_old = ci->hydro.dx_max_part;
  ci->hydro.h_max_old = ci->hydro.h_max;

  if (cj != NULL) {
    cj->sinks.dx_max_part_old = cj->sinks.dx_max_part;
    cj->sinks.r_cut_max_old = cj->sinks.r_cut_max;
    cj->hydro.dx_max_part_old = cj->hydro.dx_max_part;
    cj->hydro.h_max_old = cj->hydro.h_max;
  }

  /* Self interaction? */
  if (cj == NULL) {

    const int ci_active =
        cell_is_active_sinks(ci, e) || cell_is_active_hydro(ci, e);

    /* Do anything? */
    if (!ci_active || (ci->hydro.count == 0 && ci->sinks.count == 0)) return;

    /* Recurse? */
    if (cell_can_recurse_in_self_sinks_task(ci)) {
      /* Loop over all progenies and pairs of progenies */
      for (int j = 0; j < 8; j++) {
        if (ci->progeny[j] != NULL) {
          cell_activate_subcell_sinks_tasks(ci->progeny[j], NULL, s,
                                            with_timestep_sync);
          for (int k = j + 1; k < 8; k++)
            if (ci->progeny[k] != NULL)
              cell_activate_subcell_sinks_tasks(ci->progeny[j], ci->progeny[k],
                                                s, with_timestep_sync);
        }
      }
    } else {
      /* We have reached the bottom of the tree: activate drift */
      cell_activate_drift_sink(ci, s);
      cell_activate_drift_part(ci, s);
      cell_activate_sink_formation_tasks(ci->top, s);
      if (with_timestep_sync) cell_activate_sync_part(ci, s);
    }
  }

  /* Otherwise, pair interation */
  else {
    /* Get the orientation of the pair. */
    double shift[3];
    const int sid = space_getsid(s->space, &ci, &cj, shift);

    const int ci_active =
        cell_is_active_sinks(ci, e) || cell_is_active_hydro(ci, e);
    const int cj_active =
        cell_is_active_sinks(cj, e) || cell_is_active_hydro(cj, e);

    /* Should we even bother? */
    if (!ci_active && !cj_active) return;

    /* recurse? */
    if (cell_can_recurse_in_pair_sinks_task(ci, cj) &&
        cell_can_recurse_in_pair_sinks_task(cj, ci)) {

      const struct cell_split_pair *csp = &cell_split_pairs[sid];
      for (int k = 0; k < csp->count; k++) {
        const int pid = csp->pairs[k].pid;
        const int pjd = csp->pairs[k].pjd;
        if (ci->progeny[pid] != NULL && cj->progeny[pjd] != NULL)
          cell_activate_subcell_sinks_tasks(ci->progeny[pid], cj->progeny[pjd],
                                            s, with_timestep_sync);
      }
    }

    /* Otherwise, activate the sorts and drifts. */
    else {

      /* For the sink mergers */
      if (ci->nodeID == engine_rank) {
        cell_activate_drift_sink(ci, s);
        cell_activate_sink_formation_tasks(ci->top, s);
      }
      if (cj->nodeID == engine_rank) {
        cell_activate_drift_sink(cj, s);
        if (ci->top != cj->top) {
          cell_activate_sink_formation_tasks(cj->top, s);
        }
      }

      if (ci_active) {

        /* We are going to interact this pair, so store some values. */
        atomic_or(&cj->hydro.requires_sorts, 1 << sid);
        cj->hydro.dx_max_sort_old = cj->hydro.dx_max_sort;

        /* Activate the drifts if the cells are local. */
        if (cj->nodeID == engine_rank) cell_activate_drift_part(cj, s);
        if (cj->nodeID == engine_rank && with_timestep_sync)
          cell_activate_sync_part(cj, s);

        /* Do we need to sort the cells? */
        cell_activate_hydro_sorts(cj, sid, s);
      }

      if (cj_active) {

        /* We are going to interact this pair, so store some values. */
        atomic_or(&ci->hydro.requires_sorts, 1 << sid);
        ci->hydro.dx_max_sort_old = ci->hydro.dx_max_sort;

        /* Activate the drifts if the cells are local. */
        if (ci->nodeID == engine_rank) cell_activate_drift_part(ci, s);
        if (ci->nodeID == engine_rank && with_timestep_sync)
          cell_activate_sync_part(ci, s);

        /* Do we need to sort the cells? */
        cell_activate_hydro_sorts(ci, sid, s);
      }
    }
  } /* Otherwise, pair interation */
}

/**
 * @brief Traverse a sub-cell task and activate the gravity drift tasks that
 * are required by a self gravity task.
 *
 * @param ci The first #cell we recurse in.
 * @param cj The second #cell we recurse in.
 * @param s The task #scheduler.
 *
 * @return 1 if the cell and its progeny have fully been treated.
 */
int cell_activate_subcell_grav_tasks(struct cell *restrict ci,
                                     struct cell *restrict cj,
                                     struct scheduler *s) {

  /* Some constants */
  const struct space *sp = s->space;
  const struct engine *e = sp->e;
  const int nodeID = e->nodeID;

  /* Self interaction? */
  if (cj == NULL) {

    /* Do anything? */
    if (ci->grav.count == 0 || !cell_is_active_gravity(ci, e)) return 1;

    /* Has it already been processed? */
    if (cell_get_flag(ci, cell_flag_unskip_self_grav_processed)) return 1;

    /* Recurse? */
    if (ci->split) {

      /* Loop over all progenies and pairs of progenies */
      for (int j = 0; j < 8; j++) {
        if (ci->progeny[j] != NULL) {
          cell_activate_subcell_grav_tasks(ci->progeny[j], NULL, s);
          for (int k = j + 1; k < 8; k++)
            if (ci->progeny[k] != NULL)
              cell_activate_subcell_grav_tasks(ci->progeny[j], ci->progeny[k],
                                               s);
        }
      }
    } else {

      /* We have reached the bottom of the tree: activate gpart drift */
      cell_activate_drift_gpart(ci, s);
    }

    /* Flag the cell has having been treated */
    cell_set_flag(ci, cell_flag_unskip_self_grav_processed);

    /* And also return that information */
    return 1;
  }

  /* Pair interaction */
  else {

    /* Has it already been processed? */
    if (cell_get_flag(ci, cell_flag_unskip_pair_grav_processed) &&
        cell_get_flag(cj, cell_flag_unskip_pair_grav_processed))
      return 1;

    /* Anything to do here?
     * Note that Here we return 0 as another pair direction for either of
     * the two cells could pass the tests. */
    const int do_ci = cell_is_active_gravity(ci, e) && ci->nodeID == nodeID;
    const int do_cj = cell_is_active_gravity(cj, e) && cj->nodeID == nodeID;
    if (!do_ci && !do_cj) return 0;
    if (ci->grav.count == 0 || cj->grav.count == 0) return 0;

    /* Atomically drift the multipole in ci */
    lock_lock(&ci->grav.mlock);
    if (ci->grav.ti_old_multipole < e->ti_current) cell_drift_multipole(ci, e);
    if (lock_unlock(&ci->grav.mlock) != 0) error("Impossible to unlock m-pole");

    /* Atomically drift the multipole in cj */
    lock_lock(&cj->grav.mlock);
    if (cj->grav.ti_old_multipole < e->ti_current) cell_drift_multipole(cj, e);
    if (lock_unlock(&cj->grav.mlock) != 0) error("Impossible to unlock m-pole");

    /* Can we use multipoles ? */
    if (cell_can_use_pair_mm(ci, cj, e, sp, /*use_rebuild_data=*/0,
                             /*is_tree_walk=*/1)) {

      /* Ok, no need to drift anything */
      return 0;
    }

    /* Otherwise, if we are at the bottom, activate the gpart drifts. */
    else if (!ci->split && !cj->split) {

      /* Activate the drifts if the cells are local. */
      if (cell_is_active_gravity(ci, e) || cell_is_active_gravity(cj, e)) {

        cell_set_flag(ci, cell_flag_unskip_pair_grav_processed);
        cell_set_flag(cj, cell_flag_unskip_pair_grav_processed);

        if (ci->nodeID == nodeID) cell_activate_drift_gpart(ci, s);
        if (cj->nodeID == nodeID) cell_activate_drift_gpart(cj, s);
      }

      /* And return that information */
      return 1;

    }

    /* Ok, we can still recurse at least on one side. */
    else {

      /* Recover the multipole information */
      const struct gravity_tensors *const multi_i = ci->grav.multipole;
      const struct gravity_tensors *const multi_j = cj->grav.multipole;
      const double ri_max = multi_i->r_max;
      const double rj_max = multi_j->r_max;

      int ci_number_children = 0, cj_number_children = 0;
      int progenies_all_processed = 0;

      /* Let's open up the largest of the two cells,
       * provided it is split into smaller cells. */

      if (ri_max > rj_max) {

        if (ci->split) {

          /* Loop over ci's children, activate what is needed and
           * collect the number of cells that have been fully processed */
          for (int k = 0; k < 8; k++) {
            if (ci->progeny[k] != NULL) {
              ci_number_children++;
              progenies_all_processed +=
                  cell_activate_subcell_grav_tasks(ci->progeny[k], cj, s);
            }
          }

          const int cell_done = (progenies_all_processed == ci_number_children);

          /* Flag the cells as being fully processed. */
          if (cell_done) {
            cell_set_flag(ci, cell_flag_unskip_pair_grav_processed);
          }

          return cell_done;

        } else if (cj->split) {

          /* Loop over cj's children, activate what is needed and
           * collect the number of cells that have been fully processed */
          for (int k = 0; k < 8; k++) {
            if (cj->progeny[k] != NULL) {
              cj_number_children++;
              progenies_all_processed +=
                  cell_activate_subcell_grav_tasks(ci, cj->progeny[k], s);
            }
          }

          const int cell_done = (progenies_all_processed == cj_number_children);

          /* Flag the cells as being fully processed. */
          if (cell_done) {
            cell_set_flag(cj, cell_flag_unskip_pair_grav_processed);
          }

          return cell_done;

        } else {

#ifdef SWIFT_DEBUG_CHECKS
          error("Fundamental error in the logic");
#endif
        }

      } else if (rj_max >= ri_max) {

        if (cj->split) {

          /* Loop over cj's children, activate what is needed and
           * collect the number of cells that have been fully processed */
          for (int k = 0; k < 8; k++) {
            if (cj->progeny[k] != NULL) {
              cj_number_children++;
              progenies_all_processed +=
                  cell_activate_subcell_grav_tasks(ci, cj->progeny[k], s);
            }
          }

          const int cell_done = (progenies_all_processed == cj_number_children);

          /* Flag the cells as being fully processed. */
          if (cell_done) {
            cell_set_flag(cj, cell_flag_unskip_pair_grav_processed);
          }

          return cell_done;

        } else if (ci->split) {

          /* Loop over ci's children, activate what is needed and
           * collect the number of cells that have been fully processed */
          for (int k = 0; k < 8; k++) {
            if (ci->progeny[k] != NULL) {
              ci_number_children++;
              progenies_all_processed +=
                  cell_activate_subcell_grav_tasks(ci->progeny[k], cj, s);
            }
          }

          const int cell_done = (progenies_all_processed == ci_number_children);

          /* Flag the cells as being done. */
          if (cell_done) {
            cell_set_flag(ci, cell_flag_unskip_pair_grav_processed);
          }

          return cell_done;

        } else {
#ifdef SWIFT_DEBUG_CHECKS
          error("Fundamental error in the logic");
#endif
        }
      }
    }
  }
#ifdef SWIFT_DEBUG_CHECKS
  error("Fundamental error in the logic");
#endif
  return -1;
}

/**
 * @brief Traverse a sub-cell task and activate the gravity drift tasks that
 * are required by an external gravity task.
 *
 * @param ci The #cell we recurse in.
 * @param s The task #scheduler.
 */
void cell_activate_subcell_external_grav_tasks(struct cell *ci,
                                               struct scheduler *s) {
  /* Some constants */
  const struct space *sp = s->space;
  const struct engine *e = sp->e;

  /* Do anything? */
  if (!cell_is_active_gravity(ci, e)) return;

  /* Recurse? */
  if (ci->split) {
    /* Loop over all progenies (no need for pairs for self-gravity) */
    for (int j = 0; j < 8; j++) {
      if (ci->progeny[j] != NULL) {
        cell_activate_subcell_external_grav_tasks(ci->progeny[j], s);
      }
    }
  } else {
    /* We have reached the bottom of the tree: activate gpart drift */
    cell_activate_drift_gpart(ci, s);
  }
}

/**
 * @brief Traverse a sub-cell task and activate the stars drift tasks that are
 * required by a Radiative Transfer (injection) task
 *
 * @param ci The first #cell we recurse in.
 * @param cj The second #cell we recurse in.
 * @param s The task #scheduler.
 */
void cell_activate_subcell_rt_tasks(struct cell *ci, struct cell *cj,
                                    struct scheduler *s) {
  const struct engine *e = s->space->e;

  /* Store the current dx_max and h_max values. */
  ci->stars.dx_max_part_old = ci->stars.dx_max_part;
  ci->stars.h_max_old = ci->stars.h_max;
  ci->hydro.dx_max_part_old = ci->hydro.dx_max_part;
  ci->hydro.h_max_old = ci->hydro.h_max;

  if (cj != NULL) {
    cj->stars.dx_max_part_old = cj->stars.dx_max_part;
    cj->stars.h_max_old = cj->stars.h_max;
    cj->hydro.dx_max_part_old = cj->hydro.dx_max_part;
    cj->hydro.h_max_old = cj->hydro.h_max;
  }

  /* Self interaction? */
  if (cj == NULL) {
    const int ci_active = rt_should_iact_cell(ci, e);

    /* Do anything? */
    if (!ci_active || ci->hydro.count == 0) return;

    /* Recurse? */
    if (cell_can_recurse_in_self_stars_task(ci)) {
      /* Loop over all progenies and pairs of progenies */
      for (int j = 0; j < 8; j++) {
        if (ci->progeny[j] != NULL) {
          cell_activate_subcell_rt_tasks(ci->progeny[j], NULL, s);
          for (int k = j + 1; k < 8; k++)
            if (ci->progeny[k] != NULL)
              cell_activate_subcell_rt_tasks(ci->progeny[j], ci->progeny[k], s);
        }
      }
    } else {
      /* We have reached the bottom of the tree: activate drift */
      cell_activate_drift_spart(ci, s);
      cell_activate_drift_part(ci, s);
    }
  }

  /* Otherwise, pair interaction */
  else {

    /* Get the orientation of the pair. */
    double shift[3];
    const int sid = space_getsid(s->space, &ci, &cj, shift);

    const int ci_active =
        rt_should_iact_cell_pair(ci, cj, e) && (cj->hydro.count > 0);
    const int cj_active =
        rt_should_iact_cell_pair(cj, ci, e) && (ci->hydro.count > 0);

    /* Should we even bother? */
    if (!ci_active && !cj_active) return;

    /* recurse? */
    if (cell_can_recurse_in_pair_stars_task(ci, cj) &&
        cell_can_recurse_in_pair_stars_task(cj, ci)) {

      const struct cell_split_pair *csp = &cell_split_pairs[sid];
      for (int k = 0; k < csp->count; k++) {
        const int pid = csp->pairs[k].pid;
        const int pjd = csp->pairs[k].pjd;
        if (ci->progeny[pid] != NULL && cj->progeny[pjd] != NULL)
          cell_activate_subcell_rt_tasks(ci->progeny[pid], cj->progeny[pjd], s);
      }
    }

    /* Otherwise, activate the sorts and drifts. */
    else {

      if (ci_active) {

        /* We are going to interact this pair, so store some values. */
        atomic_or(&cj->hydro.requires_sorts, 1 << sid);
        atomic_or(&ci->stars.requires_sorts, 1 << sid);

        cj->hydro.dx_max_sort_old = cj->hydro.dx_max_sort;
        ci->stars.dx_max_sort_old = ci->stars.dx_max_sort;

        /* Activate the drifts if the cells are local. */
        if (ci->nodeID == engine_rank) cell_activate_drift_spart(ci, s);
        if (cj->nodeID == engine_rank) cell_activate_drift_part(cj, s);

        /* Do we need to sort the cells? */
        cell_activate_hydro_sorts(cj, sid, s);
        cell_activate_stars_sorts(ci, sid, s);
      }

      if (cj_active) {

        /* We are going to interact this pair, so store some values. */
        atomic_or(&cj->stars.requires_sorts, 1 << sid);
        atomic_or(&ci->hydro.requires_sorts, 1 << sid);

        ci->hydro.dx_max_sort_old = ci->hydro.dx_max_sort;
        cj->stars.dx_max_sort_old = cj->stars.dx_max_sort;

        /* Activate the drifts if the cells are local. */
        if (ci->nodeID == engine_rank) cell_activate_drift_part(ci, s);
        if (cj->nodeID == engine_rank) cell_activate_drift_spart(cj, s);

        /* Do we need to sort the cells? */
        cell_activate_hydro_sorts(ci, sid, s);
        cell_activate_stars_sorts(cj, sid, s);
      }
    }
  }
}

/**
 * @brief Un-skips all the hydro tasks associated with a given cell and checks
 * if the space needs to be rebuilt.
 *
 * @param c the #cell.
 * @param s the #scheduler.
 *
 * @return 1 If the space needs rebuilding. 0 otherwise.
 */
int cell_unskip_hydro_tasks(struct cell *c, struct scheduler *s) {
  struct engine *e = s->space->e;
  const int nodeID = e->nodeID;
  const int with_feedback = e->policy & engine_policy_feedback;
  const int with_timestep_limiter =
      (e->policy & engine_policy_timestep_limiter);

#ifdef WITH_MPI
  const int with_star_formation = e->policy & engine_policy_star_formation;
  if (e->policy & engine_policy_sinks) error("TODO");
#endif
  int rebuild = 0;

  /* Un-skip the density tasks involved with this cell. */
  for (struct link *l = c->hydro.density; l != NULL; l = l->next) {
    struct task *t = l->t;
    struct cell *ci = t->ci;
    struct cell *cj = t->cj;
    const int ci_active = cell_is_active_hydro(ci, e);
    const int cj_active = (cj != NULL) ? cell_is_active_hydro(cj, e) : 0;
#ifdef WITH_MPI
    const int ci_nodeID = ci->nodeID;
    const int cj_nodeID = (cj != NULL) ? cj->nodeID : -1;
#else
    const int ci_nodeID = nodeID;
    const int cj_nodeID = nodeID;
#endif

    /* Only activate tasks that involve a local active cell. */
    if ((ci_active && ci_nodeID == nodeID) ||
        (cj_active && cj_nodeID == nodeID)) {
      scheduler_activate(s, t);

      /* Activate hydro drift */
      if (t->type == task_type_self) {
        if (ci_nodeID == nodeID) cell_activate_drift_part(ci, s);
        if (ci_nodeID == nodeID && with_timestep_limiter)
          cell_activate_limiter(ci, s);
      }

      /* Set the correct sorting flags and activate hydro drifts */
      else if (t->type == task_type_pair) {
        /* Store some values. */
        atomic_or(&ci->hydro.requires_sorts, 1 << t->flags);
        atomic_or(&cj->hydro.requires_sorts, 1 << t->flags);
        ci->hydro.dx_max_sort_old = ci->hydro.dx_max_sort;
        cj->hydro.dx_max_sort_old = cj->hydro.dx_max_sort;

        /* Activate the drift tasks. */
        if (ci_nodeID == nodeID) cell_activate_drift_part(ci, s);
        if (cj_nodeID == nodeID) cell_activate_drift_part(cj, s);

        /* Activate the limiter tasks. */
        if (ci_nodeID == nodeID && with_timestep_limiter)
          cell_activate_limiter(ci, s);
        if (cj_nodeID == nodeID && with_timestep_limiter)
          cell_activate_limiter(cj, s);

        /* Check the sorts and activate them if needed. */
        cell_activate_hydro_sorts(ci, t->flags, s);
        cell_activate_hydro_sorts(cj, t->flags, s);
      }

      /* Store current values of dx_max and h_max. */
      else if (t->type == task_type_sub_self) {
        cell_activate_subcell_hydro_tasks(ci, NULL, s, with_timestep_limiter);
      }

      /* Store current values of dx_max and h_max. */
      else if (t->type == task_type_sub_pair) {
        cell_activate_subcell_hydro_tasks(ci, cj, s, with_timestep_limiter);
      }
    }

    /* Only interested in pair interactions as of here. */
    if (t->type == task_type_pair || t->type == task_type_sub_pair) {
      /* Check whether there was too much particle motion, i.e. the
         cell neighbour conditions were violated. */
      if (cell_need_rebuild_for_hydro_pair(ci, cj)) rebuild = 1;

#ifdef WITH_MPI
      /* Activate the send/recv tasks. */
      if (ci_nodeID != nodeID) {
        /* If the local cell is active, receive data from the foreign cell. */
        if (cj_active) {
          scheduler_activate_recv(s, ci->mpi.recv, task_subtype_xv);
          if (ci_active) {
            scheduler_activate_recv(s, ci->mpi.recv, task_subtype_rho);

#ifdef EXTRA_HYDRO_LOOP
            scheduler_activate_recv(s, ci->mpi.recv, task_subtype_gradient);
#endif
          }
        }

        /* If the foreign cell is active, we want its particles for the limiter
         */
        if (ci_active && with_timestep_limiter) {
          scheduler_activate_recv(s, ci->mpi.recv, task_subtype_limiter);
          scheduler_activate_unpack(s, ci->mpi.unpack, task_subtype_limiter);
        }

        /* Is the foreign cell active and will need stuff from us? */
        if (ci_active) {

          scheduler_activate_send(s, cj->mpi.send, task_subtype_xv, ci_nodeID);

          /* Drift the cell which will be sent; note that not all sent
             particles will be drifted, only those that are needed. */
          cell_activate_drift_part(cj, s);
          if (with_timestep_limiter) cell_activate_limiter(cj, s);

          /* If the local cell is also active, more stuff will be needed. */
          if (cj_active) {
            scheduler_activate_send(s, cj->mpi.send, task_subtype_rho,
                                    ci_nodeID);

#ifdef EXTRA_HYDRO_LOOP
            scheduler_activate_send(s, cj->mpi.send, task_subtype_gradient,
                                    ci_nodeID);
#endif
          }
        }

        /* If the local cell is active, send its particles for the limiting. */
        if (cj_active && with_timestep_limiter) {
          scheduler_activate_send(s, cj->mpi.send, task_subtype_limiter,
                                  ci_nodeID);
          scheduler_activate_pack(s, cj->mpi.pack, task_subtype_limiter,
                                  ci_nodeID);
        }

        /* Propagating new star counts? */
        if (with_star_formation && with_feedback) {
          if (ci_active && ci->hydro.count > 0) {
            scheduler_activate_recv(s, ci->mpi.recv, task_subtype_sf_counts);
          }
          if (cj_active && cj->hydro.count > 0) {
            scheduler_activate_send(s, cj->mpi.send, task_subtype_sf_counts,
                                    ci_nodeID);
          }
        }

      } else if (cj_nodeID != nodeID) {
        /* If the local cell is active, receive data from the foreign cell. */
        if (ci_active) {
          scheduler_activate_recv(s, cj->mpi.recv, task_subtype_xv);
          if (cj_active) {
            scheduler_activate_recv(s, cj->mpi.recv, task_subtype_rho);

#ifdef EXTRA_HYDRO_LOOP
            scheduler_activate_recv(s, cj->mpi.recv, task_subtype_gradient);
#endif
          }
        }

        /* If the foreign cell is active, we want its particles for the limiter
         */
        if (cj_active && with_timestep_limiter) {
          scheduler_activate_recv(s, cj->mpi.recv, task_subtype_limiter);
          scheduler_activate_unpack(s, cj->mpi.unpack, task_subtype_limiter);
        }

        /* Is the foreign cell active and will need stuff from us? */
        if (cj_active) {

          scheduler_activate_send(s, ci->mpi.send, task_subtype_xv, cj_nodeID);

          /* Drift the cell which will be sent; note that not all sent
             particles will be drifted, only those that are needed. */
          cell_activate_drift_part(ci, s);
          if (with_timestep_limiter) cell_activate_limiter(ci, s);

          /* If the local cell is also active, more stuff will be needed. */
          if (ci_active) {

            scheduler_activate_send(s, ci->mpi.send, task_subtype_rho,
                                    cj_nodeID);

#ifdef EXTRA_HYDRO_LOOP
            scheduler_activate_send(s, ci->mpi.send, task_subtype_gradient,
                                    cj_nodeID);
#endif
          }
        }

        /* If the local cell is active, send its particles for the limiting. */
        if (ci_active && with_timestep_limiter) {
          scheduler_activate_send(s, ci->mpi.send, task_subtype_limiter,
                                  cj_nodeID);
          scheduler_activate_pack(s, ci->mpi.pack, task_subtype_limiter,
                                  cj_nodeID);
        }

        /* Propagating new star counts? */
        if (with_star_formation && with_feedback) {
          if (cj_active && cj->hydro.count > 0) {
            scheduler_activate_recv(s, cj->mpi.recv, task_subtype_sf_counts);
          }
          if (ci_active && ci->hydro.count > 0) {
            scheduler_activate_send(s, ci->mpi.send, task_subtype_sf_counts,
                                    cj_nodeID);
          }
        }
      }
#endif
    }
  }

  /* Unskip all the other task types. */
  if (c->nodeID == nodeID && cell_is_active_hydro(c, e)) {
    for (struct link *l = c->hydro.gradient; l != NULL; l = l->next) {
      scheduler_activate(s, l->t);
    }
    for (struct link *l = c->hydro.force; l != NULL; l = l->next) {
      scheduler_activate(s, l->t);
    }

    for (struct link *l = c->hydro.limiter; l != NULL; l = l->next)
      scheduler_activate(s, l->t);

    if (c->hydro.extra_ghost != NULL)
      scheduler_activate(s, c->hydro.extra_ghost);
    if (c->hydro.ghost_in != NULL) cell_activate_hydro_ghosts(c, s, e);
    if (c->kick1 != NULL) scheduler_activate(s, c->kick1);
    if (c->kick2 != NULL) scheduler_activate(s, c->kick2);
    if (c->timestep != NULL) scheduler_activate(s, c->timestep);
    if (c->top->timestep_collect != NULL)
      scheduler_activate(s, c->top->timestep_collect);
    if (c->hydro.end_force != NULL) scheduler_activate(s, c->hydro.end_force);
    if (c->hydro.cooling_in != NULL) cell_activate_cooling(c, s, e);
#ifdef WITH_CSDS
    if (c->csds != NULL) scheduler_activate(s, c->csds);
#endif

    if (c->top->hydro.star_formation != NULL) {
      cell_activate_star_formation_tasks(c->top, s, with_feedback);
      cell_activate_super_spart_drifts(c->top, s);
    }
    if (c->top->hydro.star_formation_sink != NULL) {
      cell_activate_star_formation_sink_tasks(c->top, s, with_feedback);
    }
  }

  return rebuild;
}

/**
 * @brief Un-skips all the gravity tasks associated with a given cell and checks
 * if the space needs to be rebuilt.
 *
 * @param c the #cell.
 * @param s the #scheduler.
 *
 * @return 1 If the space needs rebuilding. 0 otherwise.
 */
int cell_unskip_gravity_tasks(struct cell *c, struct scheduler *s) {
  struct engine *e = s->space->e;
  const int nodeID = e->nodeID;
  int rebuild = 0;

  /* Un-skip the gravity tasks involved with this cell. */
  for (struct link *l = c->grav.grav; l != NULL; l = l->next) {
    struct task *t = l->t;
    struct cell *ci = t->ci;
    struct cell *cj = t->cj;
    const int ci_active = cell_is_active_gravity(ci, e);
    const int cj_active = (cj != NULL) ? cell_is_active_gravity(cj, e) : 0;
#ifdef WITH_MPI
    const int ci_nodeID = ci->nodeID;
    const int cj_nodeID = (cj != NULL) ? cj->nodeID : -1;
#else
    const int ci_nodeID = nodeID;
    const int cj_nodeID = nodeID;
#endif

    /* Only activate tasks that involve a local active cell. */
    if ((ci_active && ci_nodeID == nodeID) ||
        (cj_active && cj_nodeID == nodeID)) {
      scheduler_activate(s, t);

      /* Set the drifting flags */
      if (t->type == task_type_self &&
          t->subtype == task_subtype_external_grav) {
        cell_activate_subcell_external_grav_tasks(ci, s);
      } else if (t->type == task_type_self && t->subtype == task_subtype_grav) {
        cell_activate_subcell_grav_tasks(ci, NULL, s);
      } else if (t->type == task_type_pair) {
        cell_activate_subcell_grav_tasks(ci, cj, s);
      } else if (t->type == task_type_grav_mm) {
#ifdef SWIFT_DEBUG_CHECKS
        error("Incorrectly linked M-M task!");
#endif
      }
    }

    if (t->type == task_type_pair) {
#ifdef WITH_MPI
      /* Activate the send/recv tasks. */
      if (ci_nodeID != nodeID) {
        /* If the local cell is active, receive data from the foreign cell. */
        if (cj_active)
          scheduler_activate_recv(s, ci->mpi.recv, task_subtype_gpart);

        /* Is the foreign cell active and will need stuff from us? */
        if (ci_active) {

          scheduler_activate_send(s, cj->mpi.send, task_subtype_gpart,
                                  ci_nodeID);

          /* Drift the cell which will be sent at the level at which it is
             sent, i.e. drift the cell specified in the send task (l->t)
             itself. */
          cell_activate_drift_gpart(cj, s);
        }

      } else if (cj_nodeID != nodeID) {
        /* If the local cell is active, receive data from the foreign cell. */
        if (ci_active)
          scheduler_activate_recv(s, cj->mpi.recv, task_subtype_gpart);

        /* Is the foreign cell active and will need stuff from us? */
        if (cj_active) {

          scheduler_activate_send(s, ci->mpi.send, task_subtype_gpart,
                                  cj_nodeID);

          /* Drift the cell which will be sent at the level at which it is
             sent, i.e. drift the cell specified in the send task (l->t)
             itself. */
          cell_activate_drift_gpart(ci, s);
        }
      }
#endif
    }
  }

  for (struct link *l = c->grav.mm; l != NULL; l = l->next) {
    struct task *t = l->t;
    struct cell *ci = t->ci;
    struct cell *cj = t->cj;
    const int ci_active = cell_is_active_gravity_mm(ci, e);
    const int cj_active = cell_is_active_gravity_mm(cj, e);
#ifdef WITH_MPI
    const int ci_nodeID = ci->nodeID;
    const int cj_nodeID = (cj != NULL) ? cj->nodeID : -1;
#else
    const int ci_nodeID = nodeID;
    const int cj_nodeID = nodeID;
#endif

#ifdef SWIFT_DEBUG_CHECKS
    if (t->type != task_type_grav_mm) error("Incorrectly linked gravity task!");
#endif

    /* Only activate tasks that involve a local active cell. */
    if ((ci_active && ci_nodeID == nodeID) ||
        (cj_active && cj_nodeID == nodeID)) {
      scheduler_activate(s, t);
    }
  }

  /* Unskip all the other task types. */
  if (c->nodeID == nodeID && cell_is_active_gravity(c, e)) {
    if (c->grav.init != NULL) scheduler_activate(s, c->grav.init);
    if (c->grav.init_out != NULL) scheduler_activate(s, c->grav.init_out);
    if (c->kick1 != NULL) scheduler_activate(s, c->kick1);
    if (c->kick2 != NULL) scheduler_activate(s, c->kick2);
    if (c->timestep != NULL) scheduler_activate(s, c->timestep);
    if (c->top->timestep_collect != NULL)
      scheduler_activate(s, c->top->timestep_collect);
    if (c->grav.down != NULL) scheduler_activate(s, c->grav.down);
    if (c->grav.down_in != NULL) scheduler_activate(s, c->grav.down_in);
    if (c->grav.long_range != NULL) scheduler_activate(s, c->grav.long_range);
    if (c->grav.end_force != NULL) scheduler_activate(s, c->grav.end_force);
    if (c->grav.neutrino_weight != NULL)
      scheduler_activate(s, c->grav.neutrino_weight);
#ifdef WITH_CSDS
    if (c->csds != NULL) scheduler_activate(s, c->csds);
#endif
  }

  return rebuild;
}

/**
 * @brief Un-skips all the stars tasks associated with a given cell and checks
 * if the space needs to be rebuilt.
 *
 * @param c the #cell.
 * @param s the #scheduler.
 * @param with_star_formation Are we running with star formation switched on?
 * @param with_star_formation_sink Are we running with star formation based on
 * sink switched on?
 *
 * @return 1 If the space needs rebuilding. 0 otherwise.
 */
int cell_unskip_stars_tasks(struct cell *c, struct scheduler *s,
                            const int with_star_formation,
                            const int with_star_formation_sink) {

  struct engine *e = s->space->e;
  const int with_timestep_sync = (e->policy & engine_policy_timestep_sync);
  const int nodeID = e->nodeID;
  int rebuild = 0;

  if (c->stars.drift != NULL) {
    if (cell_need_activating_stars(c, e, with_star_formation,
                                   with_star_formation_sink)) {

      cell_activate_drift_spart(c, s);
    }
  }

  /* Un-skip the density tasks involved with this cell. */
  for (struct link *l = c->stars.density; l != NULL; l = l->next) {
    struct task *t = l->t;
    struct cell *ci = t->ci;
    struct cell *cj = t->cj;
#ifdef WITH_MPI
    const int ci_nodeID = ci->nodeID;
    const int cj_nodeID = (cj != NULL) ? cj->nodeID : -1;
#else
    const int ci_nodeID = nodeID;
    const int cj_nodeID = nodeID;
#endif

    const int ci_active = cell_need_activating_stars(ci, e, with_star_formation,
                                                     with_star_formation_sink);

    const int cj_active =
        (cj != NULL) && cell_need_activating_stars(cj, e, with_star_formation,
                                                   with_star_formation_sink);

    const int activate_stars_pair =
        (t->type != task_type_sub_pair) ||
        cell_activate_subcell_stars_pair(ci, cj, s, with_star_formation,
                                         with_star_formation_sink);

    /* Activate the drifts */
    if (t->type == task_type_self && ci_active) {
      cell_activate_drift_spart(ci, s);
      cell_activate_drift_part(ci, s);
      if (with_timestep_sync) cell_activate_sync_part(ci, s);
    }

    /* Only activate tasks that involve a local active cell. */
    if ((ci_active || cj_active) &&
        (ci_nodeID == nodeID || cj_nodeID == nodeID)) {

      /* do not automatically activate sub_pair tasks */
      if (activate_stars_pair) {
        atomic_cas(&t->skip, 2, 1);
        scheduler_activate(s, t);
      } else {
        atomic_cas(&t->skip, 1, 2);
      }

      if (t->type == task_type_pair) {
        /* Activate stars_in for each cell that is part of
         * a pair as to not miss any dependencies */
        if (ci_nodeID == nodeID)
          scheduler_activate(s, ci->hydro.super->stars.stars_in);
        if (cj_nodeID == nodeID)
          scheduler_activate(s, cj->hydro.super->stars.stars_in);

        /* Do ci */
        if (ci_active) {
          /* stars for ci */
          atomic_or(&ci->stars.requires_sorts, 1 << t->flags);
          ci->stars.dx_max_sort_old = ci->stars.dx_max_sort;

          /* hydro for cj */
          atomic_or(&cj->hydro.requires_sorts, 1 << t->flags);
          cj->hydro.dx_max_sort_old = cj->hydro.dx_max_sort;

          /* Activate the drift tasks. */
          if (ci_nodeID == nodeID) cell_activate_drift_spart(ci, s);
          if (cj_nodeID == nodeID) cell_activate_drift_part(cj, s);
          if (cj_nodeID == nodeID && with_timestep_sync)
            cell_activate_sync_part(cj, s);

          /* Check the sorts and activate them if needed. */
          cell_activate_stars_sorts(ci, t->flags, s);
          cell_activate_hydro_sorts(cj, t->flags, s);
        }

        /* Do cj */
        if (cj_active) {
          /* hydro for ci */
          atomic_or(&ci->hydro.requires_sorts, 1 << t->flags);
          ci->hydro.dx_max_sort_old = ci->hydro.dx_max_sort;

          /* stars for cj */
          atomic_or(&cj->stars.requires_sorts, 1 << t->flags);
          cj->stars.dx_max_sort_old = cj->stars.dx_max_sort;

          /* Activate the drift tasks. */
          if (cj_nodeID == nodeID) cell_activate_drift_spart(cj, s);
          if (ci_nodeID == nodeID) cell_activate_drift_part(ci, s);
          if (ci_nodeID == nodeID && with_timestep_sync)
            cell_activate_sync_part(ci, s);

          /* Check the sorts and activate them if needed. */
          cell_activate_hydro_sorts(ci, t->flags, s);
          cell_activate_stars_sorts(cj, t->flags, s);
        }
      }

      else if (t->type == task_type_sub_self) {
        cell_activate_subcell_stars_tasks(ci, NULL, s, with_star_formation,
                                          with_star_formation_sink,
                                          with_timestep_sync);
      }

      else if (t->type == task_type_sub_pair && activate_stars_pair) {
        cell_activate_subcell_stars_tasks(ci, cj, s, with_star_formation,
                                          with_star_formation_sink,
                                          with_timestep_sync);

        /* Activate stars_in for each cell that is part of
         * a sub_pair task as to not miss any dependencies */
        if (ci_nodeID == nodeID)
          scheduler_activate(s, ci->hydro.super->stars.stars_in);
        if (cj_nodeID == nodeID)
          scheduler_activate(s, cj->hydro.super->stars.stars_in);
      }
    }

    /* Only interested in pair interactions as of here. */
    if (t->type == task_type_pair || t->type == task_type_sub_pair) {
      /* Check whether there was too much particle motion, i.e. the
         cell neighbour conditions were violated. */
      if (cell_need_rebuild_for_stars_pair(ci, cj)) rebuild = 1;
      if (cell_need_rebuild_for_stars_pair(cj, ci)) rebuild = 1;

#ifdef WITH_MPI
      if (activate_stars_pair) {
        /* Activate the send/recv tasks. */
        if (ci_nodeID != nodeID) {
          if (cj_active) {
            scheduler_activate_recv(s, ci->mpi.recv, task_subtype_xv);
            scheduler_activate_recv(s, ci->mpi.recv, task_subtype_rho);
#ifdef EXTRA_STAR_LOOPS
            scheduler_activate_recv(s, ci->mpi.recv, task_subtype_part_prep1);
#endif
            /* If the local cell is active, more stuff will be needed. */
            scheduler_activate_send(s, cj->mpi.send, task_subtype_spart_density,
                                    ci_nodeID);
#ifdef EXTRA_STAR_LOOPS
            scheduler_activate_send(s, cj->mpi.send, task_subtype_spart_prep2,
                                    ci_nodeID);
#endif
<<<<<<< HEAD
            cell_activate_drift_spart(cj, s);
          }
=======
          cell_activate_drift_spart(cj, s);
        }
>>>>>>> 18402ae8

          if (ci_active) {
            scheduler_activate_recv(s, ci->mpi.recv,
                                    task_subtype_spart_density);
#ifdef EXTRA_STAR_LOOPS
            scheduler_activate_recv(s, ci->mpi.recv, task_subtype_spart_prep2);
#endif

            /* Is the foreign cell active and will need stuff from us? */
            scheduler_activate_send(s, cj->mpi.send, task_subtype_xv,
                                    ci_nodeID);
            scheduler_activate_send(s, cj->mpi.send, task_subtype_rho,
                                    ci_nodeID);
#ifdef EXTRA_STAR_LOOPS
            scheduler_activate_send(s, cj->mpi.send, task_subtype_part_prep1,
                                    ci_nodeID);
#endif
            /* Drift the cell which will be sent; note that not all sent
               particles will be drifted, only those that are needed. */
            cell_activate_drift_part(cj, s);
          }

        } else if (cj_nodeID != nodeID) {
          /* If the local cell is active, receive data from the foreign cell. */
          if (ci_active) {
            scheduler_activate_recv(s, cj->mpi.recv, task_subtype_xv);
            scheduler_activate_recv(s, cj->mpi.recv, task_subtype_rho);
#ifdef EXTRA_STAR_LOOPS
            scheduler_activate_recv(s, cj->mpi.recv, task_subtype_part_prep1);
#endif
            /* If the local cell is active, more stuff will be needed. */
            scheduler_activate_send(s, ci->mpi.send, task_subtype_spart_density,
                                    cj_nodeID);
#ifdef EXTRA_STAR_LOOPS
            scheduler_activate_send(s, ci->mpi.send, task_subtype_spart_prep2,
                                    cj_nodeID);
#endif
<<<<<<< HEAD
            cell_activate_drift_spart(ci, s);
          }
=======
          cell_activate_drift_spart(ci, s);
        }
>>>>>>> 18402ae8

          if (cj_active) {
            scheduler_activate_recv(s, cj->mpi.recv,
                                    task_subtype_spart_density);
#ifdef EXTRA_STAR_LOOPS
            scheduler_activate_recv(s, cj->mpi.recv, task_subtype_spart_prep2);
#endif

            /* Is the foreign cell active and will need stuff from us? */
            scheduler_activate_send(s, ci->mpi.send, task_subtype_xv,
                                    cj_nodeID);
            scheduler_activate_send(s, ci->mpi.send, task_subtype_rho,
                                    cj_nodeID);
#ifdef EXTRA_STAR_LOOPS
            scheduler_activate_send(s, ci->mpi.send, task_subtype_part_prep1,
                                    cj_nodeID);
#endif

            /* Drift the cell which will be sent; note that not all sent
               particles will be drifted, only those that are needed. */
            cell_activate_drift_part(ci, s);
          }
        }
      } /* activate_stars_pair */
#endif
    }
  }

  for (struct link *l = c->stars.prepare1; l != NULL; l = l->next) {
    struct task *t = l->t;
    struct cell *ci = t->ci;
    struct cell *cj = t->cj;
#ifdef WITH_MPI
    const int ci_nodeID = ci->nodeID;
    const int cj_nodeID = (cj != NULL) ? cj->nodeID : -1;
#else
    const int ci_nodeID = nodeID;
    const int cj_nodeID = nodeID;
#endif

    const int ci_active = cell_need_activating_stars(ci, e, with_star_formation,
                                                     with_star_formation_sink);

    const int cj_active =
        (cj != NULL) && cell_need_activating_stars(cj, e, with_star_formation,
                                                   with_star_formation_sink);

    const int activate_stars_pair =
        (t->type != task_type_sub_pair) ||
        cell_activate_subcell_stars_pair(ci, cj, s, with_star_formation,
                                         with_star_formation_sink);

#ifdef SWIFT_DEBUG_CHECKS
    if (with_star_formation_sink) {
      error("TODO");
    }
#endif

    if (t->type == task_type_self && ci_active) {
      scheduler_activate(s, t);
    }

    else if (t->type == task_type_sub_self && ci_active) {
      scheduler_activate(s, t);
    }

    else if (t->type == task_type_pair ||
             (t->type == task_type_sub_pair && activate_stars_pair)) {
      /* We only want to activate the task if the cell is active and is
         going to update some gas on the *local* node */
      if ((ci_nodeID == nodeID && cj_nodeID == nodeID) &&
          (ci_active || cj_active)) {
        scheduler_activate(s, t);

        /* If there are active sparts in cj, activate hydro ghost in ci */
        if (cj_active) {
          scheduler_activate(s, ci->hydro.super->hydro.prep1_ghost);
        }
        /* If there are active sparts in ci, activate hydro ghost in cj */
        else {
          scheduler_activate(s, cj->hydro.super->hydro.prep1_ghost);
        }
      }
      /* Cells ci and cj are from different MPI domains */
      else if ((ci_nodeID == nodeID && cj_nodeID != nodeID) && (cj_active)) {
        /* In task prepare1, we update gas so sparts must be on foreign node */
        scheduler_activate(s, t);
        /* If there are active sparts in cj, activate hydro ghost in ci */
        scheduler_activate(s, ci->hydro.super->hydro.prep1_ghost);
      } else if ((ci_nodeID != nodeID && cj_nodeID == nodeID) && (ci_active)) {
        /* In task prepare1, we update gas so sparts must be on foreign node */
        scheduler_activate(s, t);
        /* If there are active sparts in ci, activate hydro ghost in cj */
        scheduler_activate(s, cj->hydro.super->hydro.prep1_ghost);
      }
    }
  }

  for (struct link *l = c->stars.prepare2; l != NULL; l = l->next) {
    struct task *t = l->t;
    struct cell *ci = t->ci;
    struct cell *cj = t->cj;
#ifdef WITH_MPI
    const int ci_nodeID = ci->nodeID;
    const int cj_nodeID = (cj != NULL) ? cj->nodeID : -1;
#else
    const int ci_nodeID = nodeID;
    const int cj_nodeID = nodeID;
#endif

#ifdef SWIFT_DEBUG_CHECKS
    if (with_star_formation_sink) {
      error("TODO");
    }
#endif

    const int ci_active = cell_need_activating_stars(ci, e, with_star_formation,
                                                     with_star_formation_sink);

    const int cj_active =
        (cj != NULL) && cell_need_activating_stars(cj, e, with_star_formation,
                                                   with_star_formation_sink);

    const int activate_stars_pair =
        (t->type != task_type_sub_pair) ||
        cell_activate_subcell_stars_pair(ci, cj, s, with_star_formation,
                                         with_star_formation_sink);

    if (t->type == task_type_self && ci_active) {
      scheduler_activate(s, t);
    }

    else if (t->type == task_type_sub_self && ci_active) {
      scheduler_activate(s, t);
    }

    else if (t->type == task_type_pair ||
             (t->type == task_type_sub_pair && activate_stars_pair)) {
      /* We only want to activate the task if the cell is active and is
         going to update some gas on the *local* node */
      if ((ci_nodeID == nodeID && cj_nodeID == nodeID) &&
          (ci_active || cj_active)) {
        scheduler_activate(s, t);
      }
      /* Cells ci and cj are from different MPI domains */
      else if ((ci_nodeID == nodeID && cj_nodeID != nodeID) && (ci_active)) {
        /* In task prep2, we update stars so sparts must be on the local node */
        scheduler_activate(s, t);
      } else if ((ci_nodeID != nodeID && cj_nodeID == nodeID) && (cj_active)) {
        /* In task prep2, we update stars so sparts must be on the local node */
        scheduler_activate(s, t);
      }
    }
  }

  /* Un-skip the feedback tasks involved with this cell. */
  for (struct link *l = c->stars.feedback; l != NULL; l = l->next) {
    struct task *t = l->t;
    struct cell *ci = t->ci;
    struct cell *cj = t->cj;
#ifdef WITH_MPI
    const int ci_nodeID = ci->nodeID;
    const int cj_nodeID = (cj != NULL) ? cj->nodeID : -1;
#else
    const int ci_nodeID = nodeID;
    const int cj_nodeID = nodeID;
#endif

    const int ci_active = cell_need_activating_stars(ci, e, with_star_formation,
                                                     with_star_formation_sink);

    const int cj_active =
        (cj != NULL) && cell_need_activating_stars(cj, e, with_star_formation,
                                                   with_star_formation_sink);

    const int activate_stars_pair =
        (t->type != task_type_sub_pair) ||
        cell_activate_subcell_stars_pair(ci, cj, s, with_star_formation,
                                         with_star_formation_sink);

    if (t->type == task_type_self && ci_active) {
      scheduler_activate(s, t);
    }

    else if (t->type == task_type_sub_self && ci_active) {
      scheduler_activate(s, t);
    }

    else if (t->type == task_type_pair ||
             (t->type == task_type_sub_pair && activate_stars_pair)) {

      if (ci_active || cj_active) {
        /* Activate stars_out for each cell that is part of
         * a pair/sub_pair task as to not miss any dependencies */
        if (ci_nodeID == nodeID)
          scheduler_activate(s, ci->hydro.super->stars.stars_out);
        if (cj_nodeID == nodeID)
          scheduler_activate(s, cj->hydro.super->stars.stars_out);
      }

      /* We only want to activate the task if the cell is active and is
         going to update some gas on the *local* node */
      if ((ci_nodeID == nodeID && cj_nodeID == nodeID) &&
          (ci_active || cj_active)) {
        scheduler_activate(s, t);

      } else if ((ci_nodeID == nodeID && cj_nodeID != nodeID) && (cj_active)) {
        scheduler_activate(s, t);

      } else if ((ci_nodeID != nodeID && cj_nodeID == nodeID) && (ci_active)) {
        scheduler_activate(s, t);
      }
    }

    /* Nothing more to do here, all drifts and sorts activated above */
  }

  /* Unskip all the other task types. */
  if (c->nodeID == nodeID) {
    if (cell_need_activating_stars(c, e, with_star_formation,
                                   with_star_formation_sink)) {

      if (c->stars.density_ghost != NULL)
        scheduler_activate(s, c->stars.density_ghost);
      if (c->stars.prep1_ghost != NULL)
        scheduler_activate(s, c->stars.prep1_ghost);
      if (c->hydro.prep1_ghost != NULL)
        scheduler_activate(s, c->hydro.prep1_ghost);
      if (c->stars.prep2_ghost != NULL)
        scheduler_activate(s, c->stars.prep2_ghost);
      /* If we don't have pair tasks, then the stars_in and stars_out still
       * need reactivation. */
      if (c->stars.stars_in != NULL) scheduler_activate(s, c->stars.stars_in);
      if (c->stars.stars_out != NULL) scheduler_activate(s, c->stars.stars_out);
      if (c->kick1 != NULL) scheduler_activate(s, c->kick1);
      if (c->kick2 != NULL) scheduler_activate(s, c->kick2);
      if (c->timestep != NULL) scheduler_activate(s, c->timestep);
      if (c->top->timestep_collect != NULL)
        scheduler_activate(s, c->top->timestep_collect);
#ifdef WITH_CSDS
      if (c->csds != NULL) scheduler_activate(s, c->csds);
#endif
    }
  }

  return rebuild;
}

/**
 * @brief Un-skips all the black hole tasks associated with a given cell and
 * checks if the space needs to be rebuilt.
 *
 * @param c the #cell.
 * @param s the #scheduler.
 *
 * @return 1 If the space needs rebuilding. 0 otherwise.
 */
int cell_unskip_black_holes_tasks(struct cell *c, struct scheduler *s) {

  struct engine *e = s->space->e;
  const int with_timestep_sync = (e->policy & engine_policy_timestep_sync);
  const int nodeID = e->nodeID;
  int rebuild = 0;

  if (c->black_holes.drift != NULL && cell_is_active_black_holes(c, e)) {
    cell_activate_drift_bpart(c, s);
  }

  /* Un-skip the density tasks involved with this cell. */
  for (struct link *l = c->black_holes.density; l != NULL; l = l->next) {
    struct task *t = l->t;
    struct cell *ci = t->ci;
    struct cell *cj = t->cj;
    const int ci_active = cell_is_active_black_holes(ci, e);
    const int cj_active = (cj != NULL) ? cell_is_active_black_holes(cj, e) : 0;
#ifdef WITH_MPI
    const int ci_nodeID = ci->nodeID;
    const int cj_nodeID = (cj != NULL) ? cj->nodeID : -1;
#else
    const int ci_nodeID = nodeID;
    const int cj_nodeID = nodeID;
#endif

    const int activate_bh_pair =
        (t->type != task_type_sub_pair) ||
        cell_activate_subcell_black_holes_pair(ci, cj, s);

    /* Only activate tasks that involve a local active cell. */
    if ((ci_active || cj_active) &&
        (ci_nodeID == nodeID || cj_nodeID == nodeID)) {

      /* do not automatically activate sub_pair tasks */
      if (activate_bh_pair) {
        atomic_cas(&t->skip, 2, 1);
        scheduler_activate(s, t);
      } else {
        atomic_cas(&t->skip, 1, 2);
      }

      /* Activate the drifts */
      if (t->type == task_type_self) {
        cell_activate_drift_part(ci, s);
        cell_activate_drift_bpart(ci, s);
      }

      /* Activate the drifts */
      else if (t->type == task_type_pair) {

        /* Activate the drift tasks. */
        if (ci_nodeID == nodeID) cell_activate_drift_bpart(ci, s);
        if (ci_nodeID == nodeID) cell_activate_drift_part(ci, s);

        if (cj_nodeID == nodeID) cell_activate_drift_part(cj, s);
        if (cj_nodeID == nodeID) cell_activate_drift_bpart(cj, s);
      }

      /* Store current values of dx_max and h_max. */
      else if (t->type == task_type_sub_self) {
        cell_activate_subcell_black_holes_tasks(ci, NULL, s,
                                                with_timestep_sync);
      }

      /* Store current values of dx_max and h_max. */
      else if (t->type == task_type_sub_pair && activate_bh_pair) {
        cell_activate_subcell_black_holes_tasks(ci, cj, s, with_timestep_sync);
      }
    }

    /* Only interested in pair interactions as of here. */
    if (t->type == task_type_pair ||
        (t->type == task_type_sub_pair && activate_bh_pair)) {

      /* Activate bh_in for each cell that is part of
       * a pair task as to not miss any dependencies */
      if (ci_nodeID == nodeID)
        scheduler_activate(s, ci->hydro.super->black_holes.black_holes_in);
      if (cj_nodeID == nodeID)
        scheduler_activate(s, cj->hydro.super->black_holes.black_holes_in);

      /* Check whether there was too much particle motion, i.e. the
         cell neighbour conditions were violated. */
      if (cell_need_rebuild_for_black_holes_pair(ci, cj)) rebuild = 1;
      if (cell_need_rebuild_for_black_holes_pair(cj, ci)) rebuild = 1;

      scheduler_activate(s, ci->hydro.super->black_holes.swallow_ghost_0);
      scheduler_activate(s, cj->hydro.super->black_holes.swallow_ghost_0);

#ifdef WITH_MPI
      /* Activate the send/recv tasks. */
      if (ci_nodeID != nodeID) {

        /* Receive the foreign parts to compute BH accretion rates and do the
         * swallowing */
        scheduler_activate_recv(s, ci->mpi.recv, task_subtype_rho);
        scheduler_activate_recv(s, ci->mpi.recv, task_subtype_part_swallow);

        /* Send the local BHs to tag the particles to swallow and to do feedback
         */
        scheduler_activate_send(s, cj->mpi.send, task_subtype_bpart_rho,
                                ci_nodeID);
        scheduler_activate_send(s, cj->mpi.send, task_subtype_bpart_feedback,
                                ci_nodeID);

        /* Drift before you send */
        cell_activate_drift_bpart(cj, s);

        /* Receive the foreign BHs to tag particles to swallow and for feedback
         */
        scheduler_activate_recv(s, ci->mpi.recv, task_subtype_bpart_rho);
        scheduler_activate_recv(s, ci->mpi.recv, task_subtype_bpart_feedback);

        /* Send the local part information */
        scheduler_activate_send(s, cj->mpi.send, task_subtype_rho, ci_nodeID);
        scheduler_activate_send(s, cj->mpi.send, task_subtype_part_swallow,
                                ci_nodeID);

        /* Drift the cell which will be sent; note that not all sent
           particles will be drifted, only those that are needed. */
        cell_activate_drift_part(cj, s);

      } else if (cj_nodeID != nodeID) {

        /* Receive the foreign parts to compute BH accretion rates and do the
         * swallowing */
        scheduler_activate_recv(s, cj->mpi.recv, task_subtype_rho);
        scheduler_activate_recv(s, cj->mpi.recv, task_subtype_part_swallow);

        /* Send the local BHs to tag the particles to swallow and to do feedback
         */
        scheduler_activate_send(s, ci->mpi.send, task_subtype_bpart_rho,
                                cj_nodeID);
        scheduler_activate_send(s, ci->mpi.send, task_subtype_bpart_feedback,
                                cj_nodeID);

        /* Drift before you send */
        cell_activate_drift_bpart(ci, s);

        /* Receive the foreign BHs to tag particles to swallow and for feedback
         */
        scheduler_activate_recv(s, cj->mpi.recv, task_subtype_bpart_rho);
        scheduler_activate_recv(s, cj->mpi.recv, task_subtype_bpart_feedback);

        /* Send the local part information */
        scheduler_activate_send(s, ci->mpi.send, task_subtype_rho, cj_nodeID);
        scheduler_activate_send(s, ci->mpi.send, task_subtype_part_swallow,
                                cj_nodeID);

        /* Drift the cell which will be sent; note that not all sent
           particles will be drifted, only those that are needed. */
        cell_activate_drift_part(ci, s);
      }
#endif
    }
  }

  /* Un-skip the swallow tasks involved with this cell. */
  for (struct link *l = c->black_holes.swallow; l != NULL; l = l->next) {
    struct task *t = l->t;
    struct cell *ci = t->ci;
    struct cell *cj = t->cj;
    const int ci_active = cell_is_active_black_holes(ci, e);
    const int cj_active = (cj != NULL) ? cell_is_active_black_holes(cj, e) : 0;
#ifdef WITH_MPI
    const int ci_nodeID = ci->nodeID;
    const int cj_nodeID = (cj != NULL) ? cj->nodeID : -1;
#else
    const int ci_nodeID = nodeID;
    const int cj_nodeID = nodeID;
#endif

    const int activate_bh_pair =
        (t->type != task_type_sub_pair) ||
        cell_activate_subcell_black_holes_pair(ci, cj, s);

    /* Only activate tasks that involve a local active cell. */
    if ((ci_active || cj_active) &&
        (ci_nodeID == nodeID || cj_nodeID == nodeID) && activate_bh_pair) {

      scheduler_activate(s, t);
    }
  }

  /* Un-skip the swallow tasks involved with this cell. */
  for (struct link *l = c->black_holes.do_gas_swallow; l != NULL; l = l->next) {
    struct task *t = l->t;
    struct cell *ci = t->ci;
    struct cell *cj = t->cj;
    const int ci_active = cell_is_active_black_holes(ci, e);
    const int cj_active = (cj != NULL) ? cell_is_active_black_holes(cj, e) : 0;
#ifdef WITH_MPI
    const int ci_nodeID = ci->nodeID;
    const int cj_nodeID = (cj != NULL) ? cj->nodeID : -1;
#else
    const int ci_nodeID = nodeID;
    const int cj_nodeID = nodeID;
#endif

    const int activate_bh_pair =
        (t->type != task_type_sub_pair) ||
        cell_activate_subcell_black_holes_pair(ci, cj, s);

    /* Only activate tasks that involve a local active cell. */
    if ((ci_active || cj_active) &&
        (ci_nodeID == nodeID || cj_nodeID == nodeID) && activate_bh_pair) {

      scheduler_activate(s, t);
    }
  }

  /* Un-skip the swallow tasks involved with this cell. */
  for (struct link *l = c->black_holes.do_bh_swallow; l != NULL; l = l->next) {
    struct task *t = l->t;
    struct cell *ci = t->ci;
    struct cell *cj = t->cj;
    const int ci_active = cell_is_active_black_holes(ci, e);
    const int cj_active = (cj != NULL) ? cell_is_active_black_holes(cj, e) : 0;
#ifdef WITH_MPI
    const int ci_nodeID = ci->nodeID;
    const int cj_nodeID = (cj != NULL) ? cj->nodeID : -1;
#else
    const int ci_nodeID = nodeID;
    const int cj_nodeID = nodeID;
#endif

    const int activate_bh_pair =
        (t->type != task_type_sub_pair) ||
        cell_activate_subcell_black_holes_pair(ci, cj, s);

    /* Only activate tasks that involve a local active cell. */
    if ((ci_active || cj_active) &&
        (ci_nodeID == nodeID || cj_nodeID == nodeID) && activate_bh_pair) {

      scheduler_activate(s, t);
    }
  }

  /* Un-skip the feedback tasks involved with this cell. */
  for (struct link *l = c->black_holes.feedback; l != NULL; l = l->next) {
    struct task *t = l->t;
    struct cell *ci = t->ci;
    struct cell *cj = t->cj;
    const int ci_active = cell_is_active_black_holes(ci, e);
    const int cj_active = (cj != NULL) ? cell_is_active_black_holes(cj, e) : 0;
#ifdef WITH_MPI
    const int ci_nodeID = ci->nodeID;
    const int cj_nodeID = (cj != NULL) ? cj->nodeID : -1;
#else
    const int ci_nodeID = nodeID;
    const int cj_nodeID = nodeID;
#endif

    const int activate_bh_pair =
        (t->type != task_type_sub_pair) ||
        cell_activate_subcell_black_holes_pair(ci, cj, s);

    /* Only activate tasks that involve a local active cell. */
    if ((ci_active || cj_active) &&
        (ci_nodeID == nodeID || cj_nodeID == nodeID) && activate_bh_pair) {

      scheduler_activate(s, t);

      if (t->type == task_type_pair || t->type == task_type_sub_pair) {
        /* Activate bh_out for each cell that is part of
         * a pair/sub_pair task as to not miss any dependencies */
        if (ci_nodeID == nodeID)
          scheduler_activate(s, ci->hydro.super->black_holes.black_holes_out);
        if (cj_nodeID == nodeID)
          scheduler_activate(s, cj->hydro.super->black_holes.black_holes_out);
      }
    }
  }

  /* Unskip all the other task types. */
  if (c->nodeID == nodeID && cell_is_active_black_holes(c, e)) {

    /* If the cell doesn't have any pair/sub_pair type tasks,
     * then we haven't unskipped all the implicit tasks yet. */
    if (c->black_holes.density_ghost != NULL)
      scheduler_activate(s, c->black_holes.density_ghost);
    if (c->black_holes.swallow_ghost_0 != NULL)
      scheduler_activate(s, c->black_holes.swallow_ghost_0);
    if (c->black_holes.swallow_ghost_1 != NULL)
      scheduler_activate(s, c->black_holes.swallow_ghost_1);
    if (c->black_holes.swallow_ghost_2 != NULL)
      scheduler_activate(s, c->black_holes.swallow_ghost_2);
    if (c->black_holes.black_holes_in != NULL)
      scheduler_activate(s, c->black_holes.black_holes_in);
    if (c->black_holes.black_holes_out != NULL)
      scheduler_activate(s, c->black_holes.black_holes_out);
    if (c->kick1 != NULL) scheduler_activate(s, c->kick1);
    if (c->kick2 != NULL) scheduler_activate(s, c->kick2);
    if (c->timestep != NULL) scheduler_activate(s, c->timestep);
    if (c->top->timestep_collect != NULL)
      scheduler_activate(s, c->top->timestep_collect);
#ifdef WITH_CSDS
    if (c->csds != NULL) scheduler_activate(s, c->csds);
#endif
  }

  return rebuild;
}

/**
 * @brief Un-skips all the sinks tasks associated with a given cell and
 * checks if the space needs to be rebuilt.
 *
 * @param c the #cell.
 * @param s the #scheduler.
 *
 * @return 1 If the space needs rebuilding. 0 otherwise.
 */
int cell_unskip_sinks_tasks(struct cell *c, struct scheduler *s) {

  struct engine *e = s->space->e;
  const int with_timestep_sync = (e->policy & engine_policy_timestep_sync);
  const int nodeID = e->nodeID;
  int rebuild = 0;

  if (c->sinks.drift != NULL)
    if (cell_is_active_sinks(c, e) || cell_is_active_hydro(c, e)) {
      cell_activate_drift_sink(c, s);
    }

  /* Un-skip the star formation tasks involved with this cell. */
  for (struct link *l = c->sinks.compute_formation; l != NULL; l = l->next) {
    struct task *t = l->t;
    struct cell *ci = t->ci;
    struct cell *cj = t->cj;
#ifdef WITH_MPI
    const int ci_nodeID = ci->nodeID;
    const int cj_nodeID = (cj != NULL) ? cj->nodeID : -1;
#else
    const int ci_nodeID = nodeID;
    const int cj_nodeID = nodeID;
#endif

    const int ci_active =
        cell_is_active_sinks(ci, e) || cell_is_active_hydro(ci, e);

    const int cj_active = (cj != NULL) && (cell_is_active_sinks(cj, e) ||
                                           cell_is_active_hydro(cj, e));

    /* Activate the drifts */
    if (t->type == task_type_self && ci_active) {
      cell_activate_drift_sink(ci, s);
      cell_activate_drift_part(ci, s);
      cell_activate_sink_formation_tasks(ci->top, s);
      if (with_timestep_sync) cell_activate_sync_part(ci, s);
    }

    /* Only activate tasks that involve a local active cell. */
    if ((ci_active || cj_active) &&
        (ci_nodeID == nodeID || cj_nodeID == nodeID)) {
      scheduler_activate(s, t);

      if (t->type == task_type_pair) {
        /* For the mergers */
        if (cj_nodeID == nodeID) {
          cell_activate_drift_sink(cj, s);
          cell_activate_sink_formation_tasks(cj->top, s);
        }
        if (ci_nodeID == nodeID) {
          cell_activate_drift_sink(ci, s);
          if (ci->top != cj->top) {
            cell_activate_sink_formation_tasks(ci->top, s);
          }
        }

        /* Do ci */
        if (ci_active) {
          /* hydro for cj */
          atomic_or(&cj->hydro.requires_sorts, 1 << t->flags);
          cj->hydro.dx_max_sort_old = cj->hydro.dx_max_sort;

          /* Activate the drift tasks. */
          if (cj_nodeID == nodeID) cell_activate_drift_part(cj, s);
          if (cj_nodeID == nodeID && with_timestep_sync)
            cell_activate_sync_part(cj, s);

          /* Check the sorts and activate them if needed. */
          cell_activate_hydro_sorts(cj, t->flags, s);
        }

        /* Do cj */
        if (cj_active) {
          /* hydro for ci */
          atomic_or(&ci->hydro.requires_sorts, 1 << t->flags);
          ci->hydro.dx_max_sort_old = ci->hydro.dx_max_sort;

          /* Activate the drift tasks. */
          if (ci_nodeID == nodeID) cell_activate_drift_part(ci, s);
          if (ci_nodeID == nodeID && with_timestep_sync)
            cell_activate_sync_part(ci, s);

          /* Check the sorts and activate them if needed. */
          cell_activate_hydro_sorts(ci, t->flags, s);
        }
      }

      else if (t->type == task_type_sub_self) {
        cell_activate_subcell_sinks_tasks(ci, NULL, s, with_timestep_sync);
      }

      else if (t->type == task_type_sub_pair) {
        cell_activate_subcell_sinks_tasks(ci, cj, s, with_timestep_sync);
      }
    }

    /* Only interested in pair interactions as of here. */
    if (t->type == task_type_pair || t->type == task_type_sub_pair) {
      /* Check whether there was too much particle motion, i.e. the
         cell neighbour conditions were violated. */
      if (cell_need_rebuild_for_sinks_pair(ci, cj)) rebuild = 1;
      if (cell_need_rebuild_for_sinks_pair(cj, ci)) rebuild = 1;

      /* Activate all sink_in tasks for each cell involved
       * in pair/sub_pair type tasks */
      if (ci_nodeID == nodeID)
        scheduler_activate(s, ci->hydro.super->sinks.sink_in);
      if (cj_nodeID == nodeID)
        scheduler_activate(s, cj->hydro.super->sinks.sink_in);

#ifdef WITH_MPI
      error("TODO");
#endif
    }
  }

  for (struct link *l = c->sinks.merger; l != NULL; l = l->next) {
    struct task *t = l->t;
    struct cell *ci = t->ci;
    struct cell *cj = t->cj;
#ifdef WITH_MPI
    const int ci_nodeID = ci->nodeID;
    const int cj_nodeID = (cj != NULL) ? cj->nodeID : -1;
#else
    const int ci_nodeID = nodeID;
    const int cj_nodeID = nodeID;
#endif

    const int ci_active =
        cell_is_active_sinks(ci, e) || cell_is_active_hydro(ci, e);

    const int cj_active = (cj != NULL) && (cell_is_active_sinks(cj, e) ||
                                           cell_is_active_hydro(cj, e));

    /* Only activate tasks that involve a local active cell. */
    if ((ci_active || cj_active) &&
        (ci_nodeID == nodeID || cj_nodeID == nodeID)) {
      scheduler_activate(s, t);
    }
  }

  for (struct link *l = c->sinks.accretion; l != NULL; l = l->next) {
    struct task *t = l->t;
    struct cell *ci = t->ci;
    struct cell *cj = t->cj;
#ifdef WITH_MPI
    const int ci_nodeID = ci->nodeID;
    const int cj_nodeID = (cj != NULL) ? cj->nodeID : -1;
#else
    const int ci_nodeID = nodeID;
    const int cj_nodeID = nodeID;
#endif

    const int ci_active =
        cell_is_active_sinks(ci, e) || cell_is_active_hydro(ci, e);

    const int cj_active = (cj != NULL) && (cell_is_active_sinks(cj, e) ||
                                           cell_is_active_hydro(cj, e));

    /* Only activate tasks that involve a local active cell. */
    if ((ci_active || cj_active) &&
        (ci_nodeID == nodeID || cj_nodeID == nodeID)) {
      scheduler_activate(s, t);

      if (t->type == task_type_pair || t->type == task_type_sub_pair) {
        /* Activate sinks_out for each cell that is part of
         * a pair/sub_pair task as to not miss any dependencies */
        if (ci_nodeID == nodeID)
          scheduler_activate(s, ci->hydro.super->sinks.sink_out);
        if (cj_nodeID == nodeID)
          scheduler_activate(s, cj->hydro.super->sinks.sink_out);
      }
    }
  }

  /* Unskip all the other task types. */
  if (c->nodeID == nodeID &&
      (cell_is_active_sinks(c, e) || cell_is_active_hydro(c, e))) {

    if (c->sinks.sink_in != NULL) scheduler_activate(s, c->sinks.sink_in);
    if (c->sinks.ghost != NULL) scheduler_activate(s, c->sinks.ghost);
    if (c->sinks.sink_out != NULL) scheduler_activate(s, c->sinks.sink_out);
    if (c->kick1 != NULL) scheduler_activate(s, c->kick1);
    if (c->kick2 != NULL) scheduler_activate(s, c->kick2);
    if (c->timestep != NULL) scheduler_activate(s, c->timestep);
    if (c->top->timestep_collect != NULL)
      scheduler_activate(s, c->top->timestep_collect);
#ifdef WITH_CSDS
    if (c->csds != NULL) scheduler_activate(s, c->csds);
#endif
  }

  return rebuild;
}

/**
 * @brief Un-skips all the RT tasks associated with a given cell and checks
 * if the space needs to be rebuilt.
 *
 * @param c the #cell.
 * @param s the #scheduler.
 *
 * @return 1 If the space needs rebuilding. 0 otherwise.
 */
int cell_unskip_rt_tasks(struct cell *c, struct scheduler *s) {

  /* Note: we only get this far if engine_policy_rt is flagged. */

  struct engine *e = s->space->e;
  const int nodeID = e->nodeID;
  int rebuild = 0; /* TODO: implement rebuild conditions? */

  if (c->stars.drift != NULL) {
    if (rt_should_iact_cell(c, e)) {
      cell_activate_drift_part(c, s);
      cell_activate_drift_spart(c, s);
    }
  }

  /* Now unskip all RT specific interaction tasks */
  for (struct link *l = c->hydro.rt_inject; l != NULL; l = l->next) {
    struct task *t = l->t;
    struct cell *ci = t->ci;
    struct cell *cj = t->cj;
#ifdef WITH_MPI
    const int ci_nodeID = ci->nodeID;
    const int cj_nodeID = (cj != NULL) ? cj->nodeID : -1;
#else
    const int ci_nodeID = nodeID;
    const int cj_nodeID = nodeID;
#endif

    /* Activate the drifts */
    if (t->type == task_type_self) {
      if (rt_should_iact_cell(ci, e)) {
        cell_activate_drift_part(ci, s);
        cell_activate_drift_spart(ci, s);
        scheduler_activate(s, t);
      }
    }

    else if (t->type == task_type_pair) {

      const int ci_active = rt_should_iact_cell_pair(ci, cj, e);
      const int cj_active = (cj != NULL) && rt_should_iact_cell_pair(cj, ci, e);

      /* Only activate tasks that involve a local active cell. */
      if ((ci_active || cj_active) &&
          (ci_nodeID == nodeID || cj_nodeID == nodeID)) {
        scheduler_activate(s, t);

        /* Do ci */
        if (ci_active) {
          /* stars for ci */
          atomic_or(&ci->stars.requires_sorts, 1 << t->flags);
          ci->stars.dx_max_sort_old = ci->stars.dx_max_sort;

          /* hydro for cj */
          atomic_or(&cj->hydro.requires_sorts, 1 << t->flags);
          cj->hydro.dx_max_sort_old = cj->hydro.dx_max_sort;

          /* Activate the drift tasks. */
          if (ci_nodeID == nodeID) cell_activate_drift_spart(ci, s);
          if (cj_nodeID == nodeID) cell_activate_drift_part(cj, s);

          /* Check the sorts and activate them if needed. */
          cell_activate_stars_sorts(ci, t->flags, s);
          cell_activate_hydro_sorts(cj, t->flags, s);
        }

        /* Do cj */
        if (cj_active) {
          /* hydro for ci */
          atomic_or(&ci->hydro.requires_sorts, 1 << t->flags);
          ci->hydro.dx_max_sort_old = ci->hydro.dx_max_sort;

          /* stars for cj */
          atomic_or(&cj->stars.requires_sorts, 1 << t->flags);
          cj->stars.dx_max_sort_old = cj->stars.dx_max_sort;

          /* Activate the drift tasks. */
          if (cj_nodeID == nodeID) cell_activate_drift_spart(cj, s);
          if (ci_nodeID == nodeID) cell_activate_drift_part(ci, s);

          /* Check the sorts and activate them if needed. */
          cell_activate_hydro_sorts(ci, t->flags, s);
          cell_activate_stars_sorts(cj, t->flags, s);
        }
      }
    }

    else if (t->type == task_type_sub_self) {
      scheduler_activate(s, t);
      cell_activate_subcell_rt_tasks(ci, NULL, s);
    }

    else if (t->type == task_type_sub_pair) {
      scheduler_activate(s, t);
      cell_activate_subcell_rt_tasks(ci, cj, s);
    }

    /* Only interested in pair interactions as of here. */
    if (t->type == task_type_pair || t->type == task_type_sub_pair) {
      /* Check whether there was too much particle motion, i.e. the */
      /* cell neighbour conditions were violated. */
      if (cell_need_rebuild_for_stars_pair(ci, cj)) rebuild = 1;
      if (cell_need_rebuild_for_stars_pair(cj, ci)) rebuild = 1;

      /* Activate rt_in for each cell that is part of
       * a pair/sub_pair task as to not miss any dependencies */
      if (ci_nodeID == nodeID)
        scheduler_activate(s, ci->hydro.super->hydro.rt_in);
      if (cj_nodeID == nodeID)
        scheduler_activate(s, cj->hydro.super->hydro.rt_in);

      /* For the same reason, catch the dependencies with the RT ghost1 */
      if (ci_nodeID == nodeID)
        scheduler_activate(s, ci->hydro.super->hydro.rt_ghost1);
      if (cj_nodeID == nodeID)
        scheduler_activate(s, cj->hydro.super->hydro.rt_ghost1);
    }
  }

  if (c->nodeID == nodeID) {

    for (struct link *l = c->hydro.rt_gradient; l != NULL; l = l->next) {
      /* TODO: all the MPI checks */
      /* I assume that all hydro related subcell unskipping/activation necessary
       * here is being done in the hydro part of cell_unskip */

      struct task *t = l->t;
      struct cell *ci = t->ci;
      struct cell *cj = t->cj;
#ifdef WITH_MPI
      const int ci_nodeID = ci->nodeID;
      const int cj_nodeID = (cj != NULL) ? cj->nodeID : -1;
#else
      const int ci_nodeID = nodeID;
      const int cj_nodeID = nodeID;
#endif

      const int ci_active = cell_is_active_hydro(ci, e);
      const int cj_active = (cj != NULL) && cell_is_active_hydro(cj, e);

      if (t->type == task_type_self || t->type == task_type_sub_self) {
        if (ci_active) scheduler_activate(s, t);
      }

      else if (t->type == task_type_pair || t->type == task_type_sub_pair) {

        /* Only activate tasks that involve a local active cell. */
        if ((ci_active || cj_active) &&
            (ci_nodeID == nodeID || cj_nodeID == nodeID)) {
          scheduler_activate(s, t);

          /* Activate rt_ghost1 dependencies for each cell that is part of
           * a pair/sub_pair task as to not miss any dependencies */
          if (ci_nodeID == nodeID)
            scheduler_activate(s, ci->hydro.super->hydro.rt_ghost1);
          if (cj_nodeID == nodeID)
            scheduler_activate(s, cj->hydro.super->hydro.rt_ghost1);
        }
      }
    }

    for (struct link *l = c->hydro.rt_transport; l != NULL; l = l->next) {
      /* TODO: all the MPI checks */
      /* I assume that all hydro related subcell unskipping/activation necessary
       * here is being done in the hydro part of cell_unskip */

      struct task *t = l->t;
      struct cell *ci = t->ci;
      struct cell *cj = t->cj;
#ifdef WITH_MPI
      const int ci_nodeID = ci->nodeID;
      const int cj_nodeID = (cj != NULL) ? cj->nodeID : -1;
#else
      const int ci_nodeID = nodeID;
      const int cj_nodeID = nodeID;
#endif

      const int ci_active = cell_is_active_hydro(ci, e);
      const int cj_active = (cj != NULL) && cell_is_active_hydro(cj, e);

      if (t->type == task_type_self || t->type == task_type_sub_self) {
        if (ci_active) scheduler_activate(s, t);
      }

      else if (t->type == task_type_pair || t->type == task_type_sub_pair) {

        /* Only activate tasks that involve a local active cell. */
        if ((ci_active || cj_active) &&
            (ci_nodeID == nodeID || cj_nodeID == nodeID)) {
          scheduler_activate(s, t);

          /* Activate transport_out for each cell that is part of
           * a pair/sub_pair task as to not miss any dependencies */
          if (ci_nodeID == nodeID)
            scheduler_activate(s, ci->hydro.super->hydro.rt_transport_out);
          if (cj_nodeID == nodeID)
            scheduler_activate(s, cj->hydro.super->hydro.rt_transport_out);
        }
      }
    }

    /* Unskip all the other task types */

    if (rt_should_do_unskip_cell(c, e)) {
      /* If we don't have any pair/sub_pair tasks for this cell, then we haven't
       * unskipped the ghosts yet. Do this now. */

      /* You need to pay attention to stars as well when unskipping rt_in
       * to gather dependencies from the feedback loop. */
      if (c->hydro.rt_in != NULL) scheduler_activate(s, c->hydro.rt_in);

      /* Also activate the rt_ghost1 task even if you don't have stars in
       * this cell to gather dependencies properly. Otherwise, dependency
       * issues arise when the timestep task starts changing what's active
       * and what's not active */
      if (c->hydro.rt_ghost1 != NULL) scheduler_activate(s, c->hydro.rt_ghost1);
    }

    if (cell_is_active_hydro(c, e)) {
      if (c->hydro.rt_ghost2 != NULL) scheduler_activate(s, c->hydro.rt_ghost2);
      if (c->hydro.rt_transport_out != NULL)
        scheduler_activate(s, c->hydro.rt_transport_out);
      if (c->hydro.rt_tchem != NULL) scheduler_activate(s, c->hydro.rt_tchem);
      if (c->hydro.rt_out != NULL) scheduler_activate(s, c->hydro.rt_out);
    }
  } else {
    /* RT doesn't run with MPI as of yet */
    error("Unskipping RT tasks for non-local cells?");
  }

  return rebuild;
}<|MERGE_RESOLUTION|>--- conflicted
+++ resolved
@@ -2206,13 +2206,8 @@
             scheduler_activate_send(s, cj->mpi.send, task_subtype_spart_prep2,
                                     ci_nodeID);
 #endif
-<<<<<<< HEAD
             cell_activate_drift_spart(cj, s);
           }
-=======
-          cell_activate_drift_spart(cj, s);
-        }
->>>>>>> 18402ae8
 
           if (ci_active) {
             scheduler_activate_recv(s, ci->mpi.recv,
@@ -2250,13 +2245,8 @@
             scheduler_activate_send(s, ci->mpi.send, task_subtype_spart_prep2,
                                     cj_nodeID);
 #endif
-<<<<<<< HEAD
             cell_activate_drift_spart(ci, s);
           }
-=======
-          cell_activate_drift_spart(ci, s);
-        }
->>>>>>> 18402ae8
 
           if (cj_active) {
             scheduler_activate_recv(s, cj->mpi.recv,
