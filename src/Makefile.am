# This file is part of SWIFT.
# Copyright (c) 2012 Pedro Gonnet (pedro.gonnet@durham.ac.uk),
#                    Matthieu Schaller (matthieu.schaller@durham.ac.uk).
#
# This program is free software: you can redistribute it and/or modify
# it under the terms of the GNU General Public License as published by
# the Free Software Foundation, either version 3 of the License, or
# (at your option) any later version.
#
# This program is distributed in the hope that it will be useful,
# but WITHOUT ANY WARRANTY; without even the implied warranty of
# MERCHANTABILITY or FITNESS FOR A PARTICULAR PURPOSE.  See the
# GNU General Public License for more details.
#
# You should have received a copy of the GNU General Public License
# along with this program.  If not, see <http://www.gnu.org/licenses/>.

# Add the non-standard paths to the included library headers
AM_CFLAGS = $(HDF5_CPPFLAGS) $(GSL_INCS) $(FFTW_INCS) $(GRACKLE_INCS)

# Assign a "safe" version number
AM_LDFLAGS = $(HDF5_LDFLAGS) $(FFTW_LIBS) -version-info 0:0:0

# The git command, if available.
GIT_CMD = @GIT_CMD@

# Additional dependencies for shared libraries.
EXTRA_LIBS = $(HDF5_LIBS) $(FFTW_LIBS) $(PROFILER_LIBS) $(TCMALLOC_LIBS) $(JEMALLOC_LIBS) $(TBBMALLOC_LIBS) $(GRACKLE_LIBS) $(GSL_LIBS)

# MPI libraries.
MPI_LIBS = $(PARMETIS_LIBS) $(METIS_LIBS) $(MPI_THREAD_LIBS)
MPI_FLAGS = -DWITH_MPI $(PARMETIS_INCS) $(METIS_INCS)

# Build the libswiftsim library
lib_LTLIBRARIES = libswiftsim.la
# Build a MPI-enabled version too?
if HAVEMPI
lib_LTLIBRARIES += libswiftsim_mpi.la
endif

# List required headers
include_HEADERS = space.h runner.h queue.h task.h lock.h cell.h part.h const.h \
    engine.h swift.h serial_io.h timers.h debug.h scheduler.h proxy.h parallel_io.h \
    common_io.h single_io.h multipole.h map.h tools.h partition.h clocks.h parser.h \
    physical_constants.h physical_constants_cgs.h potential.h version.h \
    hydro_properties.h riemann.h threadpool.h cooling_io.h cooling.h cooling_struct.h \
    sourceterms.h sourceterms_struct.h statistics.h memswap.h cache.h runner_doiact_vec.h profiler.h \
    dump.h logger.h active.h timeline.h xmf.h gravity_properties.h gravity_derivatives.h \
    gravity_softened_derivatives.h vector_power.h collectgroup.h hydro_space.h sort_part.h \
    chemistry.h chemistry_io.h chemistry_struct.h cosmology.h restart.h space_getsid.h utilities.h \
    mesh_gravity.h cbrt.h velociraptor_interface.h swift_velociraptor_part.h outputlist.h \
    logger_io.h

# source files for EAGLE cooling
EAGLE_COOLING_SOURCES =
if HAVEEAGLECOOLING
EAGLE_COOLING_SOURCES += cooling/EAGLE/cooling.c \
cooling/EAGLE/eagle_cool_tables.c
endif

# Common source files
AM_SOURCES = space.c runner.c queue.c task.c cell.c engine.c engine_maketasks.c \
    engine_marktasks.c serial_io.c timers.c debug.c scheduler.c proxy.c parallel_io.c \
    units.c common_io.c single_io.c multipole.c version.c map.c \
    kernel_hydro.c tools.c part.c partition.c clocks.c parser.c \
    physical_constants.c potential.c hydro_properties.c \
    threadpool.c cooling.c sourceterms.c \
    statistics.c runner_doiact_vec.c profiler.c dump.c logger.c \
    part_type.c xmf.c gravity_properties.c gravity.c \
    collectgroup.c hydro_space.c equation_of_state.c \
    chemistry.c cosmology.c restart.c mesh_gravity.c velociraptor_interface.c \
<<<<<<< HEAD
    outputlist.c velociraptor_dummy.c $(EAGLE_COOLING_SOURCES)
=======
    outputlist.c velociraptor_dummy.c logger_io.c
>>>>>>> 52201a05

# Include files for distribution, not installation.
nobase_noinst_HEADERS = align.h approx_math.h atomic.h barrier.h cycle.h error.h inline.h kernel_hydro.h kernel_gravity.h \
		 gravity_iact.h kernel_long_gravity.h vector.h cache.h runner_doiact.h runner_doiact_vec.h runner_doiact_grav.h  \
                 runner_doiact_nosort.h runner_doiact_stars.h units.h intrinsics.h minmax.h kick.h timestep.h drift.h \
		 adiabatic_index.h io_properties.h dimension.h part_type.h periodic.h memswap.h dump.h logger.h sign.h \
		 logger_io.h \
		 gravity.h gravity_io.h gravity_cache.h \
		 gravity/Default/gravity.h gravity/Default/gravity_iact.h gravity/Default/gravity_io.h \
		 gravity/Default/gravity_debug.h gravity/Default/gravity_part.h  \
		 gravity/Potential/gravity.h gravity/Potential/gravity_iact.h gravity/Potential/gravity_io.h \
		 gravity/Potential/gravity_debug.h gravity/Potential/gravity_part.h  \
		 sourceterms.h \
		 equation_of_state.h \
		 equation_of_state/ideal_gas/equation_of_state.h equation_of_state/isothermal/equation_of_state.h \
	 	 hydro.h hydro_io.h \
		 hydro/Minimal/hydro.h hydro/Minimal/hydro_iact.h hydro/Minimal/hydro_io.h \
                 hydro/Minimal/hydro_debug.h hydro/Minimal/hydro_part.h \
		 hydro/Default/hydro.h hydro/Default/hydro_iact.h hydro/Default/hydro_io.h \
                 hydro/Default/hydro_debug.h hydro/Default/hydro_part.h \
		 hydro/Gadget2/hydro.h hydro/Gadget2/hydro_iact.h hydro/Gadget2/hydro_io.h \
                 hydro/Gadget2/hydro_debug.h hydro/Gadget2/hydro_part.h \
		 hydro/PressureEntropy/hydro.h hydro/PressureEntropy/hydro_iact.h hydro/PressureEntropy/hydro_io.h \
                 hydro/PressureEntropy/hydro_debug.h hydro/PressureEntropy/hydro_part.h \
		 hydro/GizmoMFV/hydro.h hydro/GizmoMFV/hydro_iact.h \
                 hydro/GizmoMFV/hydro_io.h hydro/GizmoMFV/hydro_debug.h \
                 hydro/GizmoMFV/hydro_part.h \
                 hydro/GizmoMFV/hydro_gradients_gizmo.h \
                 hydro/GizmoMFV/hydro_gradients.h \
                 hydro/GizmoMFV/hydro_gradients_sph.h \
                 hydro/GizmoMFV/hydro_slope_limiters_cell.h \
                 hydro/GizmoMFV/hydro_slope_limiters_face.h \
                 hydro/GizmoMFV/hydro_slope_limiters.h \
                 hydro/GizmoMFV/hydro_unphysical.h \
                 hydro/GizmoMFV/hydro_velocities.h \
		 hydro/GizmoMFM/hydro.h hydro/GizmoMFM/hydro_iact.h \
                 hydro/GizmoMFM/hydro_io.h hydro/GizmoMFM/hydro_debug.h \
                 hydro/GizmoMFM/hydro_part.h \
                 hydro/GizmoMFM/hydro_gradients_gizmo.h \
                 hydro/GizmoMFM/hydro_gradients.h \
                 hydro/GizmoMFM/hydro_gradients_sph.h \
                 hydro/GizmoMFM/hydro_slope_limiters_cell.h \
                 hydro/GizmoMFM/hydro_slope_limiters_face.h \
                 hydro/GizmoMFM/hydro_slope_limiters.h \
                 hydro/GizmoMFM/hydro_unphysical.h \
                 hydro/Shadowswift/hydro_debug.h \
                 hydro/Shadowswift/hydro_gradients.h hydro/Shadowswift/hydro.h \
                 hydro/Shadowswift/hydro_iact.h \
                 hydro/Shadowswift/hydro_io.h \
                 hydro/Shadowswift/hydro_part.h \
                 hydro/Shadowswift/hydro_slope_limiters_cell.h \
                 hydro/Shadowswift/hydro_slope_limiters_face.h \
                 hydro/Shadowswift/hydro_slope_limiters.h \
                 hydro/Shadowswift/voronoi1d_algorithm.h \
                 hydro/Shadowswift/voronoi1d_cell.h \
                 hydro/Shadowswift/voronoi2d_algorithm.h \
                 hydro/Shadowswift/voronoi2d_cell.h \
                 hydro/Shadowswift/voronoi3d_algorithm.h \
                 hydro/Shadowswift/voronoi3d_cell.h \
                 hydro/Shadowswift/voronoi_algorithm.h \
                 hydro/Shadowswift/voronoi_cell.h \
	         riemann/riemann_hllc.h riemann/riemann_trrs.h \
		 riemann/riemann_exact.h riemann/riemann_vacuum.h \
                 riemann/riemann_checks.h \
	 	 stars.h stars_io.h \
		 stars/Default/stars.h stars/Default/stars_iact.h stars/Default/stars_io.h \
		 stars/Default/stars_debug.h stars/Default/stars_part.h  \
	         potential/none/potential.h potential/point_mass/potential.h \
                 potential/isothermal/potential.h potential/disc_patch/potential.h \
                 potential/sine_wave/potential.h \
		 cooling/none/cooling.h cooling/none/cooling_struct.h \
                 cooling/none/cooling_io.h \
		 cooling/Compton/cooling.h cooling/Compton/cooling_struct.h \
                 cooling/Compton/cooling_io.h \
	         cooling/const_du/cooling.h cooling/const_du/cooling_struct.h \
                 cooling/const_du/cooling_io.h \
                 cooling/const_lambda/cooling.h cooling/const_lambda/cooling_struct.h \
                 cooling/const_lambda/cooling_io.h \
                 cooling/grackle/cooling.h cooling/grackle/cooling_struct.h \
                 cooling/grackle/cooling_io.h \
		 cooling/EAGLE/cooling.h cooling/EAGLE/cooling_struct.h \
                 cooling/EAGLE/cooling_io.h \
		 cooling/EAGLE/interpolate.h \
                 chemistry/none/chemistry.h \
		 chemistry/none/chemistry_io.h \
		 chemistry/none/chemistry_struct.h \
		 chemistry/none/chemistry_iact.h \
                 chemistry/GEAR/chemistry.h \
		 chemistry/GEAR/chemistry_io.h \
		 chemistry/GEAR/chemistry_struct.h \
		 chemistry/GEAR/chemistry_iact.h \
                 chemistry/EAGLE/chemistry.h \
		 chemistry/EAGLE/chemistry_io.h \
		 chemistry/EAGLE/chemistry_struct.h\
		 chemistry/EAGLE/chemistry_iact.h


# Sources and flags for regular library
libswiftsim_la_SOURCES = $(AM_SOURCES)
libswiftsim_la_CFLAGS = $(AM_CFLAGS)
libswiftsim_la_LDFLAGS = $(AM_LDFLAGS) $(EXTRA_LIBS)
libswiftsim_la_LIBADD = $(GRACKLE_LIBS) $(VELOCIRAPTOR_LIBS)

# Sources and flags for MPI library
libswiftsim_mpi_la_SOURCES = $(AM_SOURCES)
libswiftsim_mpi_la_CFLAGS = $(AM_CFLAGS) $(MPI_FLAGS)
libswiftsim_mpi_la_LDFLAGS = $(AM_LDFLAGS) $(MPI_LIBS) $(EXTRA_LIBS)
libswiftsim_mpi_la_SHORTNAME = mpi
libswiftsim_mpi_la_LIBADD = $(GRACKLE_LIBS) $(VELOCIRAPTOR_LIBS)


# Versioning. If any sources change then update the version_string.h file with
# the current git revision and package version.
# May have a checkout without a version_string.h file and no git command (tar/zip
# download), allow that, but make sure we know it.
version_string.h: version_string.h.in $(AM_SOURCES) $(include_HEADERS) $(noinst_HEADERS)
	if test "X$(GIT_CMD)" != "X"; then \
	    GIT_REVISION=`$(GIT_CMD) describe --abbrev=8  --always --tags --dirty`; \
	    GIT_BRANCH=`$(GIT_CMD) branch | sed -n 's/^\* \(.*\)/\1/p'`; \
            GIT_DATE=`$(GIT_CMD) log -1 --format=%ci`; \
	    sed -e "s,@PACKAGE_VERSION\@,$(PACKAGE_VERSION)," \
	        -e "s,@GIT_REVISION\@,$${GIT_REVISION}," \
	        -e "s|@GIT_BRANCH\@|$${GIT_BRANCH}|" \
	        -e "s|@GIT_DATE\@|$${GIT_DATE}|" \
	        -e "s|@SWIFT_CFLAGS\@|$(CFLAGS)|" $< > version_string.h; \
	else \
	    if test ! -f version_string.h; then \
	        sed -e "s,@PACKAGE_VERSION\@,$(PACKAGE_VERSION)," \
	            -e "s,@GIT_REVISION\@,unknown," \
		    -e "s,@GIT_BRANCH\@,unknown," \
		    -e "s,@GIT_DATE\@,unknown," \
	            -e "s|@SWIFT_CFLAGS\@|$(CFLAGS)|" $< > version_string.h; \
	    fi; \
	fi

#  Make sure version_string.h is built first.
BUILT_SOURCES = version_string.h

#  And distribute the built files.
EXTRA_DIST = version_string.h version_string.h.in<|MERGE_RESOLUTION|>--- conflicted
+++ resolved
@@ -69,11 +69,7 @@
     part_type.c xmf.c gravity_properties.c gravity.c \
     collectgroup.c hydro_space.c equation_of_state.c \
     chemistry.c cosmology.c restart.c mesh_gravity.c velociraptor_interface.c \
-<<<<<<< HEAD
-    outputlist.c velociraptor_dummy.c $(EAGLE_COOLING_SOURCES)
-=======
-    outputlist.c velociraptor_dummy.c logger_io.c
->>>>>>> 52201a05
+    outputlist.c velociraptor_dummy.c logger_io.c $(EAGLE_COOLING_SOURCES)
 
 # Include files for distribution, not installation.
 nobase_noinst_HEADERS = align.h approx_math.h atomic.h barrier.h cycle.h error.h inline.h kernel_hydro.h kernel_gravity.h \
