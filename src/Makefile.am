--- conflicted
+++ resolved
@@ -51,13 +51,9 @@
     mesh_gravity.h cbrt.h exp10.h velociraptor_interface.h swift_velociraptor_part.h outputlist.h \
     logger_io.h tracers_io.h tracers.h tracers_struct.h star_formation_io.h fof.h \
     star_formation_struct.h star_formation.h star_formation_iact.h \
-<<<<<<< HEAD
-    velociraptor_struct.h velociraptor_io.h random.h memuse.h c_hashmap/hashmap.h
-=======
     star_formation_logger.h star_formation_logger_struct.h \
     velociraptor_struct.h velociraptor_io.h random.h memuse.h black_holes.h black_holes_io.h \
     black_holes_properties.h feedback.h feedback_struct.h feedback_properties.h
->>>>>>> 080b8536
 
 # source files for EAGLE cooling
 EAGLE_COOLING_SOURCES =
@@ -82,13 +78,8 @@
     part_type.c xmf.c gravity_properties.c gravity.c \
     collectgroup.c hydro_space.c equation_of_state.c \
     chemistry.c cosmology.c restart.c mesh_gravity.c velociraptor_interface.c \
-<<<<<<< HEAD
-    outputlist.c velociraptor_dummy.c logger_io.c fof.c memuse.c \
-    $(EAGLE_COOLING_SOURCES) c_hashmap/hashmap.c
-=======
     outputlist.c velociraptor_dummy.c logger_io.c memuse.c \
     $(EAGLE_COOLING_SOURCES) $(EAGLE_FEEDBACK_SOURCES)
->>>>>>> 080b8536
 
 # Include files for distribution, not installation.
 nobase_noinst_HEADERS = align.h approx_math.h atomic.h barrier.h cycle.h error.h inline.h kernel_hydro.h kernel_gravity.h \
