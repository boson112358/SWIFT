--- conflicted
+++ resolved
@@ -130,13 +130,8 @@
 /* function prototypes. */
 void space_parts_sort(struct space *s, int *ind, size_t N, int min, int max,
                       int verbose);
-<<<<<<< HEAD
 void space_gparts_sort(struct space *s, size_t *ind, size_t N, int min, int max,
                        int verbose);
-=======
-void space_gparts_sort(struct gpart *gparts, int *ind, size_t N, int min,
-                       int max);
->>>>>>> 31fe964e
 struct cell *space_getcell(struct space *s);
 int space_getsid(struct space *s, struct cell **ci, struct cell **cj,
                  double *shift);
