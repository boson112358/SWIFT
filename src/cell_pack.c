/*******************************************************************************
 * This file is part of SWIFT.
 * Copyright (c) 2012 Pedro Gonnet (pedro.gonnet@durham.ac.uk)
 *                    Matthieu Schaller (matthieu.schaller@durham.ac.uk)
 *               2015 Peter W. Draper (p.w.draper@durham.ac.uk)
 *
 * This program is free software: you can redistribute it and/or modify
 * it under the terms of the GNU Lesser General Public License as published
 * by the Free Software Foundation, either version 3 of the License, or
 * (at your option) any later version.
 *
 * This program is distributed in the hope that it will be useful,
 * but WITHOUT ANY WARRANTY; without even the implied warranty of
 * MERCHANTABILITY or FITNESS FOR A PARTICULAR PURPOSE.  See the
 * GNU General Public License for more details.
 *
 * You should have received a copy of the GNU Lesser General Public License
 * along with this program.  If not, see <http://www.gnu.org/licenses/>.
 *
 ******************************************************************************/

/* Config parameters. */
#include "../config.h"

/* This object's header. */
#include "cell.h"

/**
 * @brief Pack the data of the given cell and all it's sub-cells.
 *
 * @param c The #cell.
 * @param pc Pointer to an array of packed cells in which the
 *      cells will be packed.
 * @param with_gravity Are we running with gravity and hence need
 *      to exchange multipoles?
 *
 * @return The number of packed cells.
 */
int cell_pack(struct cell *restrict c, struct pcell *restrict pc,
              const int with_gravity) {
#ifdef WITH_MPI

  /* Start by packing the data of the current cell. */
  pc->hydro.h_max = c->hydro.h_max;
  pc->stars.h_max = c->stars.h_max;
  pc->black_holes.h_max = c->black_holes.h_max;
  pc->sinks.r_cut_max = c->sinks.r_cut_max;

  pc->hydro.ti_end_min = c->hydro.ti_end_min;
  pc->grav.ti_end_min = c->grav.ti_end_min;
  pc->stars.ti_end_min = c->stars.ti_end_min;
  pc->sinks.ti_end_min = c->sinks.ti_end_min;
  pc->black_holes.ti_end_min = c->black_holes.ti_end_min;

  pc->hydro.ti_old_part = c->hydro.ti_old_part;
  pc->grav.ti_old_part = c->grav.ti_old_part;
  pc->grav.ti_old_multipole = c->grav.ti_old_multipole;
  pc->stars.ti_old_part = c->stars.ti_old_part;
  pc->black_holes.ti_old_part = c->black_holes.ti_old_part;
  pc->sinks.ti_old_part = c->sinks.ti_old_part;

  pc->hydro.count = c->hydro.count;
  pc->grav.count = c->grav.count;
  pc->stars.count = c->stars.count;
  pc->sinks.count = c->sinks.count;
  pc->black_holes.count = c->black_holes.count;
  pc->maxdepth = c->maxdepth;

  /* Copy the Multipole related information */
  if (with_gravity) {
    const struct gravity_tensors *mp = c->grav.multipole;

    pc->grav.m_pole = mp->m_pole;
    pc->grav.CoM[0] = mp->CoM[0];
    pc->grav.CoM[1] = mp->CoM[1];
    pc->grav.CoM[2] = mp->CoM[2];
    pc->grav.CoM_rebuild[0] = mp->CoM_rebuild[0];
    pc->grav.CoM_rebuild[1] = mp->CoM_rebuild[1];
    pc->grav.CoM_rebuild[2] = mp->CoM_rebuild[2];
    pc->grav.r_max = mp->r_max;
    pc->grav.r_max_rebuild = mp->r_max_rebuild;
  }

#ifdef SWIFT_DEBUG_CHECKS
  pc->cellID = c->cellID;
#endif

  /* Fill in the progeny, depth-first recursion. */
  int count = 1;
  for (int k = 0; k < 8; k++)
    if (c->progeny[k] != NULL) {
      pc->progeny[k] = count;
      count += cell_pack(c->progeny[k], &pc[count], with_gravity);
    } else {
      pc->progeny[k] = -1;
    }

  /* Return the number of packed cells used. */
  c->mpi.pcell_size = count;
  return count;

#else
  error("SWIFT was not compiled with MPI support.");
  return 0;
#endif
}

/**
 * @brief Pack the tag of the given cell and all it's sub-cells.
 *
 * @param c The #cell.
 * @param tags Pointer to an array of packed tags.
 *
 * @return The number of packed tags.
 */
int cell_pack_tags(const struct cell *c, int *tags) {
#ifdef WITH_MPI

  /* Start by packing the data of the current cell. */
  tags[0] = c->mpi.tag;

  /* Fill in the progeny, depth-first recursion. */
  int count = 1;
  for (int k = 0; k < 8; k++)
    if (c->progeny[k] != NULL)
      count += cell_pack_tags(c->progeny[k], &tags[count]);

#ifdef SWIFT_DEBUG_CHECKS
  if (c->mpi.pcell_size != count) error("Inconsistent tag and pcell count!");
#endif  // SWIFT_DEBUG_CHECKS

  /* Return the number of packed tags used. */
  return count;

#else
  error("SWIFT was not compiled with MPI support.");
  return 0;
#endif
}

void cell_pack_part_swallow(const struct cell *c,
                            struct black_holes_part_data *data) {

  const size_t count = c->hydro.count;
  const struct part *parts = c->hydro.parts;

  for (size_t i = 0; i < count; ++i) {
    data[i] = parts[i].black_holes_data;
  }
}

void cell_unpack_part_swallow(struct cell *c,
                              const struct black_holes_part_data *data) {

  const size_t count = c->hydro.count;
  struct part *parts = c->hydro.parts;

  for (size_t i = 0; i < count; ++i) {
    parts[i].black_holes_data = data[i];
  }
}

void cell_pack_bpart_swallow(const struct cell *c,
                             struct black_holes_bpart_data *data) {

  const size_t count = c->black_holes.count;
  const struct bpart *bparts = c->black_holes.parts;

  for (size_t i = 0; i < count; ++i) {
    data[i] = bparts[i].merger_data;
  }
}

void cell_unpack_bpart_swallow(struct cell *c,
                               const struct black_holes_bpart_data *data) {

  const size_t count = c->black_holes.count;
  struct bpart *bparts = c->black_holes.parts;

  for (size_t i = 0; i < count; ++i) {
    bparts[i].merger_data = data[i];
  }
}

/**
 * @brief Unpack the data of a given cell and its sub-cells.
 *
 * @param pc An array of packed #pcell.
 * @param c The #cell in which to unpack the #pcell.
 * @param s The #space in which the cells are created.
 * @param with_gravity Are we running with gravity and hence need
 *      to exchange multipoles?
 *
 * @return The number of cells created.
 */
int cell_unpack(struct pcell *restrict pc, struct cell *restrict c,
                struct space *restrict s, const int with_gravity) {
#ifdef WITH_MPI

  /* Unpack the current pcell. */
  c->hydro.h_max = pc->hydro.h_max;
  c->stars.h_max = pc->stars.h_max;
  c->black_holes.h_max = pc->black_holes.h_max;
  c->sinks.r_cut_max = pc->sinks.r_cut_max;

  c->hydro.ti_end_min = pc->hydro.ti_end_min;
  c->grav.ti_end_min = pc->grav.ti_end_min;
  c->stars.ti_end_min = pc->stars.ti_end_min;
  c->black_holes.ti_end_min = pc->black_holes.ti_end_min;
  c->sinks.ti_end_min = pc->sinks.ti_end_min;

  c->hydro.ti_old_part = pc->hydro.ti_old_part;
  c->grav.ti_old_part = pc->grav.ti_old_part;
  c->grav.ti_old_multipole = pc->grav.ti_old_multipole;
  c->stars.ti_old_part = pc->stars.ti_old_part;
  c->black_holes.ti_old_part = pc->black_holes.ti_old_part;
  c->sinks.ti_old_part = pc->sinks.ti_old_part;

  c->hydro.count = pc->hydro.count;
  c->grav.count = pc->grav.count;
  c->stars.count = pc->stars.count;
  c->sinks.count = pc->sinks.count;
  c->black_holes.count = pc->black_holes.count;
  c->maxdepth = pc->maxdepth;

#ifdef SWIFT_DEBUG_CHECKS
  c->cellID = pc->cellID;
#endif

  /* Copy the Multipole related information */
  if (with_gravity) {
    struct gravity_tensors *mp = c->grav.multipole;

    mp->m_pole = pc->grav.m_pole;
    mp->CoM[0] = pc->grav.CoM[0];
    mp->CoM[1] = pc->grav.CoM[1];
    mp->CoM[2] = pc->grav.CoM[2];
    mp->CoM_rebuild[0] = pc->grav.CoM_rebuild[0];
    mp->CoM_rebuild[1] = pc->grav.CoM_rebuild[1];
    mp->CoM_rebuild[2] = pc->grav.CoM_rebuild[2];
    mp->r_max = pc->grav.r_max;
    mp->r_max_rebuild = pc->grav.r_max_rebuild;
  }

  /* Number of new cells created. */
  int count = 1;

  /* Fill the progeny recursively, depth-first. */
  c->split = 0;
  for (int k = 0; k < 8; k++)
    if (pc->progeny[k] >= 0) {
      struct cell *temp;
      space_getcells(s, 1, &temp);
      temp->hydro.count = 0;
      temp->grav.count = 0;
      temp->stars.count = 0;
      temp->loc[0] = c->loc[0];
      temp->loc[1] = c->loc[1];
      temp->loc[2] = c->loc[2];
      temp->width[0] = c->width[0] / 2;
      temp->width[1] = c->width[1] / 2;
      temp->width[2] = c->width[2] / 2;
      temp->dmin = c->dmin / 2;
      if (k & 4) temp->loc[0] += temp->width[0];
      if (k & 2) temp->loc[1] += temp->width[1];
      if (k & 1) temp->loc[2] += temp->width[2];
      temp->depth = c->depth + 1;
      temp->split = 0;
      temp->hydro.dx_max_part = 0.f;
      temp->hydro.dx_max_sort = 0.f;
      temp->stars.dx_max_part = 0.f;
      temp->stars.dx_max_sort = 0.f;
      temp->black_holes.dx_max_part = 0.f;
      temp->nodeID = c->nodeID;
      temp->parent = c;
      temp->top = c->top;
      c->progeny[k] = temp;
      c->split = 1;
      count += cell_unpack(&pc[pc->progeny[k]], temp, s, with_gravity);
    }

  /* Return the total number of unpacked cells. */
  c->mpi.pcell_size = count;
  return count;

#else
  error("SWIFT was not compiled with MPI support.");
  return 0;
#endif
}

/**
 * @brief Unpack the tags of a given cell and its sub-cells.
 *
 * @param tags An array of tags.
 * @param c The #cell in which to unpack the tags.
 *
 * @return The number of tags created.
 */
int cell_unpack_tags(const int *tags, struct cell *restrict c) {
#ifdef WITH_MPI

  /* Unpack the current pcell. */
  c->mpi.tag = tags[0];

  /* Number of new cells created. */
  int count = 1;

  /* Fill the progeny recursively, depth-first. */
  for (int k = 0; k < 8; k++)
    if (c->progeny[k] != NULL) {
      count += cell_unpack_tags(&tags[count], c->progeny[k]);
    }

#ifdef SWIFT_DEBUG_CHECKS
  if (c->mpi.pcell_size != count) error("Inconsistent tag and pcell count!");
#endif  // SWIFT_DEBUG_CHECKS

  /* Return the total number of unpacked tags. */
  return count;

#else
  error("SWIFT was not compiled with MPI support.");
  return 0;
#endif
}

<<<<<<< HEAD
int cell_pack_end_step(struct cell *c, struct pcell_step *pcells) {
=======
/**
 * @brief Pack the cell information about time-step sizes and displacements
 * of a cell hierarchy.
 *
 * @param c The #cells to pack.
 * @param pcells the packed cell structures to pack into.
 *
 * @return The number of cells that were packed.
 */
int cell_pack_end_step(const struct cell *c, struct pcell_step *pcells) {
>>>>>>> 18402ae8

#ifdef WITH_MPI

  /* Pack this cell's data. */
  pcells[0].hydro.ti_end_min = c->hydro.ti_end_min;
  pcells[0].hydro.dx_max_part = c->hydro.dx_max_part;
<<<<<<< HEAD
  pcells[0].hydro.h_max = c->hydro.h_max;
=======
>>>>>>> 18402ae8

  pcells[0].grav.ti_end_min = c->grav.ti_end_min;

  pcells[0].stars.ti_end_min = c->stars.ti_end_min;
  pcells[0].stars.dx_max_part = c->stars.dx_max_part;
<<<<<<< HEAD
  pcells[0].stars.h_max = c->stars.h_max;

  pcells[0].black_holes.ti_end_min = c->black_holes.ti_end_min;
  pcells[0].black_holes.dx_max_part = c->black_holes.dx_max_part;
  pcells[0].black_holes.h_max = c->black_holes.h_max;
=======

  pcells[0].black_holes.ti_end_min = c->black_holes.ti_end_min;
  pcells[0].black_holes.dx_max_part = c->black_holes.dx_max_part;
>>>>>>> 18402ae8

  /* Fill in the progeny, depth-first recursion. */
  int count = 1;
  for (int k = 0; k < 8; k++)
    if (c->progeny[k] != NULL) {
      count += cell_pack_end_step(c->progeny[k], &pcells[count]);
    }

  /* Return the number of packed values. */
  return count;

#else
  error("SWIFT was not compiled with MPI support.");
  return 0;
#endif
}

<<<<<<< HEAD
int cell_unpack_end_step(struct cell *c, struct pcell_step *pcells) {
=======
/**
 * @brief Unpack the cell information about time-step sizes and displacements
 * of a cell hierarchy.
 *
 * @param c The #cells to unpack into.
 * @param pcells the packed cell structures to unpack from.
 *
 * @return The number of cells that were packed.
 */
int cell_unpack_end_step(struct cell *c, const struct pcell_step *pcells) {
>>>>>>> 18402ae8

#ifdef WITH_MPI

  /* Unpack this cell's data. */
  c->hydro.ti_end_min = pcells[0].hydro.ti_end_min;
  c->hydro.dx_max_part = pcells[0].hydro.dx_max_part;
<<<<<<< HEAD
  c->hydro.h_max = pcells[0].hydro.h_max;

  c->grav.ti_end_min = pcells[0].grav.ti_end_min;

  c->stars.ti_end_min = pcells[0].stars.ti_end_min;
  c->stars.dx_max_part = pcells[0].stars.dx_max_part;
  c->stars.h_max = pcells[0].stars.h_max;

  c->black_holes.ti_end_min = pcells[0].black_holes.ti_end_min;
  c->black_holes.dx_max_part = pcells[0].black_holes.dx_max_part;
  c->black_holes.h_max = pcells[0].black_holes.h_max;
=======

  c->grav.ti_end_min = pcells[0].grav.ti_end_min;

  c->stars.ti_end_min = pcells[0].stars.ti_end_min;
  c->stars.dx_max_part = pcells[0].stars.dx_max_part;

  c->black_holes.ti_end_min = pcells[0].black_holes.ti_end_min;
  c->black_holes.dx_max_part = pcells[0].black_holes.dx_max_part;
>>>>>>> 18402ae8

  /* Fill in the progeny, depth-first recursion. */
  int count = 1;
  for (int k = 0; k < 8; k++)
    if (c->progeny[k] != NULL) {
      count += cell_unpack_end_step(c->progeny[k], &pcells[count]);
    }

  /* Return the number of packed values. */
  return count;

#else
  error("SWIFT was not compiled with MPI support.");
  return 0;
#endif
}

/**
 * @brief Pack the hydro timebin information of the given cell.
 *
 * t needs to be aligned on SWIFT_CACHE_ALIGNMENT.
 *
 * @param c The #cell.
 * @param t (output) The array of timebins we pack into.
 */
void cell_pack_timebin(const struct cell *const c, timebin_t *const t) {

#ifdef WITH_MPI

  swift_declare_aligned_ptr(timebin_t, t_align, t, SWIFT_CACHE_ALIGNMENT);

  for (int i = 0; i < c->hydro.count; ++i)
    t_align[i] = c->hydro.parts[i].time_bin;

#else
  error("SWIFT was not compiled with MPI support.");
#endif
}

/**
 * @brief Unpack the hydro timebin information of a given cell.
 *
 * t needs to be aligned on SWIFT_CACHE_ALIGNMENT.
 *
 * @param c The #cell
 * @param t The array of timebins we unpack from.
 */
void cell_unpack_timebin(struct cell *const c, timebin_t *const t) {

#ifdef WITH_MPI

  swift_declare_aligned_ptr(timebin_t, t_align, t, SWIFT_CACHE_ALIGNMENT);

  for (int i = 0; i < c->hydro.count; ++i)
    c->hydro.parts[i].time_bin = t_align[i];

#else
  error("SWIFT was not compiled with MPI support.");
#endif
}

/**
 * @brief Pack the multipole information of the given cell and all it's
 * sub-cells.
 *
 * @param c The #cell.
 * @param pcells (output) The multipole information we pack into
 *
 * @return The number of packed cells.
 */
int cell_pack_multipoles(struct cell *restrict c,
                         struct gravity_tensors *restrict pcells) {
#ifdef WITH_MPI

  /* Pack this cell's data. */
  pcells[0] = *c->grav.multipole;

  /* Fill in the progeny, depth-first recursion. */
  int count = 1;
  for (int k = 0; k < 8; k++)
    if (c->progeny[k] != NULL) {
      count += cell_pack_multipoles(c->progeny[k], &pcells[count]);
    }

  /* Return the number of packed values. */
  return count;

#else
  error("SWIFT was not compiled with MPI support.");
  return 0;
#endif
}

/**
 * @brief Unpack the multipole information of a given cell and its sub-cells.
 *
 * @param c The #cell
 * @param pcells The multipole information to unpack
 *
 * @return The number of cells created.
 */
int cell_unpack_multipoles(struct cell *restrict c,
                           struct gravity_tensors *restrict pcells) {
#ifdef WITH_MPI

  /* Unpack this cell's data. */
  *c->grav.multipole = pcells[0];

  /* Fill in the progeny, depth-first recursion. */
  int count = 1;
  for (int k = 0; k < 8; k++)
    if (c->progeny[k] != NULL) {
      count += cell_unpack_multipoles(c->progeny[k], &pcells[count]);
    }

  /* Return the number of packed values. */
  return count;

#else
  error("SWIFT was not compiled with MPI support.");
  return 0;
#endif
}

/**
 * @brief Pack the counts for star formation of the given cell and all it's
 * sub-cells.
 *
 * @param c The #cell.
 * @param pcells (output) The multipole information we pack into
 *
 * @return The number of packed cells.
 */
int cell_pack_sf_counts(struct cell *restrict c,
                        struct pcell_sf *restrict pcells) {

#ifdef WITH_MPI

  /* Pack this cell's data. */
  pcells[0].stars.delta_from_rebuild = c->stars.parts - c->stars.parts_rebuild;
  pcells[0].stars.count = c->stars.count;
  pcells[0].stars.dx_max_part = c->stars.dx_max_part;

  /* Pack this cell's data. */
  pcells[0].grav.delta_from_rebuild = c->grav.parts - c->grav.parts_rebuild;
  pcells[0].grav.count = c->grav.count;

#ifdef SWIFT_DEBUG_CHECKS
  /* Stars */
  if (c->stars.parts_rebuild == NULL)
    error("Star particles array at rebuild is NULL! c->depth=%d", c->depth);

  if (pcells[0].stars.delta_from_rebuild < 0)
    error("Stars part pointer moved in the wrong direction!");

  if (pcells[0].stars.delta_from_rebuild > 0 && c->depth == 0)
    error("Shifting the top-level pointer is not allowed!");

  /* Grav */
  if (c->grav.parts_rebuild == NULL)
    error("Grav. particles array at rebuild is NULL! c->depth=%d", c->depth);

  if (pcells[0].grav.delta_from_rebuild < 0)
    error("Grav part pointer moved in the wrong direction!");

  if (pcells[0].grav.delta_from_rebuild > 0 && c->depth == 0)
    error("Shifting the top-level pointer is not allowed!");
#endif

  /* Fill in the progeny, depth-first recursion. */
  int count = 1;
  for (int k = 0; k < 8; k++)
    if (c->progeny[k] != NULL) {
      count += cell_pack_sf_counts(c->progeny[k], &pcells[count]);
    }

  /* Return the number of packed values. */
  return count;

#else
  error("SWIFT was not compiled with MPI support.");
  return 0;
#endif
}

/**
 * @brief Unpack the counts for star formation of a given cell and its
 * sub-cells.
 *
 * @param c The #cell
 * @param pcells The multipole information to unpack
 *
 * @return The number of cells created.
 */
int cell_unpack_sf_counts(struct cell *restrict c,
                          struct pcell_sf *restrict pcells) {

#ifdef WITH_MPI

#ifdef SWIFT_DEBUG_CHECKS
  if (c->stars.parts_rebuild == NULL)
    error("Star particles array at rebuild is NULL!");
  if (c->grav.parts_rebuild == NULL)
    error("Grav particles array at rebuild is NULL!");
#endif

  /* Unpack this cell's data. */
  c->stars.count = pcells[0].stars.count;
  c->stars.parts = c->stars.parts_rebuild + pcells[0].stars.delta_from_rebuild;
  c->stars.dx_max_part = pcells[0].stars.dx_max_part;

  c->grav.count = pcells[0].grav.count;
  c->grav.parts = c->grav.parts_rebuild + pcells[0].grav.delta_from_rebuild;

  /* Fill in the progeny, depth-first recursion. */
  int count = 1;
  for (int k = 0; k < 8; k++)
    if (c->progeny[k] != NULL) {
      count += cell_unpack_sf_counts(c->progeny[k], &pcells[count]);
    }

  /* Return the number of packed values. */
  return count;

#else
  error("SWIFT was not compiled with MPI support.");
  return 0;
#endif
}<|MERGE_RESOLUTION|>--- conflicted
+++ resolved
@@ -325,9 +325,6 @@
 #endif
 }
 
-<<<<<<< HEAD
-int cell_pack_end_step(struct cell *c, struct pcell_step *pcells) {
-=======
 /**
  * @brief Pack the cell information about time-step sizes and displacements
  * of a cell hierarchy.
@@ -338,33 +335,23 @@
  * @return The number of cells that were packed.
  */
 int cell_pack_end_step(const struct cell *c, struct pcell_step *pcells) {
->>>>>>> 18402ae8
 
 #ifdef WITH_MPI
 
   /* Pack this cell's data. */
   pcells[0].hydro.ti_end_min = c->hydro.ti_end_min;
   pcells[0].hydro.dx_max_part = c->hydro.dx_max_part;
-<<<<<<< HEAD
   pcells[0].hydro.h_max = c->hydro.h_max;
-=======
->>>>>>> 18402ae8
 
   pcells[0].grav.ti_end_min = c->grav.ti_end_min;
 
   pcells[0].stars.ti_end_min = c->stars.ti_end_min;
   pcells[0].stars.dx_max_part = c->stars.dx_max_part;
-<<<<<<< HEAD
   pcells[0].stars.h_max = c->stars.h_max;
 
   pcells[0].black_holes.ti_end_min = c->black_holes.ti_end_min;
   pcells[0].black_holes.dx_max_part = c->black_holes.dx_max_part;
   pcells[0].black_holes.h_max = c->black_holes.h_max;
-=======
-
-  pcells[0].black_holes.ti_end_min = c->black_holes.ti_end_min;
-  pcells[0].black_holes.dx_max_part = c->black_holes.dx_max_part;
->>>>>>> 18402ae8
 
   /* Fill in the progeny, depth-first recursion. */
   int count = 1;
@@ -382,9 +369,6 @@
 #endif
 }
 
-<<<<<<< HEAD
-int cell_unpack_end_step(struct cell *c, struct pcell_step *pcells) {
-=======
 /**
  * @brief Unpack the cell information about time-step sizes and displacements
  * of a cell hierarchy.
@@ -395,14 +379,12 @@
  * @return The number of cells that were packed.
  */
 int cell_unpack_end_step(struct cell *c, const struct pcell_step *pcells) {
->>>>>>> 18402ae8
 
 #ifdef WITH_MPI
 
   /* Unpack this cell's data. */
   c->hydro.ti_end_min = pcells[0].hydro.ti_end_min;
   c->hydro.dx_max_part = pcells[0].hydro.dx_max_part;
-<<<<<<< HEAD
   c->hydro.h_max = pcells[0].hydro.h_max;
 
   c->grav.ti_end_min = pcells[0].grav.ti_end_min;
@@ -414,16 +396,6 @@
   c->black_holes.ti_end_min = pcells[0].black_holes.ti_end_min;
   c->black_holes.dx_max_part = pcells[0].black_holes.dx_max_part;
   c->black_holes.h_max = pcells[0].black_holes.h_max;
-=======
-
-  c->grav.ti_end_min = pcells[0].grav.ti_end_min;
-
-  c->stars.ti_end_min = pcells[0].stars.ti_end_min;
-  c->stars.dx_max_part = pcells[0].stars.dx_max_part;
-
-  c->black_holes.ti_end_min = pcells[0].black_holes.ti_end_min;
-  c->black_holes.dx_max_part = pcells[0].black_holes.dx_max_part;
->>>>>>> 18402ae8
 
   /* Fill in the progeny, depth-first recursion. */
   int count = 1;
