--- conflicted
+++ resolved
@@ -194,13 +194,8 @@
 /**
  * Compute the distance above which an M2L kernel is allowed to be used.
  *
-<<<<<<< HEAD
- * This uses conservative assumptions to garanty that all the possible cell pair
- * interactions that need a direct interaction are below this distance.
-=======
  * This uses conservative assumptions to guarantee that all the possible cell
  * pair interactions that need a direct interaction are below this distance.
->>>>>>> cbcd454b
  *
  * @param props The properties of the gravity scheme.
  * @param size The size of the multipoles (here the cell size).
