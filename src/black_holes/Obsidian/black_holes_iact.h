/*******************************************************************************
 * This file is part of SWIFT.
 * Copyright (c) 2018 Matthieu Schaller (schaller@strw.leidenuniv.nl)
 *               2021 Edo Altamura (edoardo.altamura@manchester.ac.uk)
 *               2022 Doug Rennehan (douglas.rennehan@gmail.com)
 *
 * This program is free software: you can redistribute it and/or modify
 * it under the terms of the GNU Lesser General Public License as published
 * by the Free Software Foundation, either version 3 of the License, or
 * (at your option) any later version.
 *
 * This program is distributed in the hope that it will be useful,
 * but WITHOUT ANY WARRANTY; without even the implied warranty of
 * MERCHANTABILITY or FITNESS FOR A PARTICULAR PURPOSE.  See the
 * GNU General Public License for more details.
 *
 * You should have received a copy of the GNU Lesser General Public License
 * along with this program.  If not, see <http://www.gnu.org/licenses/>.
 *
 ******************************************************************************/
#ifndef SWIFT_OBSIDIAN_BH_IACT_H
#define SWIFT_OBSIDIAN_BH_IACT_H

/* Local includes */
#include "black_holes_parameters.h"
#include "black_holes_properties.h"
#include "entropy_floor.h"
#include "equation_of_state.h"
#include "gravity.h"
#include "gravity_iact.h"
#include "hydro.h"
#include "random.h"
#include "space.h"
#include "timestep_sync_part.h"
#include "tracers.h"

/**
 * @brief Set direction of kick
 *
 * @param bi Black hole particle.
 * @param ti_current Current integer time value (for random numbers).
 * @param dir_flag Flag to choose direction: 0=rendom, 1=L_gas, 2=L_BH.
 * @param dir Direction of kick (returned).
 */
__attribute__((always_inline)) INLINE static float
black_hole_set_kick_direction(
    const struct bpart *bi, const struct part *pj, 
    const integertime_t ti_current, 
    const int dir_flag, float *dir) {

  float kick_dir = 1.f;
  double random_number = 1.;
  switch (dir_flag) {
    /* Isotropic */
    case 0:
    {
      const double random_for_theta = 
          random_unit_interval(bi->id, ti_current, random_number_BH_feedback);
      const double random_for_phi = 
          random_unit_interval(bi->id, ti_current, random_number_BH_feedback);

      const float theta = acosf(2.f * random_for_theta - 1.f);
      const float phi = 2.f * M_PI * random_for_phi;

      dir[0] = sinf(theta) * cosf(phi);
      dir[1] = sinf(theta) * sinf(phi);
      dir[2] = cosf(theta);
      break;
    }

    /* Along the angular momentum vector of the gas */
    case 1:
      dir[0] = bi->angular_momentum_gas[0];
      dir[1] = bi->angular_momentum_gas[1];
      dir[2] = bi->angular_momentum_gas[2];
      random_number = 
            random_unit_interval(bi->id, ti_current, random_number_BH_feedback);
      kick_dir = (random_number > 0.5) ? 1.f : -1.f;
      break;

    /* Along the accreted angular momentum of the gas */
    case 2:
      dir[0] = 
          bi->accreted_angular_momentum[0] + bi->swallowed_angular_momentum[0];
      dir[1] = 
          bi->accreted_angular_momentum[1] + bi->swallowed_angular_momentum[1];
      dir[2] = 
          bi->accreted_angular_momentum[2] + bi->swallowed_angular_momentum[2];
      random_number = 
            random_unit_interval(bi->id, ti_current, random_number_BH_feedback);
      kick_dir = (random_number > 0.5) ? 1.f : -1.f;
      break;

    /* Outwards from BH*/
    case 3:
      dir[0] = pj->x[0] - bi->x[0];
      dir[1] = pj->x[1] - bi->x[1];
      dir[2] = pj->x[2] - bi->x[2];
      break;

    default:
      error("dir_flag=%d but must be 0, 1, or 2", dir_flag);
      break;
  }

  return kick_dir;
}

/**
 * @brief Density interaction between two particles (non-symmetric).
 *
 * @param r2 Comoving square distance between the two particles.
 * @param dx Comoving vector separating both particles (pi - pj).
 * @param hi Comoving smoothing-length of particle i.
 * @param hj Comoving smoothing-length of particle j.
 * @param bi First particle (black hole).
 * @param pj Second particle (gas, not updated).
 * @param xpj The extended data of the second particle (not updated).
 * @param with_cosmology Are we doing a cosmological run?
 * @param cosmo The cosmological model.
 * @param grav_props The properties of the gravity scheme (softening, G, ...).
 * @param bh_props The properties of the BH scheme
 * @param ti_current Current integer time value (for random numbers).
 * @param time Current physical time in the simulation.
 */
__attribute__((always_inline)) INLINE static void
runner_iact_nonsym_bh_gas_density(
    const float r2, const float dx[3], const float hi, const float hj,
    struct bpart *bi, const struct part *pj, const struct xpart *xpj,
    const int with_cosmology, const struct cosmology *cosmo,
    const struct gravity_props *grav_props,
    const struct black_holes_props *bh_props,
    const struct entropy_floor_properties *floor_props,
    const integertime_t ti_current, const double time,
    const double time_base) {

  /* Get the total gravitationally interacting mass within the kernel */
  const float mj = hydro_get_mass(pj);
  
  /* Compute total mass that contributes to the dynamical time */
  bi->gravitational_ngb_mass += mj;
  bi->num_gravitational_ngbs += 1;

  /* Ignore decoupled winds for everything else */
  if (pj->decoupled) return;

  float wi, wi_dx;

  /* Compute the kernel function; note that r cannot be optimised
   * to r2 / sqrtf(r2) because of 1 / 0 behaviour. */
  const float r = sqrtf(r2);
  const float hi_inv = 1.0f / hi;
  const float ui = r * hi_inv;
  kernel_deval(ui, &wi, &wi_dx);

  /* Contribution to the BH gas density */
  bi->rho_gas += mj * wi;

  /* Compute contribution to the number of neighbours */
  bi->density.wcount += wi;
  bi->density.wcount_dh -= (hydro_dimension * wi + ui * wi_dx);

  /* Contribution to the smoothed sound speed */
  const float cj = hydro_get_comoving_soundspeed(pj);
  bi->sound_speed_gas += mj * wi * cj;

  /* Neighbour internal energy */
  const float uj = hydro_get_drifted_comoving_internal_energy(pj);

  /* Contribution to the smoothed internal energy */
  bi->internal_energy_gas += mj * uj * wi;

  /* weighting for feedback */
  bi->kernel_wt_sum += mj * wi;

  /* Contribution to the number of neighbours */
  bi->num_ngbs += 1;

  /* Contribution to the total neighbour mass */
  bi->ngb_mass += mj;

  /* Neighbour's (drifted) velocity in the frame of the black hole
   * (we don't include a Hubble term since we are interested in the
   * velocity contribution at the location of the black hole) */
  const float dv[3] = {pj->v[0] - bi->v[0], 
                       pj->v[1] - bi->v[1],
                       pj->v[2] - bi->v[2]};

  /* Account for hot and cold gas surrounding the SMBH */
  const float Tj =
      uj * cosmo->a_factor_internal_energy / bh_props->temp_to_u_factor;
  int is_hot_gas = 0;
  const float rho_crit_0 = cosmo->critical_density_0;
  const float rho_crit_baryon = cosmo->Omega_b * rho_crit_0;
  const double rho_com = hydro_get_comoving_density(pj);
  const double rho_phys = hydro_get_physical_density(pj, cosmo);
  /* Are we in the regime of the Jeans equation of state? */
  if ((rho_com >= rho_crit_baryon * floor_props->Jeans_over_density_threshold) 
      && (rho_phys >= floor_props->Jeans_density_threshold)) {
    const float T_EoS = entropy_floor_temperature(pj, cosmo, floor_props);
    /* Only hot if above a small region of the EoS */
    if (Tj > T_EoS * bh_props->fixed_T_above_EoS_factor) {
      is_hot_gas = 1;
    }
  }
  else {
    /* If off of the EoS always hot above the temperature cut */
    if (Tj > bh_props->environment_temperature_cut) {
      is_hot_gas = 1;
    }
  }

  if (is_hot_gas) {
    bi->hot_gas_mass += mj;
    bi->hot_gas_internal_energy += mj * uj; /* Not kernel weighted */
  }
  else {
    bi->cold_gas_mass += mj;
    bi->gas_SFR += max(pj->sf_data.SFR, 0.);
  }

  const float L_x = mj * (dx[1] * dv[2] - dx[2] * dv[1]);
  const float L_y = mj * (dx[2] * dv[0] - dx[0] * dv[2]);
  const float L_z = mj * (dx[0] * dv[1] - dx[1] * dv[0]);

  /* Gas angular momentum in kernel */
  bi->angular_momentum_gas[0] -= L_x;
  bi->angular_momentum_gas[1] -= L_y;
  bi->angular_momentum_gas[2] -= L_z;

  /* Contribution to the velocity (gas w.r.t. black hole) */
  bi->velocity_gas[0] += mj * dv[0];
  bi->velocity_gas[1] += mj * dv[1];
  bi->velocity_gas[2] += mj * dv[2];

  /* Contribution to the specific angular momentum of gas, which is later
   * converted to the circular velocity */
  bi->circular_velocity_gas[0] -= L_x;
  bi->circular_velocity_gas[1] -= L_y;
  bi->circular_velocity_gas[2] -= L_z;

#ifdef DEBUG_INTERACTIONS_BH
  /* Update ngb counters */
  if (si->num_ngb_density < MAX_NUM_OF_NEIGHBOURS_BH)
    bi->ids_ngbs_density[si->num_ngb_density] = pj->id;

  /* Update ngb counters */
  ++si->num_ngb_density;
#endif

}

/**
 * @brief Repositioning interaction between two particles (non-symmetric).
 *
 * Function used to identify the gas particle that this BH may move towards.
 *
 * @param r2 Comoving square distance between the two particles.
 * @param dx Comoving vector separating both particles (pi - pj).
 * @param hi Comoving smoothing-length of particle i.
 * @param hj Comoving smoothing-length of particle j.
 * @param bi First particle (black hole).
 * @param pj Second particle (gas)
 * @param xpj The extended data of the second particle.
 * @param with_cosmology Are we doing a cosmological run?
 * @param cosmo The cosmological model.
 * @param grav_props The properties of the gravity scheme (softening, G, ...).
 * @param bh_props The properties of the BH scheme
 * @param ti_current Current integer time value (for random numbers).
 * @param time Current physical time in the simulation.
 */
__attribute__((always_inline)) INLINE static void
runner_iact_nonsym_bh_gas_repos(
    const float r2, const float dx[3], const float hi, const float hj,
    struct bpart *bi, const struct part *pj, const struct xpart *xpj,
    const int with_cosmology, const struct cosmology *cosmo,
    const struct gravity_props *grav_props,
    const struct black_holes_props *bh_props,
    const struct entropy_floor_properties *floor_props,
    const integertime_t ti_current, const double time,
    const double time_base) {

  /* Ignore decoupled wind particles */
  if (pj->to_be_decoupled || pj->decoupled) return;

  float wi;

  /* Compute the kernel function; note that r cannot be optimised
   * to r2 / sqrtf(r2) because of 1 / 0 behaviour. */
  const float r = sqrtf(r2);
  const float hi_inv = 1.0f / hi;
  const float ui = r * hi_inv;
  kernel_eval(ui, &wi);

  /* (Square of) Max repositioning distance allowed based on the softening */
  const float max_dist_repos2 =
      kernel_gravity_softening_plummer_equivalent_inv *
      kernel_gravity_softening_plummer_equivalent_inv *
      bh_props->max_reposition_distance_ratio *
      bh_props->max_reposition_distance_ratio * grav_props->epsilon_BH_cur *
      grav_props->epsilon_BH_cur;

  /* Is this gas neighbour close enough that we can consider its potential
     for repositioning? */
  if (r2 < max_dist_repos2) {

    /* Flag to check whether neighbour is slow enough to be considered
     * as repositioning target. Always true if velocity cut is switched off. */
    int neighbour_is_slow_enough = 1;
    if (bh_props->with_reposition_velocity_threshold) {

      /* Compute relative peculiar velocity between the two BHs
       * Recall that in SWIFT v is (v_pec * a) */
      const float delta_v[3] = {bi->v[0] - pj->v[0], bi->v[1] - pj->v[1],
                                bi->v[2] - pj->v[2]};
      const float v2 = delta_v[0] * delta_v[0] + delta_v[1] * delta_v[1] +
                       delta_v[2] * delta_v[2];
      const float v2_pec = v2 * cosmo->a2_inv;

      /* Compute the maximum allowed velocity */
      float v2_max = bh_props->max_reposition_velocity_ratio *
                     bh_props->max_reposition_velocity_ratio *
                     bi->sound_speed_gas * bi->sound_speed_gas *
                     cosmo->a_factor_sound_speed * cosmo->a_factor_sound_speed;

      /* If desired, limit the value of the threshold (v2_max) to be no
       * smaller than a user-defined value */
      if (bh_props->min_reposition_velocity_threshold > 0) {
        const float v2_min_thresh =
            bh_props->min_reposition_velocity_threshold *
            bh_props->min_reposition_velocity_threshold;
        v2_max = max(v2_max, v2_min_thresh);
      }

      /* Is the neighbour too fast to jump to? */
      if (v2_pec >= v2_max) neighbour_is_slow_enough = 0;
    }

    if (neighbour_is_slow_enough) {
      float potential = pj->black_holes_data.potential;

      if (bh_props->correct_bh_potential_for_repositioning) {

        /* Let's not include the contribution of the BH
         * itself to the potential of the gas particle */

        /* Note: This assumes the BH and gas have the same
         * softening, which is currently true */
        const float eps = gravity_get_softening(bi->gpart, grav_props);
        const float eps2 = eps * eps;
        const float eps_inv = 1.f / eps;
        const float eps_inv3 = eps_inv * eps_inv * eps_inv;
        const float BH_mass = bi->mass;

        /* Compute the Newtonian or truncated potential the BH
         * exherts onto the gas particle */
        float dummy, pot_ij, dummy2;
        runner_iact_grav_pp_full(r2, eps2, eps_inv, eps_inv3, BH_mass, &dummy,
                                 &pot_ij, &dummy2, 0.f);

        /* Deduct the BH contribution */
        potential -= pot_ij * grav_props->G_Newton;
      }

      /* Is the potential lower? */
      if (potential < bi->reposition.min_potential) {

        /* Store this as our new best */
        bi->reposition.min_potential = potential;
        bi->reposition.delta_x[0] = -dx[0];
        bi->reposition.delta_x[1] = -dx[1];
        bi->reposition.delta_x[2] = -dx[2];
      }
    }
  }
}

/**
 * @brief Swallowing interaction between two particles (non-symmetric).
 *
 * Function used to flag the gas particles that will be swallowed
 * by the black hole particle.
 *
 * @param r2 Comoving square distance between the two particles.
 * @param dx Comoving vector separating both particles (pi - pj).
 * @param hi Comoving smoothing-length of particle i.
 * @param hj Comoving smoothing-length of particle j.
 * @param bi First particle (black hole).
 * @param pj Second particle (gas)
 * @param xpj The extended data of the second particle.
 * @param with_cosmology Are we doing a cosmological run?
 * @param cosmo The cosmological model.
 * @param grav_props The properties of the gravity scheme (softening, G, ...).
 * @param bh_props The properties of the BH scheme
 * @param ti_current Current integer time value (for random numbers).
 * @param time Current physical time in the simulation.
 */
__attribute__((always_inline)) INLINE static void
runner_iact_nonsym_bh_gas_swallow(
    const float r2, const float dx[3], const float hi, const float hj,
    struct bpart *bi, struct part *pj, struct xpart *xpj,
    const int with_cosmology, const struct cosmology *cosmo,
    const struct gravity_props *grav_props,
    const struct black_holes_props *bh_props,
    const struct entropy_floor_properties *floor_props,
    const integertime_t ti_current, const double time,
    const double time_base) {

  /* Do not even consider wind particles for accretion/feedback */
  if (pj->decoupled) return;

  /* A black hole should never accrete/feedback if it is not in a galaxy */
  if (bi->galaxy_data.stellar_mass <= 0.f) return;

  /* If there is no gas, skip */
  if (bi->ngb_mass <= 0.f) return;

  float wi;

  /* Compute the kernel function; note that r cannot be optimised
   * to r2 / sqrtf(r2) because of 1 / 0 behaviour. */
  const float r = sqrtf(r2);
  const float hi_inv = 1.0f / hi;
  const float ui = r * hi_inv;
  kernel_eval(ui, &wi);

  /* Sum up cold disk mass corotating relative to total angular momentum. */
  /* Neighbour internal energy */
  const float uj = hydro_get_drifted_comoving_internal_energy(pj);
  const float mj = hydro_get_mass(pj);

  /* Account for hot and cold gas surrounding the SMBH */
  const float Tj =
      uj * cosmo->a_factor_internal_energy / bh_props->temp_to_u_factor;
  int is_hot_gas = 0;
  const float rho_crit_0 = cosmo->critical_density_0;
  const float rho_crit_baryon = cosmo->Omega_b * rho_crit_0;
  const double rho_com = hydro_get_comoving_density(pj);
  const double rho_phys = hydro_get_physical_density(pj, cosmo);

  /* Are we in the regime of the Jeans equation of state? */
  if ((rho_com >= rho_crit_baryon * floor_props->Jeans_over_density_threshold) 
      && (rho_phys >= floor_props->Jeans_density_threshold)) {
    const float T_EoS = entropy_floor_temperature(pj, cosmo, floor_props);
    /* Only hot if above a small region of the EoS */
    if (Tj > T_EoS * bh_props->fixed_T_above_EoS_factor) {
      is_hot_gas = 1;
    }
  }
  else {
    /* If off of the EoS always hot above the temperature cut */
    if (Tj > bh_props->environment_temperature_cut) {
      is_hot_gas = 1;
    }
  }

  const float dv[3] = {bi->v[0] - pj->v[0], bi->v[1] - pj->v[1],
                       bi->v[2] - pj->v[2]};
  const float Lx = mj * (dx[1] * dv[2] - dx[2] * dv[1]);
  const float Ly = mj * (dx[2] * dv[0] - dx[0] * dv[2]);
  const float Lz = mj * (dx[0] * dv[1] - dx[1] * dv[0]);
  const float proj = Lx * bi->angular_momentum_gas[0] 
                    + Ly * bi->angular_momentum_gas[1] 
                    + Lz * bi->angular_momentum_gas[2];
  if ((proj > 0.f) && (is_hot_gas == 0)) {
    bi->cold_disk_mass += mj;
  }
  
  /* Probability to swallow this particle */
  float prob = -1.f;
  float f_accretion = bi->f_accretion;
  if (f_accretion <= 0.f) return;
  
  const float pj_mass_orig = mj;
  const float nibbled_mass = f_accretion * pj_mass_orig;

  /* Normalize the weights */
  const float kernel_wt = 
      (bi->kernel_wt_sum > 0.f) ? wi / bi->kernel_wt_sum : 0.f;

  /* Radiation was already accounted for in bi->subgrid_mass
   * so if is is bigger than bi->mass we can simply
   * flag particles to eat and satisfy the mass constraint.
   *
   * If bi->subgrid_mass < bi->mass then there is a problem,
   * but we use the full accretion rate to select particles
   * and then don't actually take anything away from them.
   * The bi->mass variable is decreased previously to account
   * for the radiative losses.
   */
  const float mass_deficit = bi->subgrid_mass - bi->mass_at_start_of_step;
  if (mass_deficit > 0.f) {
    /* Don't nibble from particles that are too small already */
    if (mj < bh_props->min_gas_mass_for_nibbling) return;

    /* Just enough to satisfy M_dot,inflow */
    prob = (mass_deficit / f_accretion) * kernel_wt;
  }
  else {
    /* Do not grow the physical mass, only kick */
    f_accretion = 0.f;

    /* Check the accretion reservoir and if it has passed the limit */
    if (bi->unresolved_mass_reservoir > 0.f) {
      prob = bi->unresolved_mass_reservoir * kernel_wt;
    }
  }

  /* Draw a random number (Note mixing both IDs) */
  const float rand = random_unit_interval(bi->id + pj->id, ti_current,
                                          random_number_BH_swallow);
  float new_gas_mass = pj_mass_orig;
  /* Are we lucky? */
  if (rand < prob) {

    if (f_accretion > 0.f) {
      const float bi_mass_orig = bi->mass;
      new_gas_mass = pj_mass_orig - nibbled_mass;
      /* Don't go below the minimum for stability */
      if (new_gas_mass < bh_props->min_gas_mass_for_nibbling) return;

      bi->mass += nibbled_mass;
      hydro_set_mass(pj, new_gas_mass);

      /* Add the angular momentum of the accreted gas to the BH total.
       * Note no change to gas here. The cosmological conversion factors for
       * velocity (a^-1) and distance (a) cancel out, so the angular momentum
       * is already in physical units. */
      bi->swallowed_angular_momentum[0] +=
          nibbled_mass * (dx[1] * dv[2] - dx[2] * dv[1]);
      bi->swallowed_angular_momentum[1] +=
          nibbled_mass * (dx[2] * dv[0] - dx[0] * dv[2]);
      bi->swallowed_angular_momentum[2] +=
          nibbled_mass * (dx[0] * dv[1] - dx[1] * dv[0]);

      /* Update the BH momentum and velocity. Again, no change to gas here. */
      const float bi_mom[3] = {
          bi_mass_orig * bi->v[0] + nibbled_mass * pj->v[0],
          bi_mass_orig * bi->v[1] + nibbled_mass * pj->v[1],
          bi_mass_orig * bi->v[2] + nibbled_mass * pj->v[2]};

      /* TODO: Spoke to Matthieu about this, it is a bug cannot assign here. */
      bi->v[0] = bi_mom[0] / bi->mass;
      bi->v[1] = bi_mom[1] / bi->mass;
      bi->v[2] = bi_mom[2] / bi->mass;

      /* Update the BH and also gas metal masses */
      struct chemistry_bpart_data *bi_chem = &bi->chemistry_data;
      struct chemistry_part_data *pj_chem = &pj->chemistry_data;
      chemistry_transfer_part_to_bpart(bi_chem, pj_chem, nibbled_mass,
                                       nibbled_mass / pj_mass_orig);
    }

    /* This particle is swallowed by the BH with the largest ID of all the
    * candidates wanting to swallow it */
    if (pj->black_holes_data.swallow_id < bi->id) {
      /* Handle the ADAF heating separately */
      if (bi->state != BH_states_adaf) {
        pj->black_holes_data.swallow_id = bi->id;
      }

      /* Keep track of unresolved mass kicks */
      if (mass_deficit <= 0.f) {
        bi->unresolved_mass_kicked_this_step += new_gas_mass;
      }
    } 
    else {
      message(
          "BH %lld wants to swallow gas particle %lld BUT CANNOT (old "
          "swallow id=%lld)",
          bi->id, pj->id, pj->black_holes_data.swallow_id);
    }
  }

  /* When there is zero mass loading the ADAF mode heats the entire kernel
   * so all of the weights are required in the sum. */
  if (bi->state == BH_states_adaf) {
    /* Zero mass loading implies entire 
    kernel heating */
    if (bh_props->adaf_wind_mass_loading == 0.f) {
      const float adaf_wt = new_gas_mass * wi;
      bi->adaf_wt_sum += adaf_wt;

      /* Normalized later */
      bi->adaf_energy_used_this_step += bi->adaf_energy_to_dump * adaf_wt;
    }
    else {
      /* --- The entire kernel is NOT heated here ---- */

      /* Heating is based on specific energy and the mass loading */
      if (bi->adaf_energy_to_dump > 0.f && bh_props->adaf_wind_speed > 0.f) {
        const float adaf_v2 = 
            bh_props->adaf_wind_speed * bh_props->adaf_wind_speed;
        const float adaf_mass_to_heat = 2.f * bi->adaf_energy_to_dump / adaf_v2;

        /* Bernoulli trial P = M_adaf * wi / sum(mj * wj) */
        const float adaf_heat_prob = adaf_mass_to_heat * kernel_wt;

        /* Draw a random number (Note mixing both IDs) */
        const float adaf_rand = random_unit_interval(bi->id + pj->id, ti_current,
                                                    random_number_BH_swallow);

        /* Identify ADAF heating particles by their ID, and only heat those! */
        if (adaf_rand < adaf_heat_prob) {
          if (pj->black_holes_data.adaf_id < bi->id) {
            pj->black_holes_data.adaf_id = bi->id;

            /* New normalization for ADAF heating. Use new gas mass since that
             * is what is in the feedback loop. */
            const float adaf_wt = new_gas_mass * wi;
            bi->adaf_wt_sum += adaf_wt;
            /* Will be normalized at the end when reducing the reservoir */
            bi->adaf_energy_used_this_step += bi->adaf_energy_to_dump * adaf_wt;
          } 
          else {
            message(
                "BH %lld wants to heat particle %lld BUT CANNOT (old "
                "adaf_id=%lld)",
                bi->id, pj->id, pj->black_holes_data.adaf_id);
          }
        }
      }
    }
  }

  /* Check jet reservoir regardless of the state, allows simultaneous
   * ADAF heating and a kinetic jet. */
  if (bi->jet_mass_reservoir >= bh_props->jet_minimum_reservoir_mass) {

    /* Make sure there is enough gas to kick */
    if (bi->ngb_mass < bh_props->jet_minimum_reservoir_mass) return;

    const float jet_prob = bi->jet_mass_reservoir * kernel_wt;
    const float rand_jet = random_unit_interval(bi->id + pj->id, ti_current,
                                                random_number_BH_kick);

    /* Here the particle is also identified to be kicked out as a jet */
    if (rand_jet < jet_prob) {

      /* If we also are accreting above, the mass loss is already taken
       * into account */

      if (pj->black_holes_data.jet_id < bi->id) {
        bi->jet_mass_kicked_this_step += new_gas_mass;
        pj->black_holes_data.jet_id = bi->id;
      } 
      else {
        message(
            "BH %lld wants to kick jet particle %lld BUT CANNOT (old "
            "jet_id=%lld)",
            bi->id, pj->id, pj->black_holes_data.jet_id);
      }
    }
  }
}

/**
 * @brief Swallowing interaction between two BH particles (non-symmetric).
 *
 * Function used to identify the BH particle that this BH may move towards.
 *
 * @param r2 Comoving square distance between the two particles.
 * @param dx Comoving vector separating both particles (pi - pj).
 * @param hi Comoving smoothing-length of particle i.
 * @param hj Comoving smoothing-length of particle j.
 * @param bi First particle (black hole).
 * @param bj Second particle (black hole)
 * @param cosmo The cosmological model.
 * @param grav_props The properties of the gravity scheme (softening, G, ...).
 * @param bh_props The properties of the BH scheme
 * @param ti_current Current integer time value (for random numbers).
 */
__attribute__((always_inline)) INLINE static void
runner_iact_nonsym_bh_bh_repos(const float r2, const float dx[3],
                               const float hi, const float hj, struct bpart *bi,
                               const struct bpart *bj,
                               const struct cosmology *cosmo,
                               const struct gravity_props *grav_props,
                               const struct black_holes_props *bh_props,
                               const integertime_t ti_current) {

  /* Compute relative peculiar velocity between the two BHs
   * Recall that in SWIFT v is (v_pec * a) */
  const float delta_v[3] = {bi->v[0] - bj->v[0], bi->v[1] - bj->v[1],
                            bi->v[2] - bj->v[2]};
  const float v2 = delta_v[0] * delta_v[0] + delta_v[1] * delta_v[1] +
                   delta_v[2] * delta_v[2];

  const float v2_pec = v2 * cosmo->a2_inv;

  /* (Square of) Max repositioning distance allowed based on the softening */
  const float max_dist_repos2 =
      kernel_gravity_softening_plummer_equivalent_inv *
      kernel_gravity_softening_plummer_equivalent_inv *
      bh_props->max_reposition_distance_ratio *
      bh_props->max_reposition_distance_ratio * grav_props->epsilon_BH_cur *
      grav_props->epsilon_BH_cur;

  /* Is this BH neighbour close enough that we can consider its potential
     for repositioning? */
  if (r2 < max_dist_repos2) {

    /* Flag to check whether neighbour is slow enough to be considered
     * as repositioning target. Always true if velocity cut switched off */
    int neighbour_is_slow_enough = 1;
    if (bh_props->with_reposition_velocity_threshold) {

      /* Compute the maximum allowed velocity */
      float v2_max = bh_props->max_reposition_velocity_ratio *
                     bh_props->max_reposition_velocity_ratio *
                     bi->sound_speed_gas * bi->sound_speed_gas *
                     cosmo->a_factor_sound_speed * cosmo->a_factor_sound_speed;

      /* If desired, limit the value of the threshold (v2_max) to be no
       * smaller than a user-defined value */
      if (bh_props->min_reposition_velocity_threshold > 0) {
        const float v2_min_thresh =
            bh_props->min_reposition_velocity_threshold *
            bh_props->min_reposition_velocity_threshold;
        v2_max = max(v2_max, v2_min_thresh);
      }

      /* Is the neighbour too fast to jump to? */
      if (v2_pec >= v2_max) neighbour_is_slow_enough = 0;
    }

    if (neighbour_is_slow_enough) {
      float potential = bj->reposition.potential;

      if (bh_props->correct_bh_potential_for_repositioning) {

        /* Let's not include the contribution of the BH i
         * to the potential of the BH j */
        const float eps = gravity_get_softening(bi->gpart, grav_props);
        const float eps2 = eps * eps;
        const float eps_inv = 1.f / eps;
        const float eps_inv3 = eps_inv * eps_inv * eps_inv;
        const float BH_mass = bi->mass;

        /* Compute the Newtonian or truncated potential the BH
         * exherts onto the gas particle */
        float dummy, pot_ij, dummy2;
        runner_iact_grav_pp_full(r2, eps2, eps_inv, eps_inv3, BH_mass, &dummy,
                                 &pot_ij, &dummy2, 0.f);

        /* Deduct the BH contribution */
        potential -= pot_ij * grav_props->G_Newton;
      }

      /* Is the potential lower? */
      if (potential < bi->reposition.min_potential) {

        /* Store this as our new best */
        bi->reposition.min_potential = potential;
        bi->reposition.delta_x[0] = -dx[0];
        bi->reposition.delta_x[1] = -dx[1];
        bi->reposition.delta_x[2] = -dx[2];
      }
    }
  }
}

/**
 * @brief Swallowing interaction between two BH particles (non-symmetric).
 *
 * Function used to flag the BH particles that will be swallowed
 * by the black hole particle.
 *
 * @param r2 Comoving square distance between the two particles.
 * @param dx Comoving vector separating both particles (pi - pj).
 * @param hi Comoving smoothing-length of particle i.
 * @param hj Comoving smoothing-length of particle j.
 * @param bi First particle (black hole).
 * @param bj Second particle (black hole)
 * @param cosmo The cosmological model.
 * @param grav_props The properties of the gravity scheme (softening, G, ...).
 * @param bh_props The properties of the BH scheme
 * @param ti_current Current integer time value (for random numbers).
 */
__attribute__((always_inline)) INLINE static void
runner_iact_nonsym_bh_bh_swallow(const float r2, const float dx[3],
                                 const float hi, const float hj,
                                 struct bpart *bi, struct bpart *bj,
                                 const struct cosmology *cosmo,
                                 const struct gravity_props *grav_props,
                                 const struct black_holes_props *bh_props,
                                 const integertime_t ti_current) {

  /* Compute relative peculiar velocity between the two BHs
   * Recall that in SWIFT v is (v_pec * a) */
  const float delta_v[3] = {bi->v[0] - bj->v[0], bi->v[1] - bj->v[1],
                            bi->v[2] - bj->v[2]};
  const float v2 = delta_v[0] * delta_v[0] + delta_v[1] * delta_v[1] +
                   delta_v[2] * delta_v[2];

  const float v2_pec = v2 * cosmo->a2_inv;

  /* Find the most massive of the two BHs */
  float M = bi->subgrid_mass;
  float h = hi;
  if (bj->subgrid_mass > M) {
    M = bj->subgrid_mass;
    h = hj;
  }

  /* (Square of) max swallowing distance allowed based on the softening */
  const float max_dist_merge2 =
      kernel_gravity_softening_plummer_equivalent_inv *
      kernel_gravity_softening_plummer_equivalent_inv *
      bh_props->max_merging_distance_ratio *
      bh_props->max_merging_distance_ratio * grav_props->epsilon_BH_cur *
      grav_props->epsilon_BH_cur;

  const float G_Newton = grav_props->G_Newton;

  /* The BH with the smaller mass will be merged onto the one with the
   * larger mass.
   * To avoid rounding issues, we additionally check for IDs if the BHs
   * have the exact same mass. */
  if ((bj->subgrid_mass < bi->subgrid_mass) ||
      (bj->subgrid_mass == bi->subgrid_mass && bj->id < bi->id)) {

    /* Merge if gravitationally bound AND if within max distance
     * Note that we use the kernel support here as the size and not just the
     * smoothing length */

    /* Maximum velocity difference between BHs allowed to merge */
    float v2_threshold;

    if (bh_props->merger_threshold_type == BH_mergers_circular_velocity) {

      /* 'Old-style' merger threshold using circular velocity at the
       * edge of the more massive BH's kernel */
      v2_threshold = G_Newton * M / (kernel_gamma * h);
    } else {

      /* Arguably better merger threshold using the escape velocity at
       * the distance between the BHs */

      if (bh_props->merger_threshold_type == BH_mergers_escape_velocity) {

        /* Standard formula (not softening BH interactions) */
        v2_threshold = 2.f * G_Newton * M / sqrt(r2);
      } else if (bh_props->merger_threshold_type ==
                 BH_mergers_dynamical_escape_velocity) {

        /* General two-body escape velocity based on dynamical masses */
        v2_threshold = 2.f * G_Newton * (bi->mass + bj->mass) / sqrt(r2);
      } else {
        /* Cannot happen! */
#ifdef SWIFT_DEBUG_CHECKS
        error("Invalid choice of BH merger threshold type");
#endif
        v2_threshold = 0.f;
      }
    } /* Ends sections for different merger thresholds */

    if ((v2_pec < v2_threshold) && (r2 < max_dist_merge2)) {

      /* This particle is swallowed by the BH with the largest mass of all the
       * candidates wanting to swallow it (we use IDs to break ties)*/
      if ((bj->merger_data.swallow_mass < bi->subgrid_mass) ||
          (bj->merger_data.swallow_mass == bi->subgrid_mass &&
           bj->merger_data.swallow_id < bi->id)) {

#ifdef SWIFT_DEBUG_CHECKS
        message("BH %lld wants to swallow BH particle %lld", bi->id, bj->id);
#endif

        bj->merger_data.swallow_id = bi->id;
        bj->merger_data.swallow_mass = bi->subgrid_mass;

      } else {

        message(
            "BH %lld wants to swallow bh particle %lld BUT CANNOT (old "
            "swallow id=%lld)",
            bi->id, bj->id, bj->merger_data.swallow_id);
      }
    }
  }
}

/**
 * @brief Feedback interaction between two particles (non-symmetric).
 *
 * @param r2 Comoving square distance between the two particles.
 * @param dx Comoving vector separating both particles (pi - pj).
 * @param hi Comoving smoothing-length of particle i.
 * @param hj Comoving smoothing-length of particle j.
 * @param bi First particle (black hole).
 * @param pj Second particle (gas)
 * @param xpj The extended data of the second particle.
 * @param with_cosmology Are we doing a cosmological run?
 * @param cosmo The cosmological model.
 * @param grav_props The properties of the gravity scheme (softening, G, ...).
 * @param bh_props The properties of the BH scheme
 * @param ti_current Current integer time value (for random numbers).
 * @param time current physical time in the simulation
 */
__attribute__((always_inline)) INLINE static void
runner_iact_nonsym_bh_gas_feedback(
    const float r2, const float dx[3], const float hi, const float hj,
    const struct bpart *bi, struct part *pj, struct xpart *xpj,
    const int with_cosmology, const struct cosmology *cosmo,
    const struct gravity_props *grav_props,
    const struct black_holes_props *bh_props,
    const struct entropy_floor_properties *floor_props,
    const integertime_t ti_current, const double time,
    const double time_base) {

  /* Ignore decoupled particles */
  if (pj->decoupled) return;

  /* A black hole should never accrete/feedback if it is not in a galaxy */
  if (bi->galaxy_data.stellar_mass <= 0.f) return;

  /* A black hole should have gas surrounding it. */
  if (bi->ngb_mass <= 0.f) return;

  /* Need time-step for decoupling and ADAF heating */
  double dt;
  if (with_cosmology) { 
    const integertime_t ti_step = get_integer_timestep(bi->time_bin);
    const integertime_t ti_begin =
      get_integer_time_begin(ti_current - 1, bi->time_bin);

    dt = cosmology_get_delta_time(cosmo, ti_begin, ti_begin + ti_step);
  } 
  else {
    dt = get_timestep(bi->time_bin, time_base);
  }

  /* Save gas density and entropy before feedback */
  tracers_before_black_holes_feedback(pj, xpj, cosmo->a);

  float v_kick = bi->v_kick;  /* PHYSICAL */

  const float bh_mass_msun = 
      bi->subgrid_mass * bh_props->mass_to_solar_mass;

  /* by-eye fit from Fig 6 of Zhang+2023 (2305.06803) */
  double halo_mass = 1.e12 * pow(bh_mass_msun * 1.e-7, 0.75); 
  if (halo_mass < 6.3e11) halo_mass = 6.3e11;

  /* In internal temperature units */
  const double T_vir = 
      9.52e7 * pow(halo_mass * 1.e-15, 0.6666) * 
          bh_props->T_K_to_int * (1. + cosmo->z);

  /* In the swallow loop the particle was marked as a jet particle */
  const int jet_flag = (pj->black_holes_data.jet_id == bi->id);

  /* In the swallow loop the particle was marked as a kick particle */
  const int swallow_flag = (pj->black_holes_data.swallow_id == bi->id);

  /* Can get reset if there is a adaf_kick_factor > 0 and heating */
  int adaf_kick_flag = 0;

  /* Initialize heating */
  const double u_init = hydro_get_physical_internal_energy(pj, xpj, cosmo);
  double E_heat = 0.;
  double E_inject = 0.;
  double u_new = u_init;
  double T_new = u_new / bh_props->temp_to_u_factor;

  int adaf_energy_flag = 
      (bi->state == BH_states_adaf && bi->adaf_energy_to_dump > 0.f);
  int adaf_heat_flag =
      (bi->state == BH_states_adaf && pj->black_holes_data.adaf_id == bi->id);

  /* In the case of non-zero mass loading, require only certain particles
   * to be heated to satisfy M_dot,ADAF  = psi_ADAF * M_dot,acc */
  if (bh_props->adaf_wind_mass_loading > 0.f) {
    adaf_heat_flag = (adaf_energy_flag && adaf_heat_flag);
  }
  else {
    /* In this case, all of the kernel is heated with adaf_energy_to_dump */
    adaf_heat_flag = adaf_energy_flag;
  }

  /* ADAF heating: Only heat this particle if it is NOT a jet particle */
  if (adaf_heat_flag && !jet_flag) {

    /* compute kernel weights */
    float wj;
    kernel_eval(sqrtf(r2) / hi, &wj);
    const float mj = hydro_get_mass(pj);

    /* Below is equivalent to 
     * E_inject_i = E_ADAF * (w_j * m_j) / Sum(w_i * mi) */
    E_inject = bi->adaf_energy_to_dump * mj * wj / bi->adaf_wt_sum;
   
    /* Set heat energy to injection energy, with a small 
     * ramp-up above ADAF mass limit */ 
    E_heat = 0.;

    float adaf_ramp = 1.f;
<<<<<<< HEAD
    float adaf_mass_min = fabs(bh_props->adaf_mass_limit);
    if (bh_props->adaf_mass_limit < 0.f) {
      adaf_mass_min *= pow(fmax(cosmo->a, bh_props->adaf_mass_limit_a_min), bh_props->adaf_mass_limit_a_scaling);
      adaf_mass_min =
          adaf_mass_min + 0.01f * (float)(bi->id % 100) * bh_props->adaf_mass_limit_spread;
=======
    if (bh_props->adaf_mass_limit > 0.f) {
      adaf_ramp = bi->subgrid_mass / bh_props->adaf_mass_limit - 1.f;
      if (adaf_ramp > 0.f) {
        E_heat = fmin(E_inject * adaf_ramp, E_inject);
      }
      else {
        adaf_ramp = 1.f;
      }
>>>>>>> d0422b39
    }
    if (adaf_mass_min > 0.f) {
      adaf_ramp = fmin(bi->subgrid_mass / adaf_mass_min - 1.f, 1.f);
      E_heat = E_inject * adaf_ramp;
    }

    /* Heat and/or kick the particle */
    if (E_inject > 0.f) {

      const double n_H_cgs =
          hydro_get_physical_density(pj, cosmo) * bh_props->rho_to_n_cgs;
      const double T_gas_cgs =
          u_init / (bh_props->temp_to_u_factor * bh_props->T_K_to_int);
      const double T_EoS_cgs = 
          entropy_floor_temperature(pj, cosmo, floor_props) / 
              bh_props->T_K_to_int;

      /* Check whether we are close to the entropy floor or SF/ing. If we are,
       * we classify the gas as cold regardless of temperature. */
      if ((n_H_cgs > bh_props->adaf_heating_n_H_threshold_cgs &&
            (T_gas_cgs < bh_props->adaf_heating_T_threshold_cgs ||
                T_gas_cgs < T_EoS_cgs * bh_props->fixed_T_above_EoS_factor)) ||
            pj->sf_data.SFR > 0.f) {

        /* Kick with some fraction of the energy, if desired */
        if (bh_props->adaf_kick_factor > 0.f) {

          /* Compute kick velocity */
          double E_kick = bh_props->adaf_kick_factor * E_inject;
          v_kick = sqrt(2. * E_kick / mj);

          /* Have a small ramp-up in kick velocity above ADAF mass limit */ 
          const float adaf_max_speed =
              fmin(bh_props->adaf_wind_speed * adaf_ramp, 
                   bh_props->adaf_wind_speed);

          /* Reset kick energy if velocity exceeds max */
          if (v_kick > adaf_max_speed) {
            v_kick = adaf_max_speed;
            E_kick = 0.5 * mj * v_kick * v_kick;
          }

          /* Reduce energy available to heat */
          E_heat = E_inject - E_kick;

          /* Later will apply velocity as if it was flagged to swallow */
          adaf_kick_flag = 1;

        } /* adaf_kick_factor > 0 */

      } /* If in ISM */

      /* Heat gas with remaining energy, if any */
      if (E_heat > 0.) {

        /* Compute new energy per unit mass of this particle */
        u_new = u_init + E_heat / mj;

        /* New temperature */
        T_new = u_new / bh_props->temp_to_u_factor;

        /* Limit heating.  There can sometimes be VERY large amounts of 
         * energy to deposit */
        if (bh_props->adaf_maximum_temperature > 0.f) {
          if (T_new > bh_props->adaf_maximum_temperature) {
            u_new = 
                bh_props->adaf_maximum_temperature * bh_props->temp_to_u_factor;
          }
        }
        else {
          const float T_max = 
              fabs(bh_props->adaf_maximum_temperature) * T_vir;
          if (T_new > T_max) {
            u_new = T_max * bh_props->temp_to_u_factor;
            T_new = T_max;
          }
        }

        /* Reset in case clipped at the upper limit */
        E_heat = (u_new - u_init) * mj;

        /* Heat particle: We are overwriting the internal energy of the 
         * particle */
        hydro_set_physical_internal_energy(pj, xpj, cosmo, u_new);
        hydro_set_drifted_physical_internal_energy(pj, cosmo, NULL, u_new);

        /* Shut off cooling for some time, if desired */
        if (bh_props->adaf_cooling_shutoff_factor > 0.f) {

          /* u_init is physical so cs_physical is physical */
          const double u_com = u_new / cosmo->a_factor_internal_energy;
          const double cs = gas_soundspeed_from_internal_energy(pj->rho, u_com);

          const float h_phys = kernel_gamma * pj->h * cosmo->a;
          const float cs_physical = cs * cosmo->a_factor_sound_speed;
          const float dt_sound_phys = h_phys / cs_physical;

          /* a_factor_sound_speed converts cs_physical to comoving units,
           * twice the BH timestep as a lower limit */
          pj->feedback_data.cooling_shutoff_delay_time = 
              bh_props->adaf_cooling_shutoff_factor * min(dt_sound_phys, dt); 
        }

      }  /* E_heat > 0 */

    } /* E_inject > 0 */

  } /* non-jet ADAF mode */

  /* ----- If particle is marked as a jet, do jet feedback ----- */

  /* Heat the particle and set kinetic kick information if jet particle */
  if (jet_flag) {
    /* Set jet velocity */
    v_kick = bh_props->jet_velocity; 
    if (v_kick < 0.f) {
      v_kick = 
          fabs(bh_props->jet_velocity) * pow(cosmo->H / cosmo->H0, 1.f / 3.f);
    }

    /* Heat jet particle */
    float new_Tj = bh_props->jet_temperature;

    /* Use the halo T_vir? */
    if (bh_props->jet_temperature < 0.f) {
      new_Tj = fabs(bh_props->jet_temperature) * T_vir;
    }

    /* Compute new energy per unit mass of this particle */
    u_new = new_Tj * bh_props->temp_to_u_factor;

    /* Don't decrease the gas temperature if it's already hotter */
    if (u_new > u_init) {
      /* We are overwriting the internal energy of the particle */
      hydro_set_physical_internal_energy(pj, xpj, cosmo, u_new);
      hydro_set_drifted_physical_internal_energy(pj, cosmo, NULL, u_new);

      const double delta_energy = (u_new - u_init) * hydro_get_mass(pj);
      E_heat += delta_energy;

      tracers_after_black_holes_feedback(pj, xpj, with_cosmology, cosmo->a,
                                         time, delta_energy);
    }

  } /* jet_flag */

#ifdef OBSIDIAN_DEBUG_CHECKS
  float pj_vel_norm = FLT_MAX;
#endif

  /* Flagged if it is a jet particle, marked to swallow (i.e. kick) or
   * if there was an ADAF kick because of energy splitting. */
  int flagged_to_kick = 
      jet_flag || (swallow_flag && !adaf_heat_flag) || adaf_kick_flag;

  /* Kick the particle if is was tagged only */
  if (v_kick > 0.f && flagged_to_kick) {

    /* Set direction of kick */
    float dir[3] = {0.f, 0.f, 0.f};
    int dir_flag = bh_props->default_dir_flag; /* angular momentum */
    if ((jet_flag && bh_props->jet_is_isotropic) || adaf_kick_flag) {
      /* dir_flag = 0;  isotropic */
      dir_flag = 3; /* outwards */
    }

    float dirsign = 
        black_hole_set_kick_direction(bi, pj, ti_current, dir_flag, dir);

    /* Do the kick */
    const float norm = 
        sqrtf(dir[0] * dir[0] + dir[1] * dir[1] + dir[2] * dir[2]);
    
    if (norm > 0.f) {
      const float prefactor = v_kick * cosmo->a * dirsign / norm;

#ifdef OBSIDIAN_DEBUG_CHECKS
    pj_vel_norm = sqrtf(
        xpj->v_full[0] * xpj->v_full[0] + 
        xpj->v_full[1] * xpj->v_full[1] + 
        xpj->v_full[2] * xpj->v_full[2]
    );
#endif

      xpj->v_full[0] += prefactor * dir[0];
      xpj->v_full[1] += prefactor * dir[1];
      xpj->v_full[2] += prefactor * dir[2];

#ifdef OBSIDIAN_DEBUG_CHECKS
      const float v_mag = sqrtf(xpj->v_full[0] * xpj->v_full[0] + 
                                xpj->v_full[1] * xpj->v_full[1] + 
                                xpj->v_full[2] * xpj->v_full[2]);

      if (prefactor * norm > 1.e3 * v_mag) {
        warning("LARGE KICK! z=%g id=%lld dv=%g vkick=%g vadaf=%g vjet=%g v=%g "
                "(%g,%g,%g) dir=%g,%g,%g",
                cosmo->z, 
                pj->id, 
                prefactor, 
                v_kick,
                bh_props->adaf_wind_speed,
                bh_props->jet_velocity,
                v_mag, 
                xpj->v_full[0], 
                xpj->v_full[1], 
                xpj->v_full[2], dir[0], dir[1], dir[2]);
      }
#endif

      /* Update the signal velocity of the particle based 
       * on the PHYSICAL velocity kick. */
      hydro_set_v_sig_based_on_velocity_kick(pj, cosmo, v_kick);
      pj->chemistry_data.diffusion_coefficient = 0.f;

      float f_decouple = 0.f;
      switch (bi->state) {
        case BH_states_adaf:
          f_decouple = bh_props->adaf_decouple_time_factor;
          break;
        case BH_states_quasar:
          f_decouple = bh_props->quasar_decouple_time_factor;
          break;
        case BH_states_slim_disk:
          f_decouple = bh_props->slim_disk_decouple_time_factor;
          break;
      }

      /* Mark to be decoupled */
      pj->to_be_decoupled = 1;
      pj->to_be_recoupled = 0;
      
      /* Hubble time in internal units */
      const double t_H = 
          cosmology_get_time_since_big_bang(cosmo, cosmo->a);

      /* Set delay time to at least the time-step*/
      pj->feedback_data.decoupling_delay_time = dt + f_decouple * t_H;

      /* Count number of decouplings */
      if (jet_flag) {
        if (bh_props->jet_decouple_time_factor > 0.f) {
          pj->feedback_data.decoupling_delay_time =
              dt + bh_props->jet_decouple_time_factor * t_H;
        }
        else {
          pj->to_be_decoupled = 0;
          pj->feedback_data.decoupling_delay_time = 0.f;
        }
        pj->feedback_data.number_of_times_decoupled += 100000;
      } 
      else {
        if ((bh_props->slim_disk_decouple_time_factor > 0.f && 
            bi->state == BH_states_slim_disk) ||
            (bh_props->quasar_decouple_time_factor > 0.f &&
            bi->state == BH_states_quasar)) {
          pj->feedback_data.decoupling_delay_time =
              dt + bh_props->slim_disk_decouple_time_factor * t_H;
        }
        else {
          pj->to_be_decoupled = 0;
          pj->feedback_data.decoupling_delay_time = 0.f;
        }
        pj->feedback_data.number_of_times_decoupled += 1000;
      }
    }
    else {
      v_kick = 0.f;
    }
  }

  /* This particle was touched by BH feedback, so reset some variables */
  if ((v_kick > 0.f && flagged_to_kick) || E_heat > 0.f) {
    /* set SFR=0 for BH feedback particle */
    if (pj->sf_data.SFR > 0.f) {
      /* Record the current time as an indicator of when this particle was last
        star-forming. */
      if (with_cosmology) {
        pj->sf_data.SFR = -cosmo->a;
      } else {
        pj->sf_data.SFR = -time;
      }
    } 

    /* Destroy all H2 and put into HI */
    xpj->cooling_data.HI_frac += xpj->cooling_data.HM_frac + 
                                 xpj->cooling_data.H2I_frac + 
                                 xpj->cooling_data.H2II_frac;
    xpj->cooling_data.HM_frac = 0.f;
    xpj->cooling_data.H2I_frac = 0.f;
    xpj->cooling_data.H2II_frac = 0.f;

    /* Only take it out of ISM mode if it was kicked */
    if (v_kick > 0.f && flagged_to_kick) {
      /* Take particle out of subgrid ISM mode */
      pj->cooling_data.subgrid_temp = 0.f;
      pj->cooling_data.subgrid_dens = hydro_get_physical_density(pj, cosmo);
      pj->cooling_data.subgrid_fcold = 0.f;
    }

    /* Destroy all dust in ADAF-"touched" gas and the jet */
    if (jet_flag || E_inject > 0.) {
#if COOLING_GRACKLE_MODE >= 2
      const float old_dust_mass = pj->cooling_data.dust_mass;
      pj->cooling_data.dust_mass = 0.f;
      float new_Z_total = 0.f;
      pj->chemistry_data.metal_mass_fraction_total = 0.f;
      for (int elem = chemistry_element_He; 
              elem < chemistry_element_count; ++elem) {
        const float old_metal_mass_elem = 
            pj->chemistry_data.metal_mass_fraction[elem] * hydro_get_mass(pj);
        const float old_dust_mass_elem =
            pj->cooling_data.dust_mass_fraction[elem] * old_dust_mass;

        pj->chemistry_data.metal_mass_fraction[elem] = 
            (old_metal_mass_elem + old_dust_mass_elem) / hydro_get_mass(pj);

        if (elem != chemistry_element_H && elem != chemistry_element_He) {
          new_Z_total += pj->chemistry_data.metal_mass_fraction[elem];
        }

        pj->cooling_data.dust_mass_fraction[elem] = 0.f;
      }

      pj->chemistry_data.metal_mass_fraction_total = new_Z_total;
#endif
    }

    /* Impose maximal viscosity */
    hydro_diffusive_feedback_reset(pj);
    
    /* Synchronize the particle on the timeline */
    timestep_sync_part(pj);

#ifdef OBSIDIAN_DEBUG_CHECKS
    if (E_heat > 0.f) {
      message("BH_HEAT_ADAF: z=%g bid=%lld pid=%lld mbh=%g Msun u=%g T=%g K "
              "Tvir=%g K",
              cosmo->z,
              bi->id,
              pj->id,
              bh_mass_msun,
	      pj->u,
              T_new / bh_props->T_K_to_int,
              T_vir / bh_props->T_K_to_int); 
    }

    switch (bi->state) {
      case BH_states_quasar:
        message("BH_KICK_QSO: z=%g bid=%lld mbh=%g Msun v_kick=%g km/s "
                "v_kick/v_part=%g T=%g K",
                cosmo->z, 
                bi->id, 
                bh_mass_msun, 
                v_kick / bh_props->kms_to_internal, 
                v_kick * cosmo->a / pj_vel_norm, 
                hydro_get_physical_internal_energy(pj, xpj, cosmo) / 
                    (bh_props->T_K_to_int * bh_props->temp_to_u_factor));
        break;
      case BH_states_slim_disk:
        message("BH_KICK_SLIM: z=%g bid=%lld mbh=%g Msun v_kick=%g km/s T=%g K",
                cosmo->z, 
                bi->id, 
                bh_mass_msun, 
                v_kick / bh_props->kms_to_internal, 
                hydro_get_physical_internal_energy(pj, xpj, cosmo) / 
                  (bh_props->T_K_to_int * bh_props->temp_to_u_factor));
        break;
      case BH_states_adaf:
        if (jet_flag) {
          message("BH_KICK_JET: z=%g bid=%lld mbh=%g Msun v_kick=%g km/s "
                  "v_kick/v_part=%g T=%g",
                  cosmo->z, 
                  bi->id, 
                  bh_mass_msun, 
                  v_kick / bh_props->kms_to_internal, 
                  v_kick * cosmo->a / pj_vel_norm, 
                  hydro_get_physical_internal_energy(pj, xpj, cosmo) / 
                      (bh_props->T_K_to_int * bh_props->temp_to_u_factor));
        }
        else {
          message("BH_KICK_ADAF: z=%g bid=%lld pid=%lld mbh=%g Msun "
                  "v_kick=%g km/s "
                  "v_kick/v_part=%g u=%g T=%g",
                  cosmo->z, 
                  bi->id, 
                  pj->id,
                  bh_mass_msun, 
                  v_kick / bh_props->kms_to_internal, 
                  v_kick * cosmo->a / pj_vel_norm, 
		  pj->u,
                  hydro_get_physical_internal_energy(pj, xpj, cosmo) / 
                      (bh_props->T_K_to_int * bh_props->temp_to_u_factor));
        }
      break;
    }
#endif

  }

  if (swallow_flag) {
    /* IMPORTANT: The particle MUST NOT be swallowed. 
     * We are taking a f_accretion from each particle, and then
     * kicking the rest. We used the swallow marker as a temporary
     * passer in order to remember which particles have been "nibbled"
     * so that we can kick them out.
    */
    black_holes_mark_part_as_not_swallowed(&pj->black_holes_data);
  }
}

#endif /* SWIFT_OBSIDIAN_BH_IACT_H */<|MERGE_RESOLUTION|>--- conflicted
+++ resolved
@@ -996,22 +996,11 @@
     E_heat = 0.;
 
     float adaf_ramp = 1.f;
-<<<<<<< HEAD
     float adaf_mass_min = fabs(bh_props->adaf_mass_limit);
     if (bh_props->adaf_mass_limit < 0.f) {
       adaf_mass_min *= pow(fmax(cosmo->a, bh_props->adaf_mass_limit_a_min), bh_props->adaf_mass_limit_a_scaling);
       adaf_mass_min =
           adaf_mass_min + 0.01f * (float)(bi->id % 100) * bh_props->adaf_mass_limit_spread;
-=======
-    if (bh_props->adaf_mass_limit > 0.f) {
-      adaf_ramp = bi->subgrid_mass / bh_props->adaf_mass_limit - 1.f;
-      if (adaf_ramp > 0.f) {
-        E_heat = fmin(E_inject * adaf_ramp, E_inject);
-      }
-      else {
-        adaf_ramp = 1.f;
-      }
->>>>>>> d0422b39
     }
     if (adaf_mass_min > 0.f) {
       adaf_ramp = fmin(bi->subgrid_mass / adaf_mass_min - 1.f, 1.f);
