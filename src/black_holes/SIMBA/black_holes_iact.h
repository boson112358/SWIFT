/*******************************************************************************
 * This file is part of SWIFT.
 * Copyright (c) 2018 Matthieu Schaller (schaller@strw.leidenuniv.nl)
 *               2021 Edo Altamura (edoardo.altamura@manchester.ac.uk)
 *               2022 Doug Rennehan (douglas.rennehan@gmail.com)
 *
 * This program is free software: you can redistribute it and/or modify
 * it under the terms of the GNU Lesser General Public License as published
 * by the Free Software Foundation, either version 3 of the License, or
 * (at your option) any later version.
 *
 * This program is distributed in the hope that it will be useful,
 * but WITHOUT ANY WARRANTY; without even the implied warranty of
 * MERCHANTABILITY or FITNESS FOR A PARTICULAR PURPOSE.  See the
 * GNU General Public License for more details.
 *
 * You should have received a copy of the GNU Lesser General Public License
 * along with this program.  If not, see <http://www.gnu.org/licenses/>.
 *
 ******************************************************************************/
#ifndef SWIFT_SIMBA_BH_IACT_H
#define SWIFT_SIMBA_BH_IACT_H

/* Local includes */
#include "black_holes_parameters.h"
#include "entropy_floor.h"
#include "equation_of_state.h"
#include "gravity.h"
#include "gravity_iact.h"
#include "hydro.h"
#include "random.h"
#include "rays.h"
#include "space.h"
#include "timestep_sync_part.h"
#include "tracers.h"

/**
 * @brief Density interaction between two particles (non-symmetric).
 *
 * @param r2 Comoving square distance between the two particles.
 * @param dx Comoving vector separating both particles (pi - pj).
 * @param bi First particle (black hole).
 * @param sj Second particle (stars, not updated).
 */
__attribute__((always_inline)) INLINE static void
runner_iact_nonsym_bh_stars_density(const float r2, const float dx[3],
                                    struct bpart *bi, const struct spart *sj) {

  /* Neighbour's (drifted) velocity in the frame of the black hole
   * (we don't include a Hubble term since we are interested in the
   * velocity contribution at the location of the black hole) */
  const float dv[3] = {sj->v[0] - bi->v[0], sj->v[1] - bi->v[1],
                       sj->v[2] - bi->v[2]};

  bi->specific_angular_momentum_stars[0] += dx[1] * dv[2] - dx[2] * dv[1];
  bi->specific_angular_momentum_stars[1] += dx[2] * dv[0] - dx[0] * dv[2];
  bi->specific_angular_momentum_stars[2] += dx[0] * dv[1] - dx[1] * dv[0];
}

/**
 * @brief Density interaction between two particles (non-symmetric).
 *
 * @param r2 Comoving square distance between the two particles.
 * @param dx Comoving vector separating both particles (pi - pj).
 * @param bi First particle (black hole).
 * @param sj Second particle (stars, not updated).
 */
__attribute__((always_inline)) INLINE static void
runner_iact_nonsym_bh_stars_bulge(const float r2, const float dx[3],
                                  struct bpart *bi, const struct spart *sj) {

  /* Neighbour's (drifted) velocity in the frame of the black hole
   * (we don't include a Hubble term since we are interested in the
   * velocity contribution at the location of the black hole) */
  const float dv[3] = {sj->v[0] - bi->v[0], sj->v[1] - bi->v[1],
                       sj->v[2] - bi->v[2]};

  const float star_angular_momentum[3] = {dx[1] * dv[2] - dx[2] * dv[1],
                                          dx[2] * dv[0] - dx[0] * dv[2],
                                          dx[0] * dv[1] - dx[1] * dv[0]};

  const float proj =
      star_angular_momentum[0] * bi->specific_angular_momentum_stars[0] +
      star_angular_momentum[1] * bi->specific_angular_momentum_stars[1] +
      star_angular_momentum[2] * bi->specific_angular_momentum_stars[2];

  bi->stellar_mass += sj->mass;
  /* The bulge mass is twice the counter rotating mass */
  if (proj < 0.f) bi->stellar_bulge_mass += 2.f * sj->mass;
}

/**
 * @brief Density interaction between two particles (non-symmetric).
 *
 * @param r2 Comoving square distance between the two particles.
 * @param dx Comoving vector separating both particles (pi - pj).
 * @param hi Comoving smoothing-length of particle i.
 * @param hj Comoving smoothing-length of particle j.
 * @param bi First particle (black hole).
 * @param pj Second particle (gas, not updated).
 * @param xpj The extended data of the second particle (not updated).
 * @param with_cosmology Are we doing a cosmological run?
 * @param cosmo The cosmological model.
 * @param grav_props The properties of the gravity scheme (softening, G, ...).
 * @param bh_props The properties of the BH scheme
 * @param ti_current Current integer time value (for random numbers).
 * @param time Current physical time in the simulation.
 */
__attribute__((always_inline)) INLINE static void
runner_iact_nonsym_bh_gas_density(
    const float r2, const float dx[3], const float hi, const float hj,
    struct bpart *bi, const struct part *pj, const struct xpart *xpj,
    const int with_cosmology, const struct cosmology *cosmo,
    const struct gravity_props *grav_props,
    const struct black_holes_props *bh_props,
    const struct entropy_floor_properties *floor_props,
    const integertime_t ti_current, const double time, const double time_base) {

  /* Ignore decoupled winds in density computation */
  if (pj->feedback_data.decoupling_delay_time > 0.f) return;

  /* A black hole should never accrete/feedback if it is not in a galaxy */
  if (bi->gpart->fof_data.group_mass <= 0.f) return;

  float wi, wi_dx;

  /* Compute the kernel function; note that r cannot be optimised
   * to r2 / sqrtf(r2) because of 1 / 0 behaviour. */
  const float r = sqrtf(r2);
  const float hi_inv = 1.0f / hi;
  const float ui = r * hi_inv;
  kernel_deval(ui, &wi, &wi_dx);

  /* Compute contribution to the number of neighbours */
  bi->density.wcount += wi;
  bi->density.wcount_dh -= (hydro_dimension * wi + ui * wi_dx);

  /* Contribution to the number of neighbours */
  bi->num_ngbs += 1;

  /* Neighbour gas mass */
  const float mj = hydro_get_mass(pj);

  /* Contribution to the BH gas density */
  bi->rho_gas += mj * wi;

  /* Contribution to the total neighbour mass */
  bi->ngb_mass += mj;

  /* Contribution to the smoothed sound speed */
  const float cj = hydro_get_comoving_soundspeed(pj);
  bi->sound_speed_gas += mj * wi * cj;

  /* Neighbour internal energy */
  const float uj = hydro_get_drifted_comoving_internal_energy(pj);

  /* Contribution to the smoothed internal energy */
  bi->internal_energy_gas += mj * uj * wi;

  /* Neighbour's (drifted) velocity in the frame of the black hole
   * (we don't include a Hubble term since we are interested in the
   * velocity contribution at the location of the black hole) */
  const float dv[3] = {pj->v[0] - bi->v[0], pj->v[1] - bi->v[1],
                       pj->v[2] - bi->v[2]};

  /* Account for hot and cold gas surrounding the SMBH */
  const float Tj =
      uj * cosmo->a_factor_internal_energy / bh_props->temp_to_u_factor;
  int is_hot_gas = 0;
  /* Check whether we are close to the entropy floor. If we are, we
   * classify the gas as cold regardless of temperature */
  if (Tj > bh_props->environment_temperature_cut) {
    const float T_EoS = entropy_floor_temperature(pj, cosmo, floor_props);
    if (Tj > T_EoS * bh_props->fixed_T_above_EoS_factor) {
      is_hot_gas = 1;
    }
  }

  /* Star forming gas is never considered "hot" */
  if (xpj->sf_data.SFR > 0.f) is_hot_gas = 0;

  if (is_hot_gas) {
    bi->hot_gas_mass += mj;
    bi->hot_gas_internal_energy += mj * uj; /* Not kernel weighted */
  } else {
    bi->cold_gas_mass += mj;
  }

  /* Gas angular momentum in kernel */
  bi->angular_momentum_gas[0] += mj * (dx[1] * dv[2] - dx[2] * dv[1]);
  bi->angular_momentum_gas[1] += mj * (dx[2] * dv[0] - dx[0] * dv[2]);
  bi->angular_momentum_gas[2] += mj * (dx[0] * dv[1] - dx[1] * dv[0]);

  /* Contribution to the smoothed velocity (gas w.r.t. black hole) */
  bi->velocity_gas[0] += mj * wi * dv[0];
  bi->velocity_gas[1] += mj * wi * dv[1];
  bi->velocity_gas[2] += mj * wi * dv[2];

  /* Contribution to the specific angular momentum of gas, which is later
   * converted to the circular velocity at the smoothing length */
  bi->circular_velocity_gas[0] -= mj * wi * (dx[1] * dv[2] - dx[2] * dv[1]);
  bi->circular_velocity_gas[1] -= mj * wi * (dx[2] * dv[0] - dx[0] * dv[2]);
  bi->circular_velocity_gas[2] -= mj * wi * (dx[0] * dv[1] - dx[1] * dv[0]);

  if (bh_props->use_multi_phase_bondi) {
    /* Contribution to BH accretion rate
     *
     * i) Calculate denominator in Bondi formula */
    const double gas_v_phys[3] = {dv[0] * cosmo->a_inv, dv[1] * cosmo->a_inv,
                                  dv[2] * cosmo->a_inv};
    const double gas_v_norm2 = gas_v_phys[0] * gas_v_phys[0] +
                               gas_v_phys[1] * gas_v_phys[1] +
                               gas_v_phys[2] * gas_v_phys[2];

    const double gas_c_phys = cj * cosmo->a_factor_sound_speed;
    const double gas_c_phys2 = gas_c_phys * gas_c_phys;
    const double denominator2 = gas_v_norm2 + gas_c_phys2;

#ifdef SWIFT_DEBUG_CHECKS
    /* Make sure that the denominator is strictly positive */
    if (denominator2 <= 0)
      error(
          "Invalid denominator for BH particle %lld and gas particle "
          "%lld in Bondi rate calculation.",
          bi->id, pj->id);
#endif
    const double denominator_inv = 1. / sqrt(denominator2);

    /* ii) Contribution of gas particle to the BH accretion rate
     *     (without constant pre-factor)
     *     N.B.: rhoj is the weighted contribution to BH gas density. */
    const float rhoj = mj * wi * cosmo->a3_inv;
    bi->accretion_rate +=
        rhoj * denominator_inv * denominator_inv * denominator_inv;

  } /* End of accretion contribution calculation */

#ifdef DEBUG_INTERACTIONS_BH
  /* Update ngb counters */
  if (si->num_ngb_density < MAX_NUM_OF_NEIGHBOURS_BH)
    bi->ids_ngbs_density[si->num_ngb_density] = pj->id;

  /* Update ngb counters */
  ++si->num_ngb_density;
#endif

}

/**
 * @brief Repositioning interaction between two particles (non-symmetric).
 *
 * Function used to identify the gas particle that this BH may move towards.
 *
 * @param r2 Comoving square distance between the two particles.
 * @param dx Comoving vector separating both particles (pi - pj).
 * @param hi Comoving smoothing-length of particle i.
 * @param hj Comoving smoothing-length of particle j.
 * @param bi First particle (black hole).
 * @param pj Second particle (gas)
 * @param xpj The extended data of the second particle.
 * @param with_cosmology Are we doing a cosmological run?
 * @param cosmo The cosmological model.
 * @param grav_props The properties of the gravity scheme (softening, G, ...).
 * @param bh_props The properties of the BH scheme
 * @param ti_current Current integer time value (for random numbers).
 * @param time Current physical time in the simulation.
 */
__attribute__((always_inline)) INLINE static void
runner_iact_nonsym_bh_gas_repos(
    const float r2, const float dx[3], const float hi, const float hj,
    struct bpart *bi, const struct part *pj, const struct xpart *xpj,
    const int with_cosmology, const struct cosmology *cosmo,
    const struct gravity_props *grav_props,
    const struct black_holes_props *bh_props,
    const struct entropy_floor_properties *floor_props,
    const integertime_t ti_current, const double time, const double time_base) {

  /* Ignore decoupled wind particles */
  if (pj->feedback_data.decoupling_delay_time > 0.f) return;

  float wi;

  /* Compute the kernel function; note that r cannot be optimised
   * to r2 / sqrtf(r2) because of 1 / 0 behaviour. */
  const float r = sqrtf(r2);
  const float hi_inv = 1.0f / hi;
  const float ui = r * hi_inv;
  kernel_eval(ui, &wi);

  /* (Square of) Max repositioning distance allowed based on the softening */
  const float max_dist_repos2 =
      kernel_gravity_softening_plummer_equivalent_inv *
      kernel_gravity_softening_plummer_equivalent_inv *
      bh_props->max_reposition_distance_ratio *
      bh_props->max_reposition_distance_ratio * grav_props->epsilon_baryon_cur *
      grav_props->epsilon_baryon_cur;

  /* Is this gas neighbour close enough that we can consider its potential
     for repositioning? */
  if (r2 < max_dist_repos2) {

    /* Flag to check whether neighbour is slow enough to be considered
     * as repositioning target. Always true if velocity cut is switched off. */
    int neighbour_is_slow_enough = 1;
    if (bh_props->with_reposition_velocity_threshold) {

      /* Compute relative peculiar velocity between the two BHs
       * Recall that in SWIFT v is (v_pec * a) */
      const float delta_v[3] = {bi->v[0] - pj->v[0], bi->v[1] - pj->v[1],
                                bi->v[2] - pj->v[2]};
      const float v2 = delta_v[0] * delta_v[0] + delta_v[1] * delta_v[1] +
                       delta_v[2] * delta_v[2];
      const float v2_pec = v2 * cosmo->a2_inv;

      /* Compute the maximum allowed velocity */
      float v2_max = bh_props->max_reposition_velocity_ratio *
                     bh_props->max_reposition_velocity_ratio *
                     bi->sound_speed_gas * bi->sound_speed_gas *
                     cosmo->a_factor_sound_speed * cosmo->a_factor_sound_speed;

      /* If desired, limit the value of the threshold (v2_max) to be no
       * smaller than a user-defined value */
      if (bh_props->min_reposition_velocity_threshold > 0) {
        const float v2_min_thresh =
            bh_props->min_reposition_velocity_threshold *
            bh_props->min_reposition_velocity_threshold;
        v2_max = max(v2_max, v2_min_thresh);
      }

      /* Is the neighbour too fast to jump to? */
      if (v2_pec >= v2_max) neighbour_is_slow_enough = 0;
    }

    if (neighbour_is_slow_enough) {
      float potential = pj->black_holes_data.potential;

      if (bh_props->correct_bh_potential_for_repositioning) {

        /* Let's not include the contribution of the BH
         * itself to the potential of the gas particle */

        /* Note: This assumes the BH and gas have the same
         * softening, which is currently true */
        const float eps = gravity_get_softening(bi->gpart, grav_props);
        const float eps2 = eps * eps;
        const float eps_inv = 1.f / eps;
        const float eps_inv3 = eps_inv * eps_inv * eps_inv;
        const float BH_mass = bi->mass;

        /* Compute the Newtonian or truncated potential the BH
         * exherts onto the gas particle */
        float dummy, pot_ij;
        runner_iact_grav_pp_full(r2, eps2, eps_inv, eps_inv3, BH_mass, &dummy,
                                 &pot_ij);

        /* Deduct the BH contribution */
        potential -= pot_ij * grav_props->G_Newton;
      }

      /* Is the potential lower? */
      if (potential < bi->reposition.min_potential) {

        /* Store this as our new best */
        bi->reposition.min_potential = potential;
        bi->reposition.delta_x[0] = -dx[0];
        bi->reposition.delta_x[1] = -dx[1];
        bi->reposition.delta_x[2] = -dx[2];
      }
    }
  }
}

/**
 * @brief Swallowing interaction between two particles (non-symmetric).
 *
 * Function used to flag the gas particles that will be swallowed
 * by the black hole particle.
 *
 * @param r2 Comoving square distance between the two particles.
 * @param dx Comoving vector separating both particles (pi - pj).
 * @param hi Comoving smoothing-length of particle i.
 * @param hj Comoving smoothing-length of particle j.
 * @param bi First particle (black hole).
 * @param pj Second particle (gas)
 * @param xpj The extended data of the second particle.
 * @param with_cosmology Are we doing a cosmological run?
 * @param cosmo The cosmological model.
 * @param grav_props The properties of the gravity scheme (softening, G, ...).
 * @param bh_props The properties of the BH scheme
 * @param ti_current Current integer time value (for random numbers).
 * @param time Current physical time in the simulation.
 */
__attribute__((always_inline)) INLINE static void
runner_iact_nonsym_bh_gas_swallow(
    const float r2, const float dx[3], const float hi, const float hj,
    struct bpart *bi, struct part *pj, struct xpart *xpj,
    const int with_cosmology, const struct cosmology *cosmo,
    const struct gravity_props *grav_props,
    const struct black_holes_props *bh_props,
    const struct entropy_floor_properties *floor_props,
    const integertime_t ti_current, const double time, const double time_base) {

  /* IMPORTANT: Do not even consider wind particles for accretion/feedback */
  if (pj->feedback_data.decoupling_delay_time > 0.f) return;

  /* A black hole should never accrete/feedback if it is not in a galaxy */
  if (bi->gpart->fof_data.group_mass <= 0.f) return;
  
  float wi;

  /* Compute the kernel function; note that r cannot be optimised
   * to r2 / sqrtf(r2) because of 1 / 0 behaviour. */
  const float r = sqrtf(r2);
  const float hi_inv = 1.0f / hi;
  const float hi_inv_dim = pow_dimension(hi_inv);
  const float ui = r * hi_inv;
  kernel_eval(ui, &wi);

  /* Get particle time-step */
  double dt;
  if (with_cosmology) {
    const integertime_t ti_step = get_integer_timestep(bi->time_bin);
    const integertime_t ti_begin =
        get_integer_time_begin(ti_current - 1, bi->time_bin);

    dt = cosmology_get_delta_time(cosmo, ti_begin, ti_begin + ti_step);
  } else {
    dt = get_timestep(bi->time_bin, time_base);
  }

  /* Probability to swallow this particle */
  float prob = -1.f;
  float f_accretion = bi->f_accretion;
  if (f_accretion <= 0.f) return;

  /* Radiation was already accounted for in bi->subgrid_mass
   * so if is is bigger than bi->mass we can simply
   * flag particles to eat and satisfy the mass constraint.
   *
   * If bi->subgrid_mass < bi->mass then there is a problem,
   * but we use the full accretion rate to select particles
   * and then don't actually take anything away from them.
   * The bi->mass variable is decreased previously to account
   * for the radiative losses.
   */
  const float mass_deficit = bi->subgrid_mass - (bi->mass_at_start_of_step +
                                                 bi->mass_accreted_this_step);
  if (mass_deficit >= 0.f) {
    /* Don't nibble from particles that are too small already */
    if (hydro_get_mass(pj) < bh_props->min_gas_mass_for_nibbling) return;

    prob = (mass_deficit / bi->f_accretion) * hi_inv_dim * wi / bi->rho_gas;
  } else {
    prob = 0.f;
  }

  if (bi->subgrid_mass - bi->mass < 0.f) {
    prob = ((1.f - bi->f_accretion) / bi->f_accretion) * bi->accretion_rate *
           dt * (hi_inv_dim * wi / bi->rho_gas);
    /* We do NOT accrete when subgrid_mass < physical_mass
     * but we still kick.
     */
    f_accretion = 0.f;
  }

  /* Draw a random number (Note mixing both IDs) */
  const float rand = random_unit_interval(bi->id + pj->id, ti_current,
                                          random_number_BH_swallow);

  /* Are we lucky? */
  if (rand < prob) {

    if (f_accretion > 0.f) {
      const float bi_mass_orig = bi->mass;
      const float pj_mass_orig = hydro_get_mass(pj);
      const float nibbled_mass = f_accretion * pj_mass_orig;
      const float new_gas_mass = pj_mass_orig - nibbled_mass;
      /* Don't go below the minimum for stability */
      if (new_gas_mass < bh_props->min_gas_mass_for_nibbling) return;

      bi->mass += nibbled_mass;
      hydro_set_mass(pj, new_gas_mass);
      bi->mass_accreted_this_step += nibbled_mass;

      /* Add the angular momentum of the accreted gas to the BH total.
       * Note no change to gas here. The cosmological conversion factors for
       * velocity (a^-1) and distance (a) cancel out, so the angular momentum
       * is already in physical units. */
      const float dv[3] = {bi->v[0] - pj->v[0], bi->v[1] - pj->v[1],
                           bi->v[2] - pj->v[2]};
      bi->swallowed_angular_momentum[0] +=
          nibbled_mass * (dx[1] * dv[2] - dx[2] * dv[1]);
      bi->swallowed_angular_momentum[1] +=
          nibbled_mass * (dx[2] * dv[0] - dx[0] * dv[2]);
      bi->swallowed_angular_momentum[2] +=
          nibbled_mass * (dx[0] * dv[1] - dx[1] * dv[0]);

      /* Update the BH momentum and velocity. Again, no change to gas here. */
      const float bi_mom[3] = {
          bi_mass_orig * bi->v[0] + nibbled_mass * pj->v[0],
          bi_mass_orig * bi->v[1] + nibbled_mass * pj->v[1],
          bi_mass_orig * bi->v[2] + nibbled_mass * pj->v[2]};

      bi->v[0] = bi_mom[0] / bi->mass;
      bi->v[1] = bi_mom[1] / bi->mass;
      bi->v[2] = bi_mom[2] / bi->mass;

      /* Update the BH and also gas metal masses */
      struct chemistry_bpart_data *bi_chem = &bi->chemistry_data;
      struct chemistry_part_data *pj_chem = &pj->chemistry_data;
      chemistry_transfer_part_to_bpart(bi_chem, pj_chem, nibbled_mass,
                                       nibbled_mass / pj_mass_orig);

    } else { /* When f_accretion <= 0.f, but bi->f_accretion > 0.f */
      bi->mass_accreted_this_step += bi->f_accretion * hydro_get_mass(pj);
    }

    /* This particle is swallowed by the BH with the largest ID of all the
     * candidates wanting to swallow it */
    if (pj->black_holes_data.swallow_id < bi->id) {
      pj->black_holes_data.swallow_id = bi->id;
    } else {
      message(
          "BH %lld wants to swallow gas particle %lld BUT CANNOT (old "
          "swallow id=%lld)",
          bi->id, pj->id, pj->black_holes_data.swallow_id);
    }
  }
}

/**
 * @brief Swallowing interaction between two BH particles (non-symmetric).
 *
 * Function used to identify the BH particle that this BH may move towards.
 *
 * @param r2 Comoving square distance between the two particles.
 * @param dx Comoving vector separating both particles (pi - pj).
 * @param hi Comoving smoothing-length of particle i.
 * @param hj Comoving smoothing-length of particle j.
 * @param bi First particle (black hole).
 * @param bj Second particle (black hole)
 * @param cosmo The cosmological model.
 * @param grav_props The properties of the gravity scheme (softening, G, ...).
 * @param bh_props The properties of the BH scheme
 * @param ti_current Current integer time value (for random numbers).
 */
__attribute__((always_inline)) INLINE static void
runner_iact_nonsym_bh_bh_repos(const float r2, const float dx[3],
                               const float hi, const float hj, struct bpart *bi,
                               const struct bpart *bj,
                               const struct cosmology *cosmo,
                               const struct gravity_props *grav_props,
                               const struct black_holes_props *bh_props,
                               const integertime_t ti_current) {

  /* Compute relative peculiar velocity between the two BHs
   * Recall that in SWIFT v is (v_pec * a) */
  const float delta_v[3] = {bi->v[0] - bj->v[0], bi->v[1] - bj->v[1],
                            bi->v[2] - bj->v[2]};
  const float v2 = delta_v[0] * delta_v[0] + delta_v[1] * delta_v[1] +
                   delta_v[2] * delta_v[2];

  const float v2_pec = v2 * cosmo->a2_inv;

  /* (Square of) Max repositioning distance allowed based on the softening */
  const float max_dist_repos2 =
      kernel_gravity_softening_plummer_equivalent_inv *
      kernel_gravity_softening_plummer_equivalent_inv *
      bh_props->max_reposition_distance_ratio *
      bh_props->max_reposition_distance_ratio * grav_props->epsilon_baryon_cur *
      grav_props->epsilon_baryon_cur;

  /* Is this BH neighbour close enough that we can consider its potential
     for repositioning? */
  if (r2 < max_dist_repos2) {

    /* Flag to check whether neighbour is slow enough to be considered
     * as repositioning target. Always true if velocity cut switched off */
    int neighbour_is_slow_enough = 1;
    if (bh_props->with_reposition_velocity_threshold) {

      /* Compute the maximum allowed velocity */
      float v2_max = bh_props->max_reposition_velocity_ratio *
                     bh_props->max_reposition_velocity_ratio *
                     bi->sound_speed_gas * bi->sound_speed_gas *
                     cosmo->a_factor_sound_speed * cosmo->a_factor_sound_speed;

      /* If desired, limit the value of the threshold (v2_max) to be no
       * smaller than a user-defined value */
      if (bh_props->min_reposition_velocity_threshold > 0) {
        const float v2_min_thresh =
            bh_props->min_reposition_velocity_threshold *
            bh_props->min_reposition_velocity_threshold;
        v2_max = max(v2_max, v2_min_thresh);
      }

      /* Is the neighbour too fast to jump to? */
      if (v2_pec >= v2_max) neighbour_is_slow_enough = 0;
    }

    if (neighbour_is_slow_enough) {
      float potential = bj->reposition.potential;

      if (bh_props->correct_bh_potential_for_repositioning) {

        /* Let's not include the contribution of the BH i
         * to the potential of the BH j */
        const float eps = gravity_get_softening(bi->gpart, grav_props);
        const float eps2 = eps * eps;
        const float eps_inv = 1.f / eps;
        const float eps_inv3 = eps_inv * eps_inv * eps_inv;
        const float BH_mass = bi->mass;

        /* Compute the Newtonian or truncated potential the BH
         * exherts onto the gas particle */
        float dummy, pot_ij;
        runner_iact_grav_pp_full(r2, eps2, eps_inv, eps_inv3, BH_mass, &dummy,
                                 &pot_ij);

        /* Deduct the BH contribution */
        potential -= pot_ij * grav_props->G_Newton;
      }

      /* Is the potential lower? */
      if (potential < bi->reposition.min_potential) {

        /* Store this as our new best */
        bi->reposition.min_potential = potential;
        bi->reposition.delta_x[0] = -dx[0];
        bi->reposition.delta_x[1] = -dx[1];
        bi->reposition.delta_x[2] = -dx[2];
      }
    }
  }
}

/**
 * @brief Swallowing interaction between two BH particles (non-symmetric).
 *
 * Function used to flag the BH particles that will be swallowed
 * by the black hole particle.
 *
 * @param r2 Comoving square distance between the two particles.
 * @param dx Comoving vector separating both particles (pi - pj).
 * @param hi Comoving smoothing-length of particle i.
 * @param hj Comoving smoothing-length of particle j.
 * @param bi First particle (black hole).
 * @param bj Second particle (black hole)
 * @param cosmo The cosmological model.
 * @param grav_props The properties of the gravity scheme (softening, G, ...).
 * @param bh_props The properties of the BH scheme
 * @param ti_current Current integer time value (for random numbers).
 */
__attribute__((always_inline)) INLINE static void
runner_iact_nonsym_bh_bh_swallow(const float r2, const float dx[3],
                                 const float hi, const float hj,
                                 struct bpart *bi, struct bpart *bj,
                                 const struct cosmology *cosmo,
                                 const struct gravity_props *grav_props,
                                 const struct black_holes_props *bh_props,
                                 const integertime_t ti_current) {

  /* Compute relative peculiar velocity between the two BHs
   * Recall that in SWIFT v is (v_pec * a) */
  const float delta_v[3] = {bi->v[0] - bj->v[0], bi->v[1] - bj->v[1],
                            bi->v[2] - bj->v[2]};
  const float v2 = delta_v[0] * delta_v[0] + delta_v[1] * delta_v[1] +
                   delta_v[2] * delta_v[2];

  const float v2_pec = v2 * cosmo->a2_inv;

  /* Find the most massive of the two BHs */
  float M = bi->subgrid_mass;
  float h = hi;
  if (bj->subgrid_mass > M) {
    M = bj->subgrid_mass;
    h = hj;
  }

  /* (Square of) max swallowing distance allowed based on the softening */
  const float max_dist_merge2 =
      kernel_gravity_softening_plummer_equivalent_inv *
      kernel_gravity_softening_plummer_equivalent_inv *
      bh_props->max_merging_distance_ratio *
      bh_props->max_merging_distance_ratio * grav_props->epsilon_baryon_cur *
      grav_props->epsilon_baryon_cur;

  const float G_Newton = grav_props->G_Newton;

  /* The BH with the smaller mass will be merged onto the one with the
   * larger mass.
   * To avoid rounding issues, we additionally check for IDs if the BHs
   * have the exact same mass. */
  if ((bj->subgrid_mass < bi->subgrid_mass) ||
      (bj->subgrid_mass == bi->subgrid_mass && bj->id < bi->id)) {

    /* Merge if gravitationally bound AND if within max distance
     * Note that we use the kernel support here as the size and not just the
     * smoothing length */

    /* Maximum velocity difference between BHs allowed to merge */
    float v2_threshold;

    if (bh_props->merger_threshold_type == BH_mergers_circular_velocity) {

      /* 'Old-style' merger threshold using circular velocity at the
       * edge of the more massive BH's kernel */
      v2_threshold = G_Newton * M / (kernel_gamma * h);
    } else {

      /* Arguably better merger threshold using the escape velocity at
       * the distance between the BHs */

      if (bh_props->merger_threshold_type == BH_mergers_escape_velocity) {

        /* Standard formula (not softening BH interactions) */
        v2_threshold = 2.f * G_Newton * M / sqrt(r2);
      } else if (bh_props->merger_threshold_type ==
                 BH_mergers_dynamical_escape_velocity) {

        /* General two-body escape velocity based on dynamical masses */
        v2_threshold = 2.f * G_Newton * (bi->mass + bj->mass) / sqrt(r2);
      } else {
        /* Cannot happen! */
#ifdef SWIFT_DEBUG_CHECKS
        error("Invalid choice of BH merger threshold type");
#endif
        v2_threshold = 0.f;
      }
    } /* Ends sections for different merger thresholds */

    if ((v2_pec < v2_threshold) && (r2 < max_dist_merge2)) {

      /* This particle is swallowed by the BH with the largest mass of all the
       * candidates wanting to swallow it (we use IDs to break ties)*/
      if ((bj->merger_data.swallow_mass < bi->subgrid_mass) ||
          (bj->merger_data.swallow_mass == bi->subgrid_mass &&
           bj->merger_data.swallow_id < bi->id)) {

#ifdef SWIFT_DEBUG_CHECKS
        message("BH %lld wants to swallow BH particle %lld", bi->id, bj->id);
#endif

        bj->merger_data.swallow_id = bi->id;
        bj->merger_data.swallow_mass = bi->subgrid_mass;

      } else {

        message(
            "BH %lld wants to swallow gas particle %lld BUT CANNOT (old "
            "swallow id=%lld)",
            bi->id, bj->id, bj->merger_data.swallow_id);
      }
    }
  }
}

/**
 * @brief Feedback interaction between two particles (non-symmetric).
 *
 * @param r2 Comoving square distance between the two particles.
 * @param dx Comoving vector separating both particles (pi - pj).
 * @param hi Comoving smoothing-length of particle i.
 * @param hj Comoving smoothing-length of particle j.
 * @param bi First particle (black hole).
 * @param pj Second particle (gas)
 * @param xpj The extended data of the second particle.
 * @param with_cosmology Are we doing a cosmological run?
 * @param cosmo The cosmological model.
 * @param grav_props The properties of the gravity scheme (softening, G, ...).
 * @param bh_props The properties of the BH scheme
 * @param ti_current Current integer time value (for random numbers).
 * @param time current physical time in the simulation
 */
__attribute__((always_inline)) INLINE static void
runner_iact_nonsym_bh_gas_feedback(
    const float r2, const float dx[3], const float hi, const float hj,
    struct bpart *bi, struct part *pj, struct xpart *xpj,
    const int with_cosmology, const struct cosmology *cosmo,
    const struct gravity_props *grav_props,
    const struct black_holes_props *bh_props,
    const struct entropy_floor_properties *floor_props,
    const integertime_t ti_current, const double time, const double time_base) {

  /* This shouldn't happen, but just be sure anyway */
  if (pj->feedback_data.decoupling_delay_time > 0.f) return;

  /* A black hole should never accrete/feedback if it is not in a galaxy */
  if (bi->gpart->fof_data.group_mass <= 0.f) return;

  /* Do X-ray feedback first */
  if (pj->black_holes_data.swallow_id != bi->id) {
<<<<<<< HEAD
    /* We were not lucky, but we are lucky to heat via X-rays */
    if (bi->v_kick > bh_props->xray_heating_velocity_threshold &&
        bi->delta_energy_this_timestep < bi->energy_reservoir) {
      const float f_gas =
          bi->cold_gas_mass /
          (bi->hot_gas_mass + bi->cold_gas_mass + bi->stellar_mass);

      float f_rad_loss = bh_props->xray_radiation_loss *
                         (bh_props->xray_f_gas_limit - f_gas) /
=======
        /* We were not lucky, but we are lucky to heat via X-rays */
    if (bi->v_kick > bh_props->xray_heating_velocity_threshold
        && bi->delta_energy_this_timestep < bi->energy_reservoir) {
      const float group_gas_mass = bi->gpart->fof_data.group_mass -
                                   bi->gpart->fof_data.group_stellar_mass;

      const float f_gas = group_gas_mass / bi->gpart->fof_data.group_mass;

      float f_rad_loss = bh_props->xray_radiation_loss * 
                         (bh_props->xray_f_gas_limit - f_gas) / 
>>>>>>> a7f8690b
                         bh_props->xray_f_gas_limit;
      if (f_rad_loss > bh_props->xray_radiation_loss) {
        f_rad_loss = bh_props->xray_radiation_loss;
      }

      if (f_rad_loss < 0.f) return;

      /* Get particle time-step */
      double dt;
      if (with_cosmology) {
        const integertime_t ti_step = get_integer_timestep(bi->time_bin);
        const integertime_t ti_begin =
            get_integer_time_begin(ti_current - 1, bi->time_bin);

        dt = cosmology_get_delta_time(cosmo, ti_begin, ti_begin + ti_step);
      } else {
        dt = get_timestep(bi->time_bin, time_base);
      }

      const float r = sqrtf(r2);
      /* Hydrogen number density (X_H * rho / m_p) [cm^-3] */
      const float n_H_cgs =
          hydro_get_physical_density(pj, cosmo) * bh_props->rho_to_n_cgs;
      const double u_init = hydro_get_physical_internal_energy(pj, xpj, cosmo);
      const float T_gas_cgs =
          u_init / (bh_props->temp_to_u_factor * bh_props->T_K_to_int);

      double du_xray_phys = black_holes_compute_xray_feedback(
          bi, pj, bh_props, cosmo, dx, dt, n_H_cgs, T_gas_cgs);

      /* Limit the amount of heating BEFORE dividing to avoid numerical
       * instability */
      if (du_xray_phys > bh_props->xray_maximum_heating_factor * u_init) {
        du_xray_phys = bh_props->xray_maximum_heating_factor * u_init;
      }

      /* Account for X-rays lost due to radiation */
      du_xray_phys *= f_rad_loss;

      const double dE_this_step = du_xray_phys * pj->mass;
      const double energy_after_step =
          bi->delta_energy_this_timestep + dE_this_step;
      if (energy_after_step > bi->energy_reservoir) {
        du_xray_phys =
            (bi->energy_reservoir - bi->delta_energy_this_timestep) / pj->mass;
      }

      /* If it goes over energy_reservoir it doesn't matter,
       * because we don't want it to continue anyway */
      bi->delta_energy_this_timestep += dE_this_step;

      /* Look for cold dense gas. Then push it. */
<<<<<<< HEAD
      if (n_H_cgs > bh_props->xray_heating_n_H_threshold_cgs &&
          T_gas_cgs < bh_props->xray_heating_T_threshold_cgs) {
        const float dv_phys =
            2.f * sqrtf(bh_props->xray_kinetic_fraction * du_xray_phys);
=======

      /* Check whether we are close to the entropy floor. If we are, we
       * classify the gas as cold regardless of temperature.
       * All star forming gas is considered cold.
       */
      const float T_EoS_cgs = entropy_floor_temperature(pj, cosmo, floor_props)
                                  / bh_props->T_K_to_int;
      if ((n_H_cgs > bh_props->xray_heating_n_H_threshold_cgs &&
            (T_gas_cgs < bh_props->xray_heating_T_threshold_cgs ||
                T_gas_cgs < T_EoS_cgs * bh_props->fixed_T_above_EoS_factor)) ||
            xpj->sf_data.SFR > 0.f) {
        const float dv_phys = 2.f * sqrtf(
                                  bh_props->xray_kinetic_fraction * 
                                  du_xray_phys
                              );
>>>>>>> a7f8690b
        const float dv_comoving = dv_phys * cosmo->a;
        const float prefactor = dv_comoving / r;

        /* Push gas radially */
        xpj->v_full[0] += prefactor * dx[0];
        xpj->v_full[1] += prefactor * dx[1];
        xpj->v_full[2] += prefactor * dx[2];

        du_xray_phys *= (1. - bh_props->xray_kinetic_fraction);

        /* Update the signal velocity of the particle based on the velocity
         * kick. */
        hydro_set_v_sig_based_on_velocity_kick(pj, cosmo, dv_phys);
        
        /* Synchronize the particle on the timeline */
        timestep_sync_part(pj);

      }

      const double u_new = u_init + du_xray_phys;

      /* Do the energy injection. */
      hydro_set_physical_internal_energy(pj, xpj, cosmo, u_new);
      hydro_set_drifted_physical_internal_energy(pj, cosmo, u_new);
    }
  } else { /* Below is swallow_id = id for particle/bh */

    /* Save gas density and entropy before feedback */
    tracers_before_black_holes_feedback(pj, xpj, cosmo->a);

    /* Kick along the angular momentum axis of gas in the kernel */
    const float norm =
        sqrtf(bi->angular_momentum_gas[0] * bi->angular_momentum_gas[0] +
              bi->angular_momentum_gas[1] * bi->angular_momentum_gas[1] +
              bi->angular_momentum_gas[2] * bi->angular_momentum_gas[2]);

<<<<<<< HEAD
#ifdef SWIFT_DEBUG_CHECKS
    const float pj_vel_norm =
        sqrtf(pj->gpart->v_full[0] * pj->gpart->v_full[0] +
              pj->gpart->v_full[1] * pj->gpart->v_full[1] +
              pj->gpart->v_full[2] * pj->gpart->v_full[2]);
=======
#ifdef SIMBA_DEBUG_CHECKS
    const float pj_vel_norm = sqrtf(
        pj->gpart->v_full[0] * pj->gpart->v_full[0] + 
        pj->gpart->v_full[1] * pj->gpart->v_full[1] + 
        pj->gpart->v_full[2] * pj->gpart->v_full[2]
    );
>>>>>>> a7f8690b
#endif

    /* TODO: random_uniform() won't work here?? */
    /*const float dirsign = (random_uniform(-1.0, 1.0) > 0. ? 1.f : -1.f);*/
    const double random_number =
        random_unit_interval(bi->id, ti_current, random_number_BH_feedback);
    const float dirsign = (random_number > 0.5) ? 1.f : -1.f;
    const float prefactor = bi->v_kick * cosmo->a * dirsign / norm;

    xpj->v_full[0] += prefactor * bi->angular_momentum_gas[0];
    xpj->v_full[1] += prefactor * bi->angular_momentum_gas[1];
    xpj->v_full[2] += prefactor * bi->angular_momentum_gas[2];

<<<<<<< HEAD
#ifdef SWIFT_DEBUG_CHECKS
    message(
        "BH_KICK: bid=%lld kicking pid=%lld, v_kick=%g km/s, v_kick/v_part=%g",
        bi->id, pj->id, bi->v_kick / bh_props->kms_to_internal,
        bi->v_kick * cosmo->a / pj_vel_norm);
=======
#ifdef SIMBA_DEBUG_CHECKS
    message("BH_KICK: bid=%lld kicking pid=%lld, v_kick=%g km/s, v_kick/v_part=%g",
       bi->id, pj->id, bi->v_kick / bh_props->kms_to_internal, bi->v_kick * cosmo->a / pj_vel_norm);
>>>>>>> a7f8690b
#endif

    /* Set delay time */
    pj->feedback_data.decoupling_delay_time =
        bh_props->wind_decouple_time_factor *
        cosmology_get_time_since_big_bang(cosmo, cosmo->a);

    pj->feedback_data.number_of_times_decoupled += 1000;

    /* Update the signal velocity of the particle based on the velocity kick. */
    hydro_set_v_sig_based_on_velocity_kick(pj, cosmo, bi->v_kick);

    /* If we have a jet, we heat! */
    if (bi->v_kick >= bh_props->jet_heating_velocity_threshold) {
<<<<<<< HEAD
#ifdef SWIFT_DEBUG_CHECKS
      message(
          "BH_KICK_JET: bid=%lld kicking pid=%lld at v_kick=%g km/s, "
          "v_kick/v_part=%g",
          bi->id, pj->id, bi->v_kick / bh_props->kms_to_internal,
          bi->v_kick * cosmo->a / pj_vel_norm);
=======
#ifdef SIMBA_DEBUG_CHECKS
      message("BH_KICK_JET: bid=%lld kicking pid=%lld at v_kick=%g km/s, v_kick/v_part=%g",
        bi->id, pj->id, bi->v_kick / bh_props->kms_to_internal, bi->v_kick * cosmo->a / pj_vel_norm);
>>>>>>> a7f8690b
#endif

      float new_Tj = 0.f;
      /* Use the halo Tvir? */
      if (bh_props->scale_jet_temperature_with_mass) {
        new_Tj = bh_props->jet_temperature *
                 powf(bi->subgrid_mass * (bh_props->mass_to_solar_mass / 1.e9f),
                      2.0 / 3.0);
      } else {
        new_Tj = bh_props->jet_temperature; /* K */
      }

      /* Simba scales with velocity */
      new_Tj *= (bi->v_kick * bi->v_kick) /
                (bh_props->jet_velocity * bh_props->jet_velocity);

      /* Treat the jet temperature as an upper limit, in case v_kick > v_jet */
      if (new_Tj > bh_props->jet_temperature)
        new_Tj = bh_props->jet_temperature;

<<<<<<< HEAD
#ifdef SWIFT_DEBUG_CHECKS
      message("BH_KICK_JET_HEAT: bid=%lld heating pid=%lld to T=%g K", bi->id,
              pj->id, new_Tj);
=======
#ifdef SIMBA_DEBUG_CHECKS
      message("BH_KICK_JET_HEAT: bid=%lld heating pid=%lld to T=%g K",
        bi->id, pj->id, new_Tj);
>>>>>>> a7f8690b
#endif

      /* Compute new energy per unit mass of this particle */
      const double u_init = hydro_get_physical_internal_energy(pj, xpj, cosmo);
      const double u_new = bh_props->temp_to_u_factor * new_Tj;

      /* Don't decrease the gas temperature if it's already hotter */
      if (u_new > u_init) {
        /* We are overwriting the internal energy of the particle */
        hydro_set_physical_internal_energy(pj, xpj, cosmo, u_new);
        hydro_set_drifted_physical_internal_energy(pj, cosmo, u_new);

        const double delta_energy = (u_new - u_init) * hydro_get_mass(pj);

        tracers_after_black_holes_feedback(pj, xpj, with_cosmology, cosmo->a,
                                           time, delta_energy);
      }
    }

#ifdef WITH_FOF_GALAXIES
    /* Wind particles are never grouppable */
    pj->gpart->fof_data.is_grouppable = 0;
#endif

    /* Wind cannot be star forming */
    if (xpj->sf_data.SFR > 0.f) {

      /* Record the current time as an indicator of when this particle was last
        star-forming. */
      if (with_cosmology) {
        xpj->sf_data.SFR = -cosmo->a;
      } else {
        xpj->sf_data.SFR = -time;
      }

    }

    /* Impose maximal viscosity */
    hydro_diffusive_feedback_reset(pj);

    /* Synchronize the particle on the timeline */
    timestep_sync_part(pj);

<<<<<<< HEAD
    /* IMPORTANT: The particle MUST NOT be swallowed.
=======
    /* IMPORTANT: The particle MUST NOT be swallowed. 
>>>>>>> a7f8690b
     * We are taking a f_accretion from each particle, and then
     * kicking the rest. We used the swallow marker as a temporary
     * passer in order to remember which particles have been "nibbled"
     * so that we can kick them out.
     */
    black_holes_mark_part_as_not_swallowed(&pj->black_holes_data);
  }
}

#endif /* SWIFT_SIMBA_BH_IACT_H */<|MERGE_RESOLUTION|>--- conflicted
+++ resolved
@@ -790,17 +790,6 @@
 
   /* Do X-ray feedback first */
   if (pj->black_holes_data.swallow_id != bi->id) {
-<<<<<<< HEAD
-    /* We were not lucky, but we are lucky to heat via X-rays */
-    if (bi->v_kick > bh_props->xray_heating_velocity_threshold &&
-        bi->delta_energy_this_timestep < bi->energy_reservoir) {
-      const float f_gas =
-          bi->cold_gas_mass /
-          (bi->hot_gas_mass + bi->cold_gas_mass + bi->stellar_mass);
-
-      float f_rad_loss = bh_props->xray_radiation_loss *
-                         (bh_props->xray_f_gas_limit - f_gas) /
-=======
         /* We were not lucky, but we are lucky to heat via X-rays */
     if (bi->v_kick > bh_props->xray_heating_velocity_threshold
         && bi->delta_energy_this_timestep < bi->energy_reservoir) {
@@ -811,7 +800,6 @@
 
       float f_rad_loss = bh_props->xray_radiation_loss * 
                          (bh_props->xray_f_gas_limit - f_gas) / 
->>>>>>> a7f8690b
                          bh_props->xray_f_gas_limit;
       if (f_rad_loss > bh_props->xray_radiation_loss) {
         f_rad_loss = bh_props->xray_radiation_loss;
@@ -864,12 +852,6 @@
       bi->delta_energy_this_timestep += dE_this_step;
 
       /* Look for cold dense gas. Then push it. */
-<<<<<<< HEAD
-      if (n_H_cgs > bh_props->xray_heating_n_H_threshold_cgs &&
-          T_gas_cgs < bh_props->xray_heating_T_threshold_cgs) {
-        const float dv_phys =
-            2.f * sqrtf(bh_props->xray_kinetic_fraction * du_xray_phys);
-=======
 
       /* Check whether we are close to the entropy floor. If we are, we
        * classify the gas as cold regardless of temperature.
@@ -885,7 +867,6 @@
                                   bh_props->xray_kinetic_fraction * 
                                   du_xray_phys
                               );
->>>>>>> a7f8690b
         const float dv_comoving = dv_phys * cosmo->a;
         const float prefactor = dv_comoving / r;
 
@@ -922,20 +903,12 @@
               bi->angular_momentum_gas[1] * bi->angular_momentum_gas[1] +
               bi->angular_momentum_gas[2] * bi->angular_momentum_gas[2]);
 
-<<<<<<< HEAD
-#ifdef SWIFT_DEBUG_CHECKS
-    const float pj_vel_norm =
-        sqrtf(pj->gpart->v_full[0] * pj->gpart->v_full[0] +
-              pj->gpart->v_full[1] * pj->gpart->v_full[1] +
-              pj->gpart->v_full[2] * pj->gpart->v_full[2]);
-=======
 #ifdef SIMBA_DEBUG_CHECKS
     const float pj_vel_norm = sqrtf(
         pj->gpart->v_full[0] * pj->gpart->v_full[0] + 
         pj->gpart->v_full[1] * pj->gpart->v_full[1] + 
         pj->gpart->v_full[2] * pj->gpart->v_full[2]
     );
->>>>>>> a7f8690b
 #endif
 
     /* TODO: random_uniform() won't work here?? */
@@ -949,17 +922,9 @@
     xpj->v_full[1] += prefactor * bi->angular_momentum_gas[1];
     xpj->v_full[2] += prefactor * bi->angular_momentum_gas[2];
 
-<<<<<<< HEAD
-#ifdef SWIFT_DEBUG_CHECKS
-    message(
-        "BH_KICK: bid=%lld kicking pid=%lld, v_kick=%g km/s, v_kick/v_part=%g",
-        bi->id, pj->id, bi->v_kick / bh_props->kms_to_internal,
-        bi->v_kick * cosmo->a / pj_vel_norm);
-=======
 #ifdef SIMBA_DEBUG_CHECKS
     message("BH_KICK: bid=%lld kicking pid=%lld, v_kick=%g km/s, v_kick/v_part=%g",
        bi->id, pj->id, bi->v_kick / bh_props->kms_to_internal, bi->v_kick * cosmo->a / pj_vel_norm);
->>>>>>> a7f8690b
 #endif
 
     /* Set delay time */
@@ -974,18 +939,9 @@
 
     /* If we have a jet, we heat! */
     if (bi->v_kick >= bh_props->jet_heating_velocity_threshold) {
-<<<<<<< HEAD
-#ifdef SWIFT_DEBUG_CHECKS
-      message(
-          "BH_KICK_JET: bid=%lld kicking pid=%lld at v_kick=%g km/s, "
-          "v_kick/v_part=%g",
-          bi->id, pj->id, bi->v_kick / bh_props->kms_to_internal,
-          bi->v_kick * cosmo->a / pj_vel_norm);
-=======
 #ifdef SIMBA_DEBUG_CHECKS
       message("BH_KICK_JET: bid=%lld kicking pid=%lld at v_kick=%g km/s, v_kick/v_part=%g",
         bi->id, pj->id, bi->v_kick / bh_props->kms_to_internal, bi->v_kick * cosmo->a / pj_vel_norm);
->>>>>>> a7f8690b
 #endif
 
       float new_Tj = 0.f;
@@ -1006,15 +962,9 @@
       if (new_Tj > bh_props->jet_temperature)
         new_Tj = bh_props->jet_temperature;
 
-<<<<<<< HEAD
-#ifdef SWIFT_DEBUG_CHECKS
-      message("BH_KICK_JET_HEAT: bid=%lld heating pid=%lld to T=%g K", bi->id,
-              pj->id, new_Tj);
-=======
 #ifdef SIMBA_DEBUG_CHECKS
       message("BH_KICK_JET_HEAT: bid=%lld heating pid=%lld to T=%g K",
         bi->id, pj->id, new_Tj);
->>>>>>> a7f8690b
 #endif
 
       /* Compute new energy per unit mass of this particle */
@@ -1058,11 +1008,7 @@
     /* Synchronize the particle on the timeline */
     timestep_sync_part(pj);
 
-<<<<<<< HEAD
-    /* IMPORTANT: The particle MUST NOT be swallowed.
-=======
     /* IMPORTANT: The particle MUST NOT be swallowed. 
->>>>>>> a7f8690b
      * We are taking a f_accretion from each particle, and then
      * kicking the rest. We used the swallow marker as a temporary
      * passer in order to remember which particles have been "nibbled"
