--- conflicted
+++ resolved
@@ -1695,7 +1695,6 @@
   black_holes_mark_bpart_as_not_swallowed(&bp->merger_data);
 }
 
-<<<<<<< HEAD
 /**
  * @brief Store the halo mass in the fof algorithm for the black
  * hole particle.
@@ -1719,6 +1718,4 @@
   return 0;
 }
 
-=======
->>>>>>> 8c753eef
 #endif /* SWIFT_SPIN_JET_BLACK_HOLES_H */