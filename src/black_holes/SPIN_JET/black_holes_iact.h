--- conflicted
+++ resolved
@@ -102,11 +102,7 @@
   /* Contribution to the smoothed sound speed */
   bi->sound_speed_gas += mj * cj * wi;
 
-<<<<<<< HEAD
-  if (cj * cosmo->a_factor_sound_speed > bh_props->hot_gas_sound_speed_min) {
-=======
   if (cj * cosmo->a_factor_sound_speed > bh_props->sound_speed_hot_gas_min) {
->>>>>>> 4a81a392
     bi->sound_speed_gas_hot += mj * cj * wi;
     bi->rho_gas_hot += mj * wi;
   }
