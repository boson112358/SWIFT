--- conflicted
+++ resolved
@@ -31,7 +31,7 @@
 
 enum AGN_heating_temperature_models {
   AGN_heating_temperature_constant,   /*< Use a constant delta_T */
-  AGN_heating_temperature_soundspeed, /*< Variable delta_T */
+  AGN_heating_temperature_local, /*< Variable delta_T */
 };
 
 enum AGN_jet_feedback_models {
@@ -172,10 +172,10 @@
   /* The minimum heating temperature to apply in the case of variable feedback,
      expressed in Kelvin */
   float delta_T_min;
-
-  /* The minimum sound speed of the gas to consider when calculating the
-     average sound speed of the gas around the BH */
-  float hot_gas_sound_speed_min;
+    
+  /* The maximum heating temperature to apply in the case of variable feedback,
+     expressed in Kelvin */
+  float delta_T_max;
 
   /* Constants used to parametrise the Dalla Vecchia & Schaye (2012)
    condition - Eqn 18. */
@@ -580,12 +580,12 @@
     bp->AGN_delta_T_desired /=
         units_cgs_conversion_factor(us, UNIT_CONV_TEMPERATURE);
 
-  } else if (strcmp(temp2, "SoundSpeed") == 0) {
-    bp->AGN_heating_temperature_model = AGN_heating_temperature_soundspeed;
+  } else if (strcmp(temp2, "Local") == 0) {
+    bp->AGN_heating_temperature_model = AGN_heating_temperature_local;
 
     bp->delta_T_xi = parser_get_param_float(params, "SPINJETAGN:delta_T_xi");
 
-    bp->delta_T_min = parser_get_param_float(params, "SPINJETAGN:delta_T_min");
+    bp->delta_T_min = parser_get_param_float(params, "SPINJETAGN:delta_T_min_K");
 
     /* Check that minimum temperature makes sense */
     if (bp->delta_T_min <= 0.f)
@@ -597,20 +597,25 @@
     /* Convert to internal units */
     bp->delta_T_min /= units_cgs_conversion_factor(us, UNIT_CONV_TEMPERATURE);
 
-    /* Do the same for minimum temperature of the hot gas */
-    float hot_gas_temperature_min =
-        parser_get_param_float(params, "SPINJETAGN:hot_gas_temperature_min");
-
-    if (hot_gas_temperature_min <= 0.f)
-      error("The minimum hot gas temperature must be > 0 K, not %.5e K.",
-            hot_gas_temperature_min);
-
-    hot_gas_temperature_min /=
-        units_cgs_conversion_factor(us, UNIT_CONV_TEMPERATURE);
-
-    /* Convert this minimum temperature to sound speed */
-    bp->hot_gas_sound_speed_min =
-        sqrtf(hydro_gamma * hydro_gamma_minus_one * hot_gas_temperature_min *
+    bp->delta_T_max = parser_get_param_float(params, "SPINJETAGN:delta_T_max_K");
+
+    /* Check that minimum temperature makes sense */
+    if (bp->delta_T_max <= 0.f)
+      error(
+          "The maximum AGN heating temperature delta T must be > 0 K, "
+          "not %.5e K.",
+          bp->delta_T_max);
+
+    /* Convert to internal units */
+    bp->delta_T_max /= units_cgs_conversion_factor(us, UNIT_CONV_TEMPERATURE);
+
+    float temp_hot_gas_min =
+        parser_get_param_float(params, "SPINJETAGN:temperature_hot_gas_min_K");
+
+    temp_hot_gas_min /= units_cgs_conversion_factor(us, UNIT_CONV_TEMPERATURE);
+
+    bp->sound_speed_hot_gas_min =
+        sqrtf(hydro_gamma * hydro_gamma_minus_one * temp_hot_gas_min *
               bp->temp_to_u_factor);
 
     /* Define constants used to parametrise the Dalla Vecchia & Schaye (2012)
@@ -901,49 +906,32 @@
         parser_get_param_float(params, "SPINJETAGN:v_jet_min_km_p_s");
     bp->v_jet_min *= (1e5 / (us->UnitLength_in_cgs / us->UnitTime_in_cgs));
 
-<<<<<<< HEAD
   } else if (strcmp(temp5, "MassLoading") == 0) {
-=======
+    bp->AGN_jet_velocity_model = AGN_jet_velocity_mass_loading;
+
+    bp->v_jet_mass_loading =
+        parser_get_param_float(params, "SPINJETAGN:v_jet_mass_loading");
+
+    bp->v_jet_min =
+        parser_get_param_float(params, "SPINJETAGN:v_jet_min_km_p_s");
+    bp->v_jet_min *= (1e5 / (us->UnitLength_in_cgs / us->UnitTime_in_cgs));
+      
     bp->v_jet_max =
         parser_get_param_float(params, "SPINJETAGN:v_jet_max_km_p_s");
     bp->v_jet_max *= (1e5 / (us->UnitLength_in_cgs / us->UnitTime_in_cgs));
 
-  } else if (strcmp(temp4, "MassLoading") == 0) {
->>>>>>> 4a81a392
-    bp->AGN_jet_velocity_model = AGN_jet_velocity_mass_loading;
-
-    bp->v_jet_mass_loading =
-        parser_get_param_float(params, "SPINJETAGN:v_jet_mass_loading");
+  } else if (strcmp(temp5, "Local") == 0) {
+    bp->AGN_jet_velocity_model = AGN_jet_velocity_local;
+
+    bp->v_jet_xi = parser_get_param_float(params, "SPINJETAGN:v_jet_xi");
 
     bp->v_jet_min =
         parser_get_param_float(params, "SPINJETAGN:v_jet_min_km_p_s");
     bp->v_jet_min *= (1e5 / (us->UnitLength_in_cgs / us->UnitTime_in_cgs));
-
-<<<<<<< HEAD
-  } else if (strcmp(temp5, "Local") == 0) {
-=======
+      
     bp->v_jet_max =
         parser_get_param_float(params, "SPINJETAGN:v_jet_max_km_p_s");
     bp->v_jet_max *= (1e5 / (us->UnitLength_in_cgs / us->UnitTime_in_cgs));
-
-  } else if (strcmp(temp4, "Local") == 0) {
->>>>>>> 4a81a392
-    bp->AGN_jet_velocity_model = AGN_jet_velocity_local;
-
-    bp->v_jet_xi = parser_get_param_float(params, "SPINJETAGN:v_jet_xi");
-
-    bp->v_jet_min =
-        parser_get_param_float(params, "SPINJETAGN:v_jet_min_km_p_s");
-    bp->v_jet_min *= (1e5 / (us->UnitLength_in_cgs / us->UnitTime_in_cgs));
-
-<<<<<<< HEAD
-  } else if (strcmp(temp5, "SoundSpeed") == 0) {
-    bp->AGN_jet_velocity_model = AGN_jet_velocity_sound_speed;
-=======
-    bp->v_jet_max =
-        parser_get_param_float(params, "SPINJETAGN:v_jet_max_km_p_s");
-    bp->v_jet_max *= (1e5 / (us->UnitLength_in_cgs / us->UnitTime_in_cgs));
->>>>>>> 4a81a392
 
     float temp_hot_gas_min =
         parser_get_param_float(params, "SPINJETAGN:temperature_hot_gas_min_K");
