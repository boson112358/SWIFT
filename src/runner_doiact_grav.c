--- conflicted
+++ resolved
@@ -2619,133 +2619,18 @@
   } else if (ci->tl_cell_type == zoom_tl_cell) { /* Zoom cell case */
 
     /* Zoom cell case
-<<<<<<< HEAD
-     * We can loop over the zoom top-level cells within the gravity criterion
-     * but with a small mesh this can be all cells, for zoom->bkg
-     * interactions limit to only the neighbour background cells. */
-
-    /* Maximal distance any interaction can take place
-     * before the mesh kicks in, rounded up to the next integer */
-    const int d =
-        ceil(max_distance * max3(s->zoom_props->iwidth[0],
-                                 s->zoom_props->iwidth[1],
-                                 s->zoom_props->iwidth[2])) + 1;
-
-    /* Get the (i,j,k) location of the top-level cell in the grid. */
-    const int top_i = (ci->loc[0] - s->zoom_props->region_bounds[0])
-      * s->zoom_props->iwidth[0];
-    const int top_j = (ci->loc[1] - s->zoom_props->region_bounds[2])
-      * s->zoom_props->iwidth[1];
-    const int top_k = (ci->loc[2] - s->zoom_props->region_bounds[4])
-      * s->zoom_props->iwidth[2];
-      
-    /* Loop over plausibly useful cells skipping at the boundaries
-     * since the zoom region isn't periodic. */
-    for (int ii = top_i - d; ii <= top_i + d; ++ii) {
-      if (ii < 0 || ii >= s->zoom_props->cdim[0]) continue;
-      for (int jj = top_j - d; jj <= top_j + d; ++jj) {
-        if (jj < 0 || jj >= s->zoom_props->cdim[1]) continue;
-        for (int kk = top_k - d; kk <= top_k + d; ++kk) {
-          if (kk < 0 || kk >= s->zoom_props->cdim[2]) continue;
-
-          /* Get the cell */
-          const int cell_index = cell_getid(s->zoom_props->cdim, ii, jj, kk);
-
-          /* Handle on the top-level cell */
-          struct cell *cj = &cells[cell_index];
-
-          /* Avoid self contributions  */
-          if (ci == cj) continue;
-            
-          /* Handle on the top-level cell's gravity business*/
-          const struct gravity_tensors *multi_j = cj->grav.multipole;
-
-          /* Skip empty cells */
-          if (multi_j->m_pole.M_000 == 0.f) continue;
-
-          /* Minimal distance between any pair of particles */
-          const double min_radius2 =
-            cell_min_dist2(ci, cj, periodic, dim);
-
-          /* Are we beyond the distance where the truncated forces are 0 ?*/
-          if (min_radius2 > max_distance2) {
-            
-            /* Record that this multipole received a contribution */
-            multi_i->pot.interacted = 1;
-              
-            /* We are done here. */
-            continue;
-          }
-
-          /* Shall we interact with this cell? */
-          if (cell_can_use_pair_mm(ci, cj, e, e->s, /*use_rebuild_data=*/1,
-                                   /*is_tree_walk=*/0)) {
-
-            /* Call the PM interaction function on the active sub-cells of ci
-             */
-            runner_dopair_grav_mm_nonsym(r, ci, cj);
-            // runner_dopair_recursive_grav_pm(r, ci, cj);
-            
-            /* Record that this multipole received a contribution */
-            multi_i->pot.interacted = 1;
-            
-          } /* We are in charge of this pair */
-        }   /* Loop over relevant top-level cells (k) */
-      }     /* Loop over relevant top-level cells (j) */
-    }       /* Loop over relevant top-level cells (i) */
-
-    /* Now we need to loop over the neighbouring background
-     * top-level cells */
-
-    /* Extract the neighbour cell information */
-    const int nr_neighbour_cells = s->zoom_props->nr_neighbour_cells;
-    int *neighbour_cells_top = s->zoom_props->neighbour_cells_top;
-
-    /* Loop over neighbouring background cells */
-    for (int n = 0; n < nr_neighbour_cells; ++n) {
-
-      /* Handle on the top-level cell and it's gravity business*/
-      struct cell *cj = &cells[neighbour_cells_top[n]];
-      struct gravity_tensors *const multi_j = cj->grav.multipole;
-
-      /* Skip empty cells */
-      if (multi_j->m_pole.M_000 == 0.f) continue;
-
-        /* Minimal distance between any pair of particles */
-      const double min_radius2 =
-          cell_min_dist2_diff_size(ci, cj, periodic, dim);
-
-      /* Are we beyond the distance where the truncated forces are 0 ?*/
-      if (min_radius2 > max_distance2) {
-=======
+
      * We can loop over the void cell hierarchy and interact at depths
      * allowed by the pair mm criterion. */
 
     /* Get the void cell */
     struct cell *void_cell = &s->cells_top[s->zoom_props->void_cell_index];
->>>>>>> 69e34cc6
 
     /* Loop over the first level of the void cell hierarchy. */
     for (int k = 0; k < 8; k++) {
         runner_do_grav_long_range_recurse(r, ci, void_cell->progeny[k]);
       }
-<<<<<<< HEAD
-
-      if (cell_can_use_pair_mm(ci, cj, e, e->s, /*use_rebuild_data=*/1,
-                               /*is_tree_walk=*/0)) {
-
-        /* Call the PM interaction function on the active sub-cells of ci */
-        runner_dopair_grav_mm_nonsym(r, ci, cj);
-        // runner_dopair_recursive_grav_pm(r, ci, cj);
-
-        /* Record that this multipole received a contribution */
-        multi_i->pot.interacted = 1;
-
-      }    /* We are in charge of this pair */
-    }      /* Loop over neighbour top-level cells */
-=======
-    
->>>>>>> 69e34cc6
+
   } else { /* Periodic background cells. */
 
     /* Periodic case
@@ -2788,57 +2673,11 @@
            */
           if (cj->tl_cell_type == 2) {
 
-<<<<<<< HEAD
-            /* Loop over plausibly useful cells, skipping out of
-             * range coordinates */
-            for (int n = 0; n <= s->zoom_props->nr_zoom_cells; ++n) {
-
-              /* Handle on the top-level cell */
-              struct cell *zoom_cj = &cells[n];
-
-              /* Handle on the top-level cell's gravity business*/
-              const struct gravity_tensors *zoom_multi_j = zoom_cj->grav.multipole;
-
-              /* Skip empty cells */
-              if (zoom_multi_j->m_pole.M_000 == 0.f) continue;
-
-              /* Minimal distance between any pair of particles */
-              const double min_radius2 =
-                cell_min_dist2_diff_size(ci, zoom_cj, periodic, dim);
-
-              /* Are we beyond the distance where the truncated forces are 0?
-               */
-              if (min_radius2 > max_distance2) {
-
-                /* Record that this multipole received a contribution */
-                multi_i->pot.interacted = 1;
-
-                /* We are done here. */
-                continue;
-              }
-
-              /* Shall we interact with this cell? */
-              if (cell_can_use_pair_mm(ci, zoom_cj, e, e->s,
-                                       /*use_rebuild_data=*/1,
-                                       /*is_tree_walk=*/0)) {
-
-                /* Call the PM interaction function on the active
-                 * sub-cells of ci. */
-                runner_dopair_grav_mm_nonsym(r, ci, zoom_cj);
-                // runner_dopair_recursive_grav_pm(r, ci, cj);
-
-                /* Record that this multipole received a contribution */
-                multi_i->pot.interacted = 1;
-
-              } /* We are in charge of this pair */
-            }   /* Loop over zoom top-level cells*/
-          } /* This neighbour is the void cell. */
-=======
             /* Interact with the zoom cells recursively. */
             runner_do_grav_long_range_recurse(r, ci, cj);
             
           } /* This neighbour is not the void cell. */
->>>>>>> 69e34cc6
+
           else {
 
             /* Handle on the top-level cell's gravity business*/
@@ -2849,11 +2688,8 @@
 
             /* Minimal distance between any pair of particles */
             const double min_radius2 =
-<<<<<<< HEAD
-              cell_min_dist2(ci, cj, periodic, dim);
-=======
+
               cell_min_dist2_same_size(ci, cj, periodic, dim);
->>>>>>> 69e34cc6
 
             /* Are we beyond the distance where the truncated forces are 0 ?*/
             if (min_radius2 > max_distance2) {
@@ -2884,10 +2720,6 @@
     }       /* Loop over relevant top-level cells (i) */
   }         /* periodic / non-periodic case */
 
-<<<<<<< HEAD
-=======
-
->>>>>>> 69e34cc6
 #if defined(SWIFT_DEBUG_CHECKS) || defined(SWIFT_GRAVITY_FORCE_CHECKS)
 
   if (periodic) {
@@ -2902,22 +2734,14 @@
       if (cj->tl_cell_type == 2) continue;
 
       /* Avoid self contributions */
-<<<<<<< HEAD
-      if (ci == cj) continue;
-=======
       if (top == cj) continue;
->>>>>>> 69e34cc6
 
       /* Skip empty cells */
       if (multi_j->m_pole.M_000 == 0.f) continue;
 
       /* Minimal distance between any pair of particles */
       const double min_radius2 =
-<<<<<<< HEAD
-        cell_min_dist2(ci, cj, periodic, dim);
-=======
         cell_min_dist2(top, cj, periodic, dim);
->>>>>>> 69e34cc6
 
       /* Are we beyond the distance where the truncated forces are 0 ?*/
       if (min_radius2 > max_distance2) {
