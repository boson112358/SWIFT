--- conflicted
+++ resolved
@@ -1554,12 +1554,8 @@
           ci_cache->m[pid] != 0.) {
         error("Found an extra gpart in the gravity interaction");
       }
-<<<<<<< HEAD
-      if (pjd < gcount && gparts[pjd].time_bin == time_bin_not_created && mass_j != 0.) {
-=======
       if (pjd < gcount && gparts[pjd].time_bin == time_bin_not_created &&
           mass_j != 0.) {
->>>>>>> e93e5273
         error("Found an extra gpart in the gravity interaction");
       }
 
@@ -1707,12 +1703,8 @@
           ci_cache->m[pid] != 0.) {
         error("Found an extra gpart in the gravity interaction");
       }
-<<<<<<< HEAD
-      if (pjd < gcount && gparts[pjd].time_bin == time_bin_not_created && mass_j != 0.) {
-=======
       if (pjd < gcount && gparts[pjd].time_bin == time_bin_not_created &&
           mass_j != 0.) {
->>>>>>> e93e5273
         error("Found an extra gpart in the gravity interaction");
       }
 
