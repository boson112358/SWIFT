/*******************************************************************************
 * This file is part of SWIFT.
 * Copyright (c) 2016 Matthieu Schaller (schaller@strw.leidenuniv.nl)
 *
 * This program is free software: you can redistribute it and/or modify
 * it under the terms of the GNU Lesser General Public License as published
 * by the Free Software Foundation, either version 3 of the License, or
 * (at your option) any later version.
 *
 * This program is distributed in the hope that it will be useful,
 * but WITHOUT ANY WARRANTY; without even the implied warranty of
 * MERCHANTABILITY or FITNESS FOR A PARTICULAR PURPOSE.  See the
 * GNU General Public License for more details.
 *
 * You should have received a copy of the GNU Lesser General Public License
 * along with this program.  If not, see <http://www.gnu.org/licenses/>.
 *
 ******************************************************************************/

/* Config parameters. */
#include "../config.h"

#ifdef HAVE_FFTW
#include <fftw3.h>
#if defined(WITH_MPI) && defined(HAVE_MPI_FFTW)
#include <fftw3-mpi.h>
#endif
#endif

/* This object's header. */
#include "mesh_gravity.h"

/* Local includes. */
#include "active.h"
#include "debug.h"
#include "engine.h"
#include "error.h"
#include "gravity_properties.h"
#include "kernel_long_gravity.h"
#include "mesh_gravity_mpi.h"
#include "mesh_gravity_patch.h"
#include "neutrino.h"
#include "part.h"
#include "restart.h"
#include "row_major_id.h"
#include "runner.h"
#include "space.h"
#include "threadpool.h"

/* Standard includes */
#include <math.h>

#ifdef HAVE_FFTW

/**
 * @brief Interpolate values from a the mesh using CIC.
 *
 * @param mesh The mesh to read from.
 * @param i The index of the cell along x
 * @param j The index of the cell along y
 * @param k The index of the cell along z
 * @param tx First CIC coefficient along x
 * @param ty First CIC coefficient along y
 * @param tz First CIC coefficient along z
 * @param dx Second CIC coefficient along x
 * @param dy Second CIC coefficient along y
 * @param dz Second CIC coefficient along z
 */
__attribute__((always_inline, const)) INLINE static double CIC_get(
    double mesh[6][6][6], const int i, const int j, const int k,
    const double tx, const double ty, const double tz, const double dx,
    const double dy, const double dz) {

  double temp;
  temp = mesh[i + 0][j + 0][k + 0] * tx * ty * tz;
  temp += mesh[i + 0][j + 0][k + 1] * tx * ty * dz;
  temp += mesh[i + 0][j + 1][k + 0] * tx * dy * tz;
  temp += mesh[i + 0][j + 1][k + 1] * tx * dy * dz;
  temp += mesh[i + 1][j + 0][k + 0] * dx * ty * tz;
  temp += mesh[i + 1][j + 0][k + 1] * dx * ty * dz;
  temp += mesh[i + 1][j + 1][k + 0] * dx * dy * tz;
  temp += mesh[i + 1][j + 1][k + 1] * dx * dy * dz;

  return temp;
}

/**
 * @brief Interpolate a value to a mesh using CIC.
 *
 * @param mesh The mesh to write to
 * @param N The side-length of the mesh
 * @param i The index of the cell along x
 * @param j The index of the cell along y
 * @param k The index of the cell along z
 * @param tx First CIC coefficient along x
 * @param ty First CIC coefficient along y
 * @param tz First CIC coefficient along z
 * @param dx Second CIC coefficient along x
 * @param dy Second CIC coefficient along y
 * @param dz Second CIC coefficient along z
 * @param value The value to interpolate.
 */
__attribute__((always_inline)) INLINE static void CIC_set(
    double* mesh, const int N, const int i, const int j, const int k,
    const double tx, const double ty, const double tz, const double dx,
    const double dy, const double dz, const double value) {

  /* Classic CIC interpolation */
  atomic_add_d(&mesh[row_major_id_periodic(i + 0, j + 0, k + 0, N)],
               value * tx * ty * tz);
  atomic_add_d(&mesh[row_major_id_periodic(i + 0, j + 0, k + 1, N)],
               value * tx * ty * dz);
  atomic_add_d(&mesh[row_major_id_periodic(i + 0, j + 1, k + 0, N)],
               value * tx * dy * tz);
  atomic_add_d(&mesh[row_major_id_periodic(i + 0, j + 1, k + 1, N)],
               value * tx * dy * dz);
  atomic_add_d(&mesh[row_major_id_periodic(i + 1, j + 0, k + 0, N)],
               value * dx * ty * tz);
  atomic_add_d(&mesh[row_major_id_periodic(i + 1, j + 0, k + 1, N)],
               value * dx * ty * dz);
  atomic_add_d(&mesh[row_major_id_periodic(i + 1, j + 1, k + 0, N)],
               value * dx * dy * tz);
  atomic_add_d(&mesh[row_major_id_periodic(i + 1, j + 1, k + 1, N)],
               value * dx * dy * dz);
}

/**
 * @brief Assigns a given #gpart to a density mesh using the CIC method.
 *
 * @param gp The #gpart.
 * @param rho The density mesh.
 * @param N the size of the mesh along one axis.
 * @param fac The width of a mesh cell.
 * @param dim The dimensions of the simulation box.
 * @param nu_model Struct with neutrino constants
 */
INLINE static void gpart_to_mesh_CIC(const struct gpart* gp, double* rho,
                                     const int N, const double fac,
                                     const double dim[3],
                                     const struct neutrino_model* nu_model) {

  /* Box wrap the multipole's position */
  const double pos_x = box_wrap(gp->x[0], 0., dim[0]);
  const double pos_y = box_wrap(gp->x[1], 0., dim[1]);
  const double pos_z = box_wrap(gp->x[2], 0., dim[2]);

  /* Workout the CIC coefficients */
  int i = (int)(fac * pos_x);
  if (i >= N) i = N - 1;
  const double dx = fac * pos_x - i;
  const double tx = 1. - dx;

  int j = (int)(fac * pos_y);
  if (j >= N) j = N - 1;
  const double dy = fac * pos_y - j;
  const double ty = 1. - dy;

  int k = (int)(fac * pos_z);
  if (k >= N) k = N - 1;
  const double dz = fac * pos_z - k;
  const double tz = 1. - dz;

#ifdef SWIFT_DEBUG_CHECKS
  if (gp->time_bin == time_bin_not_created)
    error("Found an extra particle in mesh CIC.");

  if (i < 0 || i >= N) error("Invalid gpart position in x");
  if (j < 0 || j >= N) error("Invalid gpart position in y");
  if (k < 0 || k >= N) error("Invalid gpart position in z");
#endif

  /* Compute weight (for neutrino delta-f weighting) */
  double weight = 1.0;
  if (gp->type == swift_type_neutrino)
    gpart_neutrino_weight_mesh_only(gp, nu_model, &weight);

  const double mass = gp->mass;
  const double value = mass * weight;

  /* CIC ! */
  CIC_set(rho, N, i, j, k, tx, ty, tz, dx, dy, dz, value);
}

/**
 * @brief Assigns all the #gpart of a #cell to a density mesh using the CIC
 * method.
 *
 * @param c The #cell.
 * @param rho The density mesh.
 * @param N the size of the mesh along one axis.
 * @param fac The width of a mesh cell.
 * @param dim The dimensions of the simulation box.
 * @param nu_model Struct with neutrino constants
 */
void cell_gpart_to_mesh_CIC(const struct cell* c, double* rho, const int N,
                            const double fac, const double dim[3],
                            const struct neutrino_model* nu_model) {

  const int gcount = c->grav.count;
  const struct gpart* gparts = c->grav.parts;

  /* Assign all the gpart of that cell to the mesh */
  for (int i = 0; i < gcount; ++i) {
    if (gparts[i].time_bin == time_bin_inhibited) continue;
    gpart_to_mesh_CIC(&gparts[i], rho, N, fac, dim, nu_model);
  }
}

/**
 * @brief Shared information about the mesh to be used by all the threads in the
 * pool.
 */
struct cic_mapper_data {
  const struct cell* cells;
  double* rho;
  double* potential;
  int N;
  int use_local_patches;
  double fac;
  double dim[3];
  float const_G;
  struct neutrino_model* nu_model;
};

void gpart_to_mesh_CIC_mapper(void* map_data, int num, void* extra) {

  const struct cic_mapper_data* data = (struct cic_mapper_data*)extra;
  double* rho = data->rho;
  const int N = data->N;
  const double fac = data->fac;
  const double dim[3] = {data->dim[0], data->dim[1], data->dim[2]};
  const struct neutrino_model* nu_model = data->nu_model;

  /* Pointer to the chunk to be processed */
  const struct gpart* gparts = (const struct gpart*)map_data;

  for (int i = 0; i < num; ++i) {
    if (gparts[i].time_bin == time_bin_inhibited) continue;
    gpart_to_mesh_CIC(&gparts[i], rho, N, fac, dim, nu_model);
  }
}

/**
 * @brief Threadpool mapper function for the mesh CIC assignment of a cell.
 *
 * @param map_data A chunk of the list of local cells.
 * @param num The number of cells in the chunk.
 * @param extra The information about the mesh and cells.
 */
void cell_gpart_to_mesh_CIC_mapper(void* map_data, int num, void* extra) {

  /* Unpack the shared information */
  const struct cic_mapper_data* data = (struct cic_mapper_data*)extra;
  const struct cell* cells = data->cells;
  double* rho = data->rho;
  const int N = data->N;
  const double fac = data->fac;
  const double dim[3] = {data->dim[0], data->dim[1], data->dim[2]};
  const struct neutrino_model* nu_model = data->nu_model;

  /* Pointer to the chunk to be processed */
  int* local_cells = (int*)map_data;

  /* A temporary patch of the global mesh */
  struct pm_mesh_patch patch;

  /* Loop over the elements assigned to this thread */
  for (int i = 0; i < num; ++i) {

    /* Pointer to local cell */
    const struct cell* c = &cells[local_cells[i]];

<<<<<<< HEAD
    /* Do a CIC interpolation of all the particles in this cell onto
       the local patch */
    accumulate_cell_to_local_patch(N, fac, dim, c, &patch, nu_model);

    /* Copy the local patch values back onto the global mesh */
    pm_add_patch_to_global_mesh(rho, &patch);
=======
    /* Skip empty cells */
    if (c->grav.count == 0) continue;

    if (data->use_local_patches) {

      /* Do a CIC interpolation of all the particles in this cell onto
         the local patch (allocates memory in the patch) */
      accumulate_cell_to_local_patch(N, fac, dim, c, &patch, nu_model);

      /* Copy the local patch values back onto the global mesh */
      pm_add_patch_to_global_mesh(rho, &patch);

      /* Free the allocated memory */
      pm_mesh_patch_clean(&patch);

    } else {

      /* Assign this cell's content directly atomically to the mesh */
      cell_gpart_to_mesh_CIC(c, rho, N, fac, dim, nu_model);
    }
>>>>>>> def8ca7c
  }
}

#ifdef WITH_ZOOM_REGION

/**
 * @brief A wrapper for the threadpool mapper function for the mesh CIC
 * assignment of a background cell.
 *
 * @param map_data A chunk of the list of local cells.
 * @param num The number of cells in the chunk.
 * @param extra The information about the mesh and cells.
 */
void bkg_cell_gpart_to_mesh_CIC_mapper(void* map_data, int num, void* extra) {
  cell_gpart_to_mesh_CIC_mapper(map_data, num, extra);
}

/**
 * @brief A wrapper for the threadpool mapper function for the mesh CIC
 * assignment of a zoom cell.
 *
 * @param map_data A chunk of the list of local cells.
 * @param num The number of cells in the chunk.
 * @param extra The information about the mesh and cells.
 */
void zoom_cell_gpart_to_mesh_CIC_mapper(void* map_data, int num, void* extra) {
  cell_gpart_to_mesh_CIC_mapper(map_data, num, extra);
}

#endif

/**
 * @brief Computes the potential on a gpart from a given mesh using the CIC
 * method.
 *
 * Debugging routine.
 *
 * @param gp The #gpart.
 * @param pot The potential mesh.
 * @param N the size of the mesh along one axis.
 * @param fac width of a mesh cell.
 * @param dim The dimensions of the simulation box.
 */
void mesh_to_gpart_CIC(struct gpart* gp, const double* pot, const int N,
                       const double fac, const double dim[3]) {

  /* Box wrap the gpart's position */
  const double pos_x = box_wrap(gp->x[0], 0., dim[0]);
  const double pos_y = box_wrap(gp->x[1], 0., dim[1]);
  const double pos_z = box_wrap(gp->x[2], 0., dim[2]);

  int i = (int)(fac * pos_x);
  if (i >= N) i = N - 1;
  const double dx = fac * pos_x - i;
  const double tx = 1. - dx;

  int j = (int)(fac * pos_y);
  if (j >= N) j = N - 1;
  const double dy = fac * pos_y - j;
  const double ty = 1. - dy;

  int k = (int)(fac * pos_z);
  if (k >= N) k = N - 1;
  const double dz = fac * pos_z - k;
  const double tz = 1. - dz;

#ifdef SWIFT_DEBUG_CHECKS
  if (gp->time_bin == time_bin_not_created)
    error("Found an extra particle when computing gravity from mesh.");

  if (i < 0 || i >= N) error("Invalid gpart position in x");
  if (j < 0 || j >= N) error("Invalid gpart position in y");
  if (k < 0 || k >= N) error("Invalid gpart position in z");
#endif

#ifdef SWIFT_GRAVITY_FORCE_CHECKS
  if (gp->a_grav_mesh[0] != 0.) error("Particle with non-initalised stuff");
#ifndef SWIFT_GRAVITY_NO_POTENTIAL
  if (gp->potential_mesh != 0.) error("Particle with non-initalised stuff");
#endif
#endif

  /* First, copy the necessary part of the mesh for stencil operations */
  /* This includes box-wrapping in all 3 dimensions. */
  double phi[6][6][6];
  for (int iii = -2; iii <= 3; ++iii) {
    for (int jjj = -2; jjj <= 3; ++jjj) {
      for (int kkk = -2; kkk <= 3; ++kkk) {
        phi[iii + 2][jjj + 2][kkk + 2] =
            pot[row_major_id_periodic(i + iii, j + jjj, k + kkk, N)];
      }
    }
  }

  /* Some local accumulators */
  double p = 0.;
  double a[3] = {0.};

  /* Indices of (i,j,k) in the local copy of the mesh */
  const int ii = 2, jj = 2, kk = 2;

  /* Simple CIC for the potential itself */
  p += CIC_get(phi, ii, jj, kk, tx, ty, tz, dx, dy, dz);

  /* ---- */

  /* 5-point stencil along each axis for the accelerations */
  a[0] += (1. / 12.) * CIC_get(phi, ii + 2, jj, kk, tx, ty, tz, dx, dy, dz);
  a[0] -= (2. / 3.) * CIC_get(phi, ii + 1, jj, kk, tx, ty, tz, dx, dy, dz);
  a[0] += (2. / 3.) * CIC_get(phi, ii - 1, jj, kk, tx, ty, tz, dx, dy, dz);
  a[0] -= (1. / 12.) * CIC_get(phi, ii - 2, jj, kk, tx, ty, tz, dx, dy, dz);

  a[1] += (1. / 12.) * CIC_get(phi, ii, jj + 2, kk, tx, ty, tz, dx, dy, dz);
  a[1] -= (2. / 3.) * CIC_get(phi, ii, jj + 1, kk, tx, ty, tz, dx, dy, dz);
  a[1] += (2. / 3.) * CIC_get(phi, ii, jj - 1, kk, tx, ty, tz, dx, dy, dz);
  a[1] -= (1. / 12.) * CIC_get(phi, ii, jj - 2, kk, tx, ty, tz, dx, dy, dz);

  a[2] += (1. / 12.) * CIC_get(phi, ii, jj, kk + 2, tx, ty, tz, dx, dy, dz);
  a[2] -= (2. / 3.) * CIC_get(phi, ii, jj, kk + 1, tx, ty, tz, dx, dy, dz);
  a[2] += (2. / 3.) * CIC_get(phi, ii, jj, kk - 1, tx, ty, tz, dx, dy, dz);
  a[2] -= (1. / 12.) * CIC_get(phi, ii, jj, kk - 2, tx, ty, tz, dx, dy, dz);

  /* ---- */

  /* Store things back */
  gp->a_grav_mesh[0] = fac * a[0];
  gp->a_grav_mesh[1] = fac * a[1];
  gp->a_grav_mesh[2] = fac * a[2];
  gravity_add_comoving_mesh_potential(gp, p);
}

void cell_mesh_to_gpart_CIC(const struct cell* c, const double* potential,
                            const int N, const double fac, const float const_G,
                            const double dim[3]) {

  const int gcount = c->grav.count;
  struct gpart* gparts = c->grav.parts;

  /* Assign all the gpart of that cell to the mesh */
  for (int i = 0; i < gcount; ++i) {

    struct gpart* gp = &gparts[i];

    if (gp->time_bin == time_bin_inhibited) continue;

    gp->a_grav_mesh[0] = 0.f;
    gp->a_grav_mesh[1] = 0.f;
    gp->a_grav_mesh[2] = 0.f;
#ifndef SWIFT_GRAVITY_NO_POTENTIAL
    gp->potential_mesh = 0.f;
#endif

    mesh_to_gpart_CIC(gp, potential, N, fac, dim);

    gp->a_grav_mesh[0] *= const_G;
    gp->a_grav_mesh[1] *= const_G;
    gp->a_grav_mesh[2] *= const_G;
#ifndef SWIFT_GRAVITY_NO_POTENTIAL
    gp->potential_mesh *= const_G;
#endif
  }
}

void mesh_to_gpart_CIC_mapper(void* map_data, int num, void* extra) {

  /* Unpack the shared information */
  const struct cic_mapper_data* data = (struct cic_mapper_data*)extra;
  const double* const potential = data->potential;
  const int N = data->N;
  const double fac = data->fac;
  const double dim[3] = {data->dim[0], data->dim[1], data->dim[2]};
  const float const_G = data->const_G;

  /* Pointer to the chunk to be processed */
  struct gpart* gparts = (struct gpart*)map_data;

  /* Loop over the elements assigned to this thread */
  for (int i = 0; i < num; ++i) {

    struct gpart* gp = &gparts[i];
    if (gp->time_bin == time_bin_inhibited) continue;

    gp->a_grav_mesh[0] = 0.f;
    gp->a_grav_mesh[1] = 0.f;
    gp->a_grav_mesh[2] = 0.f;
#ifndef SWIFT_GRAVITY_NO_POTENTIAL
    gp->potential_mesh = 0.f;
#endif

    mesh_to_gpart_CIC(gp, potential, N, fac, dim);

    gp->a_grav_mesh[0] *= const_G;
    gp->a_grav_mesh[1] *= const_G;
    gp->a_grav_mesh[2] *= const_G;
#ifndef SWIFT_GRAVITY_NO_POTENTIAL
    gp->potential_mesh *= const_G;
#endif
  }
}

/**
 * @brief Threadpool mapper function for the mesh CIC assignment of a cell.
 *
 * @param map_data A chunk of the list of local cells.
 * @param num The number of cells in the chunk.
 * @param extra The information about the mesh and cells.
 */
void cell_mesh_to_gpart_CIC_mapper(void* map_data, int num, void* extra) {

  /* Unpack the shared information */
  const struct cic_mapper_data* data = (struct cic_mapper_data*)extra;
  const struct cell* cells = data->cells;
  const double* const potential = data->potential;
  const int N = data->N;
  const double fac = data->fac;
  const double dim[3] = {data->dim[0], data->dim[1], data->dim[2]};
  const float const_G = data->const_G;

  /* Pointer to the chunk to be processed */
  int* local_cells = (int*)map_data;

  /* Loop over the elements assigned to this thread */
  for (int i = 0; i < num; ++i) {

    /* Pointer to local cell */
    const struct cell* c = &cells[local_cells[i]];

    /* Assign this cell's content to the mesh */
    cell_mesh_to_gpart_CIC(c, potential, N, fac, const_G, dim);
  }
}

#ifdef WITH_ZOOM_REGION

/**
 * @brief A wrapper for the threadpool mapper function for the mesh CIC
 * assignment of a background cell.
 *
 * @param map_data A chunk of the list of local cells.
 * @param num The number of cells in the chunk.
 * @param extra The information about the mesh and cells.
 */
void bkg_cell_mesh_to_gpart_CIC_mapper(void* map_data, int num, void* extra) {
  cell_mesh_to_gpart_CIC_mapper(map_data, num, extra);
}

/**
 * @brief A wrapper for the threadpool mapper function for the mesh CIC
 * assignment of a zoom cell.
 *
 * @param map_data A chunk of the list of local cells.
 * @param num The number of cells in the chunk.
 * @param extra The information about the mesh and cells.
 */
void zoom_cell_mesh_to_gpart_CIC_mapper(void* map_data, int num, void* extra) {
  cell_mesh_to_gpart_CIC_mapper(map_data, num, extra);
}

#endif

/**
 * @brief Shared information about the Green function to be used by all the
 * threads in the pool.
 */
struct Green_function_data {

  int N;
  fftw_complex* frho;
  double green_fac;
  double a_smooth2;
  double k_fac;
  int slice_offset;
  int slice_width;
};

/**
 * @brief Mapper function for the application of the Green function.
 *
 * @param map_data The array of the density field Fourier transform.
 * @param num The number of elements to iterate on (along the x-axis).
 * @param extra The properties of the Green function.
 */
void mesh_apply_Green_function_mapper(void* map_data, const int num,
                                      void* extra) {

  struct Green_function_data* data = (struct Green_function_data*)extra;

  /* Unpack the array */
  fftw_complex* const frho = data->frho;
  const int N = data->N;
  const int N_half = N / 2;

  /* Unpack the Green function properties */
  const double green_fac = data->green_fac;
  const double a_smooth2 = data->a_smooth2;
  const double k_fac = data->k_fac;

  /* Find what slice of the full mesh is stored on this MPI rank */
  const int slice_offset = data->slice_offset;

  /* Range of x coordinates in the full mesh handled by this call */
  const int i_start = ((fftw_complex*)map_data - frho) + slice_offset;
  const int i_end = i_start + num;

  /* Loop over the x range corresponding to this thread */
  for (int i = i_start; i < i_end; ++i) {

    /* kx component of vector in Fourier space and 1/sinc(kx) */
    const int kx = (i > N_half ? i - N : i);
    const double kx_d = (double)kx;
    const double fx = k_fac * kx_d;
    const double sinc_kx_inv = (kx != 0) ? fx / sin(fx) : 1.;

    for (int j = 0; j < N; ++j) {

      /* ky component of vector in Fourier space and 1/sinc(ky) */
      const int ky = (j > N_half ? j - N : j);
      const double ky_d = (double)ky;
      const double fy = k_fac * ky_d;
      const double sinc_ky_inv = (ky != 0) ? fy / sin(fy) : 1.;

      for (int k = 0; k < N_half + 1; ++k) {

        /* kz component of vector in Fourier space and 1/sinc(kz) */
        const int kz = (k > N_half ? k - N : k);
        const double kz_d = (double)kz;
        const double fz = k_fac * kz_d;
        const double sinc_kz_inv = (kz != 0) ? fz / (sin(fz) + FLT_MIN) : 1.;

        /* Norm of vector in Fourier space */
        const double k2 = (kx_d * kx_d + ky_d * ky_d + kz_d * kz_d);

        /* Avoid FPEs... */
        if (k2 == 0.) continue;

        /* Green function */
        double W = 1.;
        fourier_kernel_long_grav_eval(k2 * a_smooth2, &W);
        const double green_cor = green_fac * W / (k2 + FLT_MIN);

        /* Deconvolution of CIC */
        const double CIC_cor = sinc_kx_inv * sinc_ky_inv * sinc_kz_inv;
        const double CIC_cor2 = CIC_cor * CIC_cor;
        const double CIC_cor4 = CIC_cor2 * CIC_cor2;

        /* Combined correction */
        const double total_cor = green_cor * CIC_cor4;

        /* Apply to the mesh */
        const int index =
            N * (N_half + 1) * (i - slice_offset) + (N_half + 1) * j + k;
        frho[index][0] *= total_cor;
        frho[index][1] *= total_cor;
      }
    }
  }
}

/**
 * @brief Apply the Green function in Fourier space to the density
 * array to get the potential.
 *
 * Also deconvolves the CIC kernel.
 *
 * @param tp The threadpool.
 * @param frho The NxNx(N/2) complex array of the Fourier transform of the
 * density field.
 * @param slice_offset The x coordinate of the start of the slice on this MPI
 * rank
 * @param slice_width The width of the local slice on this MPI rank
 * @param N The dimension of the array.
 * @param r_s The Green function smoothing scale.
 * @param box_size The physical size of the simulation box.
 */
void mesh_apply_Green_function(struct threadpool* tp, fftw_complex* frho,
                               const int slice_offset, const int slice_width,
                               const int N, const double r_s,
                               const double box_size) {

  /* Some common factors */
  struct Green_function_data data;
  data.frho = frho;
  data.N = N;
  data.green_fac = -1. / (M_PI * box_size);
  data.a_smooth2 = 4. * M_PI * M_PI * r_s * r_s / (box_size * box_size);
  data.k_fac = M_PI / (double)N;
  data.slice_offset = slice_offset;
  data.slice_width = slice_width;

  /* Parallelize the Green function application using the threadpool
     to split the x-axis loop over the threads.
     The array is N x N x (N/2). We use the thread to each deal with
     a range [i_min, i_max[ x N x (N/2) */
  threadpool_map(tp, mesh_apply_Green_function_mapper, frho, slice_width,
                 sizeof(fftw_complex), threadpool_auto_chunk_size, &data);

  /* Correct singularity at (0,0,0) */
  if (slice_offset == 0 && slice_width > 0) {
    frho[0][0] = 0.;
    frho[0][1] = 0.;
  }
}

#endif

/**
 * @brief Compute the mesh forces and potential, including periodic correction
 *
 * Interpolates the top-level multipoles on-to a mesh, move to Fourier space,
 * compute the potential including short-range correction and move back
 * to real space. We use CIC for the interpolation.
 *
 * The potential is stored as a hashmap containing the potential mesh cells
 * which will be needed on this MPI rank. This is stored in
 * mesh->potential_local. The FFTW MPI library is used to do the FFTs.
 *
 * The particles mesh accelerations and potentials are also updated.
 *
 * @param mesh The #pm_mesh used to store the potential.
 * @param s The #space containing the particles.
 * @param tp The #threadpool object used for parallelisation.
 * @param verbose Are we talkative?
 */
void compute_potential_distributed(struct pm_mesh* mesh, const struct space* s,
                                   struct threadpool* tp, const int verbose) {

#if defined(WITH_MPI) && defined(HAVE_MPI_FFTW)

  const double r_s = mesh->r_s;
  const double box_size = s->dim[0];
  const double dim[3] = {s->dim[0], s->dim[1], s->dim[2]};
  const int nr_local_cells = s->nr_local_cells;

  if (r_s <= 0.) error("Invalid value of a_smooth");
  if (mesh->dim[0] != dim[0] || mesh->dim[1] != dim[1] ||
      mesh->dim[2] != dim[2])
    error("Domain size does not match the value stored in the space.");

  /* Some useful constants */
  const int N = mesh->N;
  const double cell_fac = N / box_size;

  ticks tic = getticks();

  /* Create an array of mesh patches. One per local top-level cell. */
  struct pm_mesh_patch* local_patches = (struct pm_mesh_patch*)malloc(
      nr_local_cells * sizeof(struct pm_mesh_patch));
  if (local_patches == NULL)
    error("Could not allocate array of local mesh patches!");
  memset(local_patches, 0, nr_local_cells * sizeof(struct pm_mesh_patch));

  /* Calculate contributions to density field on this MPI rank */
  mpi_mesh_accumulate_gparts_to_local_patches(tp, N, cell_fac, s,
                                              local_patches);
  if (verbose)
    message("Accumulating mass to local patches took %.3f %s.",
            clocks_from_ticks(getticks() - tic), clocks_getunit());

  tic = getticks();

  /* Ask FFTW what slice of the density field we need to store on this task.
     Note that fftw_mpi_local_size_3d works in terms of the size of the complex
     output. The last dimension of the real input is padded to 2*(N/2+1). */
  ptrdiff_t local_n0, local_0_start;
  ptrdiff_t nalloc =
      fftw_mpi_local_size_3d((ptrdiff_t)N, (ptrdiff_t)N, (ptrdiff_t)(N / 2 + 1),
                             MPI_COMM_WORLD, &local_n0, &local_0_start);
  if (verbose)
    message("Local density field slice has thickness %d.", (int)local_n0);
  if (verbose)
    message("local patch size = %d, local mesh cells = %lld", nr_local_cells,
            (long long)(local_n0 * N * N));
  if (verbose)
    message("Planning the FFT took %.3f %s.",
            clocks_from_ticks(getticks() - tic), clocks_getunit());

  /* Allocate storage for mesh slices.
   *
   * Note: nalloc is the number of *complex* values.
   */
  double* rho_slice = (double*)fftw_malloc(2 * nalloc * sizeof(double));
  memset(rho_slice, 0, 2 * nalloc * sizeof(double));

  tic = getticks();

  /* Construct density field slices from contributions stored in the local
   * patches.
   * Note: This cleans up the local_patches entries. */
  mpi_mesh_local_patches_to_slices(N, (int)local_n0, local_patches,
                                   nr_local_cells, rho_slice, tp, verbose);
  if (verbose)
    message("Assembling mesh slices took %.3f %s.",
            clocks_from_ticks(getticks() - tic), clocks_getunit());

  tic = getticks();

  /* Allocate storage for the slices of the FFT of the density mesh */
  fftw_complex* frho_slice =
      (fftw_complex*)fftw_malloc(nalloc * sizeof(fftw_complex));

  /* Carry out the MPI Fourier transform. We can save a bit of time
   * if we allow FFTW to transpose the first two dimensions of the output.
   *
   * Layout of the MPI FFTW input and output:
   *
   * Input mesh contains N*N*N reals, padded to N*N*(2*(N/2+1)).
   * Output Fourier transform is N*N*(N/2+1) complex values.
   *
   * The first two dimensions of the transform are transposed in
   * the output. Each MPI rank has slice of thickness local_n0
   * starting at local_0_start in the first dimension.
   */
  fftw_plan mpi_plan = fftw_mpi_plan_dft_r2c_3d(
      N, N, N, rho_slice, frho_slice, MPI_COMM_WORLD,
      FFTW_ESTIMATE | FFTW_MPI_TRANSPOSED_OUT | FFTW_DESTROY_INPUT);
  fftw_execute(mpi_plan);
  fftw_destroy_plan(mpi_plan);
  if (verbose)
    message("MPI Forward Fourier transform took %.3f %s.",
            clocks_from_ticks(getticks() - tic), clocks_getunit());

  tic = getticks();

  /* Apply Green function to local slice of the MPI mesh */
  mesh_apply_Green_function(tp, frho_slice, local_0_start, local_n0, N, r_s,
                            box_size);
  if (verbose)
    message("Applying Green function took %.3f %s.",
            clocks_from_ticks(getticks() - tic), clocks_getunit());

  tic = getticks();

  /* If using linear response neutrinos, apply to local slice of the MPI mesh */
  if (s->e->neutrino_properties->use_linear_response) {
    neutrino_response_compute(s, mesh, tp, frho_slice, local_0_start, local_n0,
                              verbose);

    if (verbose)
      message("Applying neutrino response took %.3f %s.",
              clocks_from_ticks(getticks() - tic), clocks_getunit());

    tic = getticks();
  }

  /* Carry out the reverse MPI Fourier transform */
  fftw_plan mpi_inverse_plan = fftw_mpi_plan_dft_c2r_3d(
      N, N, N, frho_slice, rho_slice, MPI_COMM_WORLD,
      FFTW_ESTIMATE | FFTW_MPI_TRANSPOSED_IN | FFTW_DESTROY_INPUT);
  fftw_execute(mpi_inverse_plan);
  fftw_destroy_plan(mpi_inverse_plan);

  if (verbose)
    message("MPI Reverse Fourier transform took %.3f %s.",
            clocks_from_ticks(getticks() - tic), clocks_getunit());

  /* We can now free the Fourier-space data */
  fftw_free(frho_slice);

  tic = getticks();

  /* Fetch MPI mesh entries we need on this rank from other ranks */
  mpi_mesh_fetch_potential(N, cell_fac, s, local_0_start, local_n0, rho_slice,
                           local_patches, tp, verbose);

  if (verbose)
    message("Fetching local potential took %.3f %s.",
            clocks_from_ticks(getticks() - tic), clocks_getunit());

  /* Free the local slice of the potential */
  fftw_free(rho_slice);

  tic = getticks();

  /* Compute accelerations and potentials for the gparts */
  mpi_mesh_update_gparts(local_patches, s, tp, N, cell_fac);

  /* Clean the local patches array */
  for (int i = 0; i < nr_local_cells; ++i)
    pm_mesh_patch_clean(&local_patches[i]);
  free(local_patches);

  if (verbose)
    message("Computing mesh accelerations took %.3f %s.",
            clocks_from_ticks(getticks() - tic), clocks_getunit());

#else
  error("No FFTW MPI library available. Cannot compute distributed mesh.");
#endif
}

/**
 * @brief Compute the mesh forces and potential, including periodic correction.
 *
 * Interpolates the top-level multipoles on-to a mesh, move to Fourier space,
 * compute the potential including short-range correction and move back
 * to real space. We use CIC for the interpolation.
 *
 * This version stores the full N*N*N mesh on each MPI rank and uses the
 * non-MPI version of FFTW.
 *
 * The particles mesh accelerations and potentials are also updated.
 *
 * @param mesh The #pm_mesh used to store the potential.
 * @param s The #space containing the particles.
 * @param tp The #threadpool object used for parallelisation.
 * @param verbose Are we talkative?
 */
void compute_potential_global(struct pm_mesh* mesh, const struct space* s,
                              struct threadpool* tp, const int verbose) {

#ifdef HAVE_FFTW

  const double r_s = mesh->r_s;
  const double box_size = s->dim[0];
  const double dim[3] = {s->dim[0], s->dim[1], s->dim[2]};
  const int* local_cells = s->local_cells_top;
  const int nr_local_cells = s->nr_local_cells;

  if (r_s <= 0.) error("Invalid value of a_smooth");
  if (mesh->dim[0] != dim[0] || mesh->dim[1] != dim[1] ||
      mesh->dim[2] != dim[2])
    error("Domain size does not match the value stored in the space.");

  /* Some useful constants */
  const int N = mesh->N;
  const int N_half = N / 2;
  const double cell_fac = N / box_size;

  /* Use the memory allocated for the potential to temporarily store rho */
  double* restrict rho = mesh->potential_global;
  if (rho == NULL) error("Error allocating memory for density mesh");

  /* Allocates some memory for the mesh in Fourier space */
  fftw_complex* restrict frho =
      (fftw_complex*)fftw_malloc(sizeof(fftw_complex) * N * N * (N_half + 1));
  if (frho == NULL)
    error("Error allocating memory for transform of density mesh");
  memuse_log_allocation("fftw_frho", frho, 1,
                        sizeof(fftw_complex) * N * N * (N_half + 1));

  /* Prepare the FFT library */
  fftw_plan forward_plan = fftw_plan_dft_r2c_3d(
      N, N, N, rho, frho, FFTW_ESTIMATE | FFTW_DESTROY_INPUT);
  fftw_plan inverse_plan = fftw_plan_dft_c2r_3d(
      N, N, N, frho, rho, FFTW_ESTIMATE | FFTW_DESTROY_INPUT);

  ticks tic = getticks();

  /* Zero everything */
  bzero(rho, N * N * N * sizeof(double));

  /* Gather some neutrino constants if using delta-f weighting on the mesh */
  struct neutrino_model nu_model;
  bzero(&nu_model, sizeof(struct neutrino_model));
  if (s->e->neutrino_properties->use_delta_f_mesh_only)
    gather_neutrino_consts(s, &nu_model);

  /* Gather the mesh shared information to be used by the threads */
  struct cic_mapper_data data;
  data.cells = s->cells_top;
  data.rho = rho;
  data.potential = NULL;
  data.N = N;
  data.use_local_patches = mesh->use_local_patches;
  data.fac = cell_fac;
  data.dim[0] = dim[0];
  data.dim[1] = dim[1];
  data.dim[2] = dim[2];
  data.const_G = 0.f;
  data.nu_model = &nu_model;

  if (nr_local_cells == 0) {

    /* We don't have a cell infrastructure in place so we need to
     * directly loop over the particles */
    threadpool_map(tp, gpart_to_mesh_CIC_mapper, s->gparts, s->nr_gparts,
                   sizeof(struct gpart), threadpool_auto_chunk_size,
                   (void*)&data);

  } else { /* Normal case */

    /* Do a parallel CIC mesh assignment of the gparts but only using
     * the local top-level cells */
#ifdef WITH_ZOOM_REGION
    if (s->with_zoom_region) {
      threadpool_map(tp, bkg_cell_gpart_to_mesh_CIC_mapper,
                     (void*)s->zoom_props->local_bkg_cells_with_particles_top,
                     s->zoom_props->nr_local_bkg_cells_with_particles,
                     sizeof(int), threadpool_auto_chunk_size, (void*)&data);
      threadpool_map(tp, zoom_cell_gpart_to_mesh_CIC_mapper,
                     (void*)s->zoom_props->local_zoom_cells_with_particles_top,
                     s->zoom_props->nr_local_zoom_cells_with_particles,
                     sizeof(int), threadpool_auto_chunk_size, (void*)&data);
    } else {
      threadpool_map(tp, cell_gpart_to_mesh_CIC_mapper, (void*)local_cells,
                     nr_local_cells, sizeof(int), threadpool_auto_chunk_size,
                     (void*)&data);
    }
#else
    threadpool_map(tp, cell_gpart_to_mesh_CIC_mapper, (void*)local_cells,
                   nr_local_cells, sizeof(int), threadpool_auto_chunk_size,
                   (void*)&data);
#endif
  }

  if (verbose)
    message("Gpart assignment took %.3f %s.",
            clocks_from_ticks(getticks() - tic), clocks_getunit());

#ifdef WITH_MPI

  MPI_Barrier(MPI_COMM_WORLD);
  tic = getticks();

  /* Merge everybody's share of the density mesh */
  MPI_Allreduce(MPI_IN_PLACE, rho, N * N * N, MPI_DOUBLE, MPI_SUM,
                MPI_COMM_WORLD);

  if (verbose)
    message("Mesh MPI-reduction took %.3f %s.",
            clocks_from_ticks(getticks() - tic), clocks_getunit());
#endif

  // message("\n\n\n DENSITY");
  // print_array(rho, N);

  tic = getticks();

  /* Fourier transform to go to magic-land */
  fftw_execute(forward_plan);

  if (verbose)
    message("Forward Fourier transform took %.3f %s.",
            clocks_from_ticks(getticks() - tic), clocks_getunit());

  /* frho now contains the Fourier transform of the density field */
  /* frho contains NxNx(N/2+1) complex numbers */

  tic = getticks();

  /* Now de-convolve the CIC kernel and apply the Green function */
  mesh_apply_Green_function(tp, frho, /*slice_offset=*/0, /*slice_width=*/N,
                            /* mesh_size=*/N, r_s, box_size);

  if (verbose)
    message("Applying Green function took %.3f %s.",
            clocks_from_ticks(getticks() - tic), clocks_getunit());

  tic = getticks();

  /* If using linear response neutrinos, apply the response to the mesh */
  if (s->e->neutrino_properties->use_linear_response) {
    neutrino_response_compute(s, mesh, tp, frho, /*slice_offset=*/0,
                              /*slice_width=*/N, verbose);

    if (verbose)
      message("Applying neutrino response took %.3f %s.",
              clocks_from_ticks(getticks() - tic), clocks_getunit());

    tic = getticks();
  }

  /* Fourier transform to come back from magic-land */
  fftw_execute(inverse_plan);

  if (verbose)
    message("Reverse Fourier transform took %.3f %s.",
            clocks_from_ticks(getticks() - tic), clocks_getunit());

  /* rho now contains the potential */
  /* This array is now again NxNxN real numbers */

  /* Let's store it in the structure */
  mesh->potential_global = rho;

  /* message("\n\n\n POTENTIAL"); */
  /* print_array(mesh->potential_global, N); */

  tic = getticks();

  /* Gather the mesh shared information to be used by the threads */
  data.cells = s->cells_top;
  data.rho = NULL;
  data.potential = mesh->potential_global;
  data.N = N;
  data.fac = cell_fac;
  data.dim[0] = dim[0];
  data.dim[1] = dim[1];
  data.dim[2] = dim[2];
  data.const_G = s->e->physical_constants->const_newton_G;

  if (nr_local_cells == 0) {

    /* We don't have a cell infrastructure in place so we need to
     * directly loop over the particles */
    threadpool_map(tp, mesh_to_gpart_CIC_mapper, s->gparts, s->nr_gparts,
                   sizeof(struct gpart), threadpool_auto_chunk_size,
                   (void*)&data);

  } else { /* Normal case */

    /* Do a parallel CIC mesh interpolation onto the gparts but only using
       the local top-level cells */
#ifdef WITH_ZOOM_REGION
    if (s->with_zoom_region) {
      threadpool_map(tp, bkg_cell_mesh_to_gpart_CIC_mapper,
                     (void*)s->zoom_props->local_bkg_cells_with_particles_top,
                     s->zoom_props->nr_local_bkg_cells_with_particles,
                     sizeof(int), threadpool_auto_chunk_size, (void*)&data);
      threadpool_map(tp, zoom_cell_mesh_to_gpart_CIC_mapper,
                     (void*)s->zoom_props->local_zoom_cells_with_particles_top,
                     s->zoom_props->nr_local_zoom_cells_with_particles,
                     sizeof(int), threadpool_auto_chunk_size, (void*)&data);
    } else {
      threadpool_map(tp, cell_mesh_to_gpart_CIC_mapper, (void*)local_cells,
                     nr_local_cells, sizeof(int), threadpool_auto_chunk_size,
                     (void*)&data);
    }
#else
    threadpool_map(tp, cell_mesh_to_gpart_CIC_mapper, (void*)local_cells,
                   nr_local_cells, sizeof(int), threadpool_auto_chunk_size,
                   (void*)&data);
#endif
  }

  if (verbose)
    message("Computing mesh accelerations took %.3f %s.",
            clocks_from_ticks(getticks() - tic), clocks_getunit());

  /* Clean-up the mess */
  fftw_destroy_plan(forward_plan);
  fftw_destroy_plan(inverse_plan);
  memuse_log_allocation("fftw_frho", frho, 0, 0);
  fftw_free(frho);

#else
  error("No FFTW library found. Cannot compute periodic long-range forces.");
#endif
}

/**
 * @brief Compute the mesh forces and potential, including periodic correction.
 *
 * Interpolates the top-level multipoles on-to a mesh, move to Fourier space,
 * compute the potential including short-range correction and move back
 * to real space. We use CIC for the interpolation.
 *
 * This function calls the appropriate implementation depending on whether
 * we're using the MPI version of FFTW.
 *
 * @param mesh The #pm_mesh used to store the potential.
 * @param s The #space containing the particles.
 * @param tp The #threadpool object used for parallelisation.
 * @param verbose Are we talkative?
 */
void pm_mesh_compute_potential(struct pm_mesh* mesh, const struct space* s,
                               struct threadpool* tp, const int verbose) {
  if (mesh->distributed_mesh) {
    compute_potential_distributed(mesh, s, tp, verbose);
  } else {
    compute_potential_global(mesh, s, tp, verbose);
  }
}

/**
 * @brief Allocates the potential grid to be ready for an FFT calculation
 *
 * @param mesh The #pm_mesh structure.
 */
void pm_mesh_allocate(struct pm_mesh* mesh) {

#ifdef HAVE_FFTW

  if (mesh->distributed_mesh) {

  } else {
    const int N = mesh->N;

    /* Allocate the memory for the combined density and potential array */
    mesh->potential_global = (double*)fftw_malloc(sizeof(double) * N * N * N);
    if (mesh->potential_global == NULL)
      error("Error allocating memory for the long-range gravity mesh.");
    memuse_log_allocation("fftw_mesh.potential", mesh->potential_global, 1,
                          sizeof(double) * N * N * N);
  }
#else
  error("No FFTW library found. Cannot compute periodic long-range forces.");
#endif
}

/**
 * @brief Frees the potential grid.
 *
 * @param mesh The #pm_mesh structure.
 */
void pm_mesh_free(struct pm_mesh* mesh) {

#ifdef HAVE_FFTW

  if (!mesh->distributed_mesh && mesh->potential_global) {
    memuse_log_allocation("fftw_mesh.potential", mesh->potential_global, 0, 0);
    free(mesh->potential_global);
    mesh->potential_global = NULL;
  }

#else
  error("No FFTW library found. Cannot compute periodic long-range forces.");
#endif
}

/**
 * @brief Initialises FFTW for MPI and thread usage as necessary
 *
 * @param N The size of the FFT mesh
 */
void initialise_fftw(int N, int nr_threads) {

#ifdef HAVE_THREADED_FFTW
  /* Initialise the thread-parallel FFTW version */
  if (N >= 64) fftw_init_threads();
#endif
#if defined(WITH_MPI) && defined(HAVE_MPI_FFTW)
  /* Initialize FFTW MPI support - must be called after fftw_init_threads() */
  fftw_mpi_init();
#endif
#ifdef HAVE_THREADED_FFTW
  /* Set  number of threads to use */
  if (N >= 64) fftw_plan_with_nthreads(nr_threads);
#endif
}

/**
 * @brief Initialises the mesh used for the long-range periodic forces
 *
 * @param mesh The #pm_mesh to initialise.
 * @param props The propoerties of the gravity scheme.
 * @param dim The (comoving) side-lengths of the simulation volume.
 * @param nr_threads The number of threads on this MPI rank.
 */
void pm_mesh_init(struct pm_mesh* mesh, const struct gravity_props* props,
                  const double dim[3], int nr_threads) {

#ifdef HAVE_FFTW

  if (dim[0] != dim[1] || dim[0] != dim[2])
    error("Doing mesh-gravity on a non-cubic domain");

  const int N = props->mesh_size;
  const double box_size = dim[0];

  mesh->nr_threads = nr_threads;
  mesh->periodic = 1;
  mesh->N = N;
  mesh->distributed_mesh = props->distributed_mesh;
  mesh->use_local_patches = props->mesh_uses_local_patches;
  mesh->dim[0] = dim[0];
  mesh->dim[1] = dim[1];
  mesh->dim[2] = dim[2];
  mesh->cell_fac = N / box_size;
  mesh->r_s = props->a_smooth * box_size / N;
  mesh->r_s_inv = 1. / mesh->r_s;
  mesh->r_cut_max = mesh->r_s * props->r_cut_max_ratio;
  mesh->r_cut_min = mesh->r_s * props->r_cut_min_ratio;
  mesh->potential_global = NULL;
  mesh->ti_beg_mesh_last = -1;
  mesh->ti_end_mesh_last = -1;
  mesh->ti_beg_mesh_next = -1;
  mesh->ti_end_mesh_next = -1;

  if (!mesh->distributed_mesh && mesh->N > 1290)
    error(
        "Mesh too big. The number of cells is larger than 2^31. "
        "Use a mesh side-length <= 1290 or a distributed mesh.");

  if (2. * mesh->r_cut_max > box_size)
    error("Mesh too small or r_cut_max too big for this box size");

  initialise_fftw(N, mesh->nr_threads);

  pm_mesh_allocate(mesh);

#else
  error("No FFTW library found. Cannot compute periodic long-range forces.");
#endif
}

/**
 * @brief Initialises the mesh for the case where we don't do mesh gravity
 * calculations
 *
 * Crucially this set the 'periodic' propoerty to 0 and all the relevant values
 * to a
 * state where all calculations will default to pure non-periodic Newtonian.
 *
 * @param mesh The #pm_mesh to initialise.
 * @param dim The (comoving) side-lengths of the simulation volume.
 */
void pm_mesh_init_no_mesh(struct pm_mesh* mesh, double dim[3]) {

  bzero(mesh, sizeof(struct pm_mesh));

  /* Fill in non-zero properties */
  mesh->dim[0] = dim[0];
  mesh->dim[1] = dim[1];
  mesh->dim[2] = dim[2];
  mesh->r_s = FLT_MAX;
  mesh->r_cut_min = FLT_MAX;
  mesh->r_cut_max = FLT_MAX;
  mesh->ti_beg_mesh_last = -1;
  mesh->ti_end_mesh_last = -1;
  mesh->ti_beg_mesh_next = -1;
  mesh->ti_end_mesh_next = -1;
}

/**
 * @brief Frees the memory allocated for the long-range mesh.
 */
void pm_mesh_clean(struct pm_mesh* mesh) {

#ifdef HAVE_THREADED_FFTW
  fftw_cleanup_threads();
#endif
#if defined(WITH_MPI) && defined(HAVE_MPI_FFTW)
  fftw_mpi_cleanup();
#endif

  pm_mesh_free(mesh);
}

/**
 * @brief Write a #pm_mesh struct to the given FILE as a stream of bytes.
 *
 * @param mesh the struct
 * @param stream the file stream
 */
void pm_mesh_struct_dump(const struct pm_mesh* mesh, FILE* stream) {
  restart_write_blocks((void*)mesh, sizeof(struct pm_mesh), 1, stream,
                       "gravity", "gravity props");
}

/**
 * @brief Restore a #pm_mesh struct from the given FILE as a stream of
 * bytes.
 *
 * @param mesh the struct
 * @param stream the file stream
 */
void pm_mesh_struct_restore(struct pm_mesh* mesh, FILE* stream) {

  restart_read_blocks((void*)mesh, sizeof(struct pm_mesh), 1, stream, NULL,
                      "gravity props");

  if (mesh->periodic) {

#ifdef HAVE_FFTW
    const int N = mesh->N;

    initialise_fftw(N, mesh->nr_threads);
    pm_mesh_allocate(mesh);

#else
    error("No FFTW library found. Cannot compute periodic long-range forces.");
#endif
  }
}<|MERGE_RESOLUTION|>--- conflicted
+++ resolved
@@ -215,7 +215,6 @@
   double* rho;
   double* potential;
   int N;
-  int use_local_patches;
   double fac;
   double dim[3];
   float const_G;
@@ -270,14 +269,6 @@
     /* Pointer to local cell */
     const struct cell* c = &cells[local_cells[i]];
 
-<<<<<<< HEAD
-    /* Do a CIC interpolation of all the particles in this cell onto
-       the local patch */
-    accumulate_cell_to_local_patch(N, fac, dim, c, &patch, nu_model);
-
-    /* Copy the local patch values back onto the global mesh */
-    pm_add_patch_to_global_mesh(rho, &patch);
-=======
     /* Skip empty cells */
     if (c->grav.count == 0) continue;
 
@@ -298,7 +289,6 @@
       /* Assign this cell's content directly atomically to the mesh */
       cell_gpart_to_mesh_CIC(c, rho, N, fac, dim, nu_model);
     }
->>>>>>> def8ca7c
   }
 }
 
