--- conflicted
+++ resolved
@@ -40,78 +40,6 @@
  * @param fb_props The feedback properties.
  * @param ti_current The current timestep.
  */
-<<<<<<< HEAD
-double compute_kick_speed(struct spart* sp, const struct feedback_props* props,
-                          const struct unit_system* us) {
-
-  return props->SNII_vkick_factor * sp->feedback_data.dm_vel_disp_1d;
-}
-
-/**
- * @brief Compute the properties of the SNII stochastic feedback energy
- * injection.
- *
- * Only does something if the particle reached the SNII age during this time
- * step.
- *
- * @param sp The star particle.
- * @param us The internal unit system.
- * @param star_age Age of star at the beginning of the step in internal units.
- * @param dt Length of time-step in internal units.
- * @param ngb_gas_mass Total un-weighted mass in the star's kernel (internal
- * units)
- * @param num_gas_ngbs Total (integer) number of gas neighbours within the
- * star's kernel.
- * @param ngb_nH_cgs Hydrogen number density of the gas surrounding the star
- * (physical cgs units).
- * @param ngb_Z Metallicity (metal mass fraction) of the gas surrounding the
- * star.
- * @param feedback_props The properties of the feedback model.
- * @param min_dying_mass_Msun Minimal star mass dying this step (in solar
- * masses).
- * @param max_dying_mass_Msun Maximal star mass dying this step (in solar
- * masses).
- */
-INLINE static void compute_SNII_feedback(
-    struct spart* sp, const struct unit_system* us, const double star_age,
-    const double dt, const int ngb_gas_N, const float ngb_gas_mass,
-    const double ngb_nH_cgs, const double ngb_Z,
-    const struct feedback_props* feedback_props,
-    const double min_dying_mass_Msun, const double max_dying_mass_Msun,
-    const integertime_t ti_begin, const struct cosmology* cosmo) {
-
-  /* Are we sampling the delay function or using a fixed delay? */
-  const int SNII_sampled_delay = feedback_props->SNII_sampled_delay;
-
-  /* Time after birth considered for SNII feedback (internal units)
-   * when using a fixed delay */
-  const double SNII_wind_delay = feedback_props->SNII_wind_delay;
-
-  /* Are we doing feedback this step?
-   * Note that since the ages are calculated using an interpolation table we
-   * must allow some tolerance here*/
-  if ((SNII_sampled_delay) || (star_age <= SNII_wind_delay &&
-                               (star_age + 1.001 * dt) > SNII_wind_delay)) {
-
-    /* Make sure a star does not do feedback twice
-     * when using a fixed delay! */
-    if (!SNII_sampled_delay && sp->f_E != -1.f) {
-#ifdef SWIFT_DEBUG_CHECKS
-      message("Star has already done feedback! sp->id=%lld age=%e d=%e", sp->id,
-              star_age, dt);
-#endif
-      return;
-    }
-
-    /* Compute kick speed based on local DM velocity dispersion */
-
-    /* delta_v must be physical */
-    const double delta_v =
-        cosmo->a2_inv * compute_kick_speed(sp, feedback_props, us);
-    const double E_SNe = feedback_props->E_SNII;
-    const double f_E =
-        eagle_feedback_energy_fraction(sp, feedback_props, ngb_nH_cgs, ngb_Z);
-=======
 double feedback_wind_probability(struct part* p, struct xpart* xp, 
                                  const struct engine* e, 
                                  const struct cosmology* cosmo,
@@ -136,7 +64,6 @@
   if (galaxy_stellar_mass < fb_props->minimum_galaxy_stellar_mass) {
     galaxy_stellar_mass = fb_props->minimum_galaxy_stellar_mass;
   }
->>>>>>> a7f8690b
 
   /* When early wind suppression is enabled, we alter the minimum
    * stellar mass to be safe.
@@ -675,40 +602,6 @@
   fp->wind_decouple_time_factor = parser_get_param_double(
       params, "SIMBAFeedback:wind_decouple_time_factor");
 
-<<<<<<< HEAD
-  /* Gather common conversion factors --------------------------------------- */
-
-  /* Calculate internal mass to solar mass conversion factor */
-  const double Msun_cgs = phys_const->const_solar_mass *
-                          units_cgs_conversion_factor(us, UNIT_CONV_MASS);
-  const double unit_mass_cgs = units_cgs_conversion_factor(us, UNIT_CONV_MASS);
-  fp->mass_to_solar_mass = unit_mass_cgs / Msun_cgs;
-  fp->solar_mass_to_mass = 1. / fp->mass_to_solar_mass;
-
-  /* Calculate temperature to internal energy conversion factor (all internal
-   * units) */
-  const double k_B = phys_const->const_boltzmann_k;
-  const double m_p = phys_const->const_proton_mass;
-  const double mu = hydro_props->mu_ionised;
-  fp->temp_to_u_factor = k_B / (mu * hydro_gamma_minus_one * m_p);
-
-  /* Calculate conversion factor from rho to n_H
-   * Note this assumes primoridal abundance */
-  const double X_H = hydro_props->hydrogen_mass_fraction;
-  fp->rho_to_n_cgs =
-      (X_H / m_p) * units_cgs_conversion_factor(us, UNIT_CONV_NUMBER_DENSITY);
-
-  fp->kms_to_internal =
-      1.0e5f / units_cgs_conversion_factor(us, UNIT_CONV_SPEED);
-
-  fp->time_to_Myr = units_cgs_conversion_factor(us, UNIT_CONV_TIME) /
-                    (1.e6f * 365.25f * 24.f * 60.f * 60.f);
-
-  fp->length_to_kpc =
-      units_cgs_conversion_factor(us, UNIT_CONV_LENGTH) / 3.08567758e21f;
-
-=======
->>>>>>> a7f8690b
   /* Initialise the IMF ------------------------------------------------- */
 
   init_imf(fp);
