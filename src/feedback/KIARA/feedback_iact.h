--- conflicted
+++ resolved
@@ -454,15 +454,9 @@
     const float u_convert =
         cosmo->a_factor_internal_energy / fb_props->temp_to_u_factor;
 
-<<<<<<< HEAD
     printf("WIND_LOG z=%.5f sid=%lld mlaunch=%g mkicked=%g Nkicked=%g zbirth=%g M*=%g sSFR=%g pid=%lld vw=%g vwx=%g vwy=%g vwz=%g h=%g x=%g "
            "y=%g z=%g vx=%g vy=%g vz=%g "
            "T=%g nH=%g vsig=%g tdel=%g Ndec=%d fZ=%g\n",
-=======
-    printf("WIND_LOG %.5f %lld %g %g %g %g %g %g %lld %g %g %g %g %g %g "
-           "%g %g %g %g %g "
-           "%g %g %g %d %g\n",
->>>>>>> d0422b39
             cosmo->z,
             si->id,
             si->feedback_data.mass_to_launch * 
