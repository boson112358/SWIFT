/*******************************************************************************
 * This file is part of SWIFT.
 * Copyright (c) 2018 Matthieu Schaller (schaller@strw.leidenuniv.nl)
 *               2022 Doug Rennehan (douglas.rennehan@gmail.com)
 * 
 * This program is free software: you can redistribute it and/or modify
 * it under the terms of the GNU Lesser General Public License as published
 * by the Free Software Foundation, either version 3 of the License, or
 * (at your option) any later version.
 *
 * This program is distributed in the hope that it will be useful,
 * but WITHOUT ANY WARRANTY; without even the implied warranty of
 * MERCHANTABILITY or FITNESS FOR A PARTICULAR PURPOSE.  See the
 * GNU General Public License for more details.
 *
 * You should have received a copy of the GNU Lesser General Public License
 * along with this program.  If not, see <http://www.gnu.org/licenses/>.
 *
 ******************************************************************************/
#ifndef SWIFT_FEEDBACK_KIARA_H
#define SWIFT_FEEDBACK_KIARA_H

#include "cosmology.h"
#include "engine.h"
#include "error.h"
#include "feedback_properties.h"
#include "hydro_properties.h"
#include "part.h"
#include "units.h"
#include "timers.h"
#include "timestep_sync.h"
#include "timestep_sync_part.h"
#include "star_formation.h"

#include <strings.h>

double feedback_get_lum_from_star_particle(const struct spart *sp, 
                                        double age,
                                        const struct feedback_props* fb_props);
void feedback_get_ejecta_from_star_particle(const struct spart* sp,
                                double age,
                                const struct feedback_props* fb_props,
                                double dt,
                                double *N_SNe,
                                double *ejecta_energy,
                                double *ejecta_mass,
                                double *ejecta_unprocessed,
                                double ejecta_metal_mass[chem5_element_count]);
void feedback_dust_production_condensation(struct spart* sp,
                              double star_age,
                              const struct feedback_props* fb_props,
                              double delta_metal_mass[chemistry_element_count]);
double feedback_life_time(const struct feedback_props* fb_props,
                          const double m, 
                          const double z);
double feedback_imf(const struct feedback_props* fb_props, 
                    const double m);
void feedback_set_turnover_mass(const struct feedback_props* fb_props, 
                                const double z, double* LFLT2);
double feedback_get_turnover_mass(const struct feedback_props* fb_props, 
                                  const double t, const double z);
void feedback_prepare_interpolation_tables(
                                  const struct feedback_props* fb_props);

/**
 * @brief Determine the probability of a gas particle being kicked
 *        due to stellar feedback in star forming gas.
 *
 * @param p The #part to consider.
 * @param xp The #xpart to consider.
 * @param e The #engine.
 * @param fb_props The feedback properties.
 * @param ti_current The current timestep.
 * @param dt_part The time step of the particle.
 * @param rand_for_sf_wind The random number for the wind generation.
 * @param wind_mass The amount of mass in the wind (code units).
 */
__attribute__((always_inline)) INLINE static double feedback_wind_probability(
    struct part* p, struct xpart* xp, const struct engine* e, 
    const struct cosmology* cosmo,
    const struct feedback_props* fb_props, 
    const integertime_t ti_current, 
    const double dt_part,
    double *rand_for_sf_wind,
    double *wind_mass) {

  return 0.f;
}


/**
 * @brief Kick a gas particle selected for stellar feedback.
 *
 * @param p The #part to consider.
 * @param xp The #xpart to consider.
 * @param e The #engine.
 * @param fb_props The feedback properties.
 * @param ti_current The current timestep.
 * @param with_cosmology Is cosmological integration on?
 * @param dt_part The time step of the particle.
 * @param wind_mass The amount of mass in the wind (code units).
 */
__attribute__((always_inline)) INLINE static 
void feedback_kick_and_decouple_part(
    struct part* p, struct xpart* xp, 
    const struct engine* e, 
    const struct cosmology* cosmo,
    const struct feedback_props* fb_props, 
    const integertime_t ti_current,
    const int with_cosmology,
    const double dt_part,
    const double wind_mass) {};


/**
 * @brief Recouple wind particles.
 *
 * @param p The #part to consider.
 * @param xp The #xpart to consider.
 * @param e The #engine.
 * @param with_cosmology Is this a cosmological simulation?
 */
__attribute__((always_inline)) INLINE static 
void feedback_recouple_set_flags(struct part* p, 
                                 const struct cosmology* cosmo) {

  p->feedback_data.decoupling_delay_time = 0.f;
  p->chemistry_data.radius_stream = 0.f;

  /* Flag for recoupling */
  p->to_be_recoupled = 1;

  /* Reset subgrid properties */
  p->cooling_data.subgrid_temp = 0.f;
  p->cooling_data.subgrid_dens = hydro_get_physical_density(p, cosmo);
  p->cooling_data.subgrid_fcold = 0.f;

  /* Make sure to sync the newly coupled part on the timeline */
  timestep_sync_part(p);
}

/**
 * @brief Recouple wind particles.
 *
 * @param p The #part to consider.
 * @param xp The #xpart to consider.
 * @param e The #engine.
 * @param with_cosmology Is this a cosmological simulation?
 * @param cosmo The cosmology of the simulation.
 * @param fb_props The #feedback_props feedback parameters.
 */
__attribute__((always_inline)) INLINE static void feedback_recouple_part(
    struct part* p, struct xpart* xp, const struct engine* e,
    const int with_cosmology, 
    const struct cosmology* cosmo,
    const struct feedback_props* fb_props) {

  if (p->decoupled) {
    const integertime_t ti_step = get_integer_timestep(p->time_bin);
    const integertime_t ti_begin =
        get_integer_time_begin(e->ti_current - 1, p->time_bin);

    /* Get particle time-step */
    double dt_part;
    if (with_cosmology) {
      dt_part =
          cosmology_get_delta_time(e->cosmology, ti_begin, ti_begin + ti_step);
    } 
    else {
      dt_part = get_timestep(p->time_bin, e->time_base);
    }

    /* Decrement the counter */
    p->feedback_data.decoupling_delay_time -= dt_part;

    /**
     * Recouple under 3 conditions:
     * (1) Below the density threshold.
     * (2) If the stream radius is negative.
     * (3) If the timer has run out.
     */
    const double rho_nH_cgs = 
        hydro_get_physical_density(p, cosmo) * fb_props->rho_to_n_cgs;
    const double rho_recouple_cgs = 
        fb_props->recouple_density_factor * 
            fb_props->recouple_ism_density_nH_cgs;

    const int recouple = (p->feedback_data.decoupling_delay_time <= 0.f ||
                          p->chemistry_data.radius_stream < 0.f ||
                          rho_nH_cgs < rho_recouple_cgs);

    if (recouple) {
      feedback_recouple_set_flags(p, cosmo);
    }
    else {
      /* Reset subgrid properties if decoupled for safety */
      p->cooling_data.subgrid_temp = 0.f;
      p->cooling_data.subgrid_dens = hydro_get_physical_density(p, cosmo);
      p->cooling_data.subgrid_fcold = 0.f;
    }
  }
}

/**
 * @brief Sets the wind direction vector for feedback kicks
 *
 * @param p The #part to consider.
 * @param xp The #xpart to consider.
 * @param e The #engine.
 * @param with_cosmology Is this a cosmological simulation?
 * @param cosmo The cosmology of the simulation.
 * @param fb_props The #feedback_props feedback parameters.
 */
__attribute__((always_inline)) INLINE static void feedback_set_wind_direction(
    struct part* p, struct xpart* xp, const struct engine* e,
    const int with_cosmology, 
    const struct cosmology* cosmo,
    const struct feedback_props* fb_props) {

  p->feedback_data.wind_direction[0] = 
      p->gpart->a_grav[1] * p->gpart->v_full[2] -
      p->gpart->a_grav[2] * p->gpart->v_full[1];
  p->feedback_data.wind_direction[1] = 
      p->gpart->a_grav[2] * p->gpart->v_full[0] -
      p->gpart->a_grav[0] * p->gpart->v_full[2];
  p->feedback_data.wind_direction[2] = 
      p->gpart->a_grav[0] * p->gpart->v_full[1] -
      p->gpart->a_grav[1] * p->gpart->v_full[0];
}

/**
 * @brief Determine if particles that ignore cooling should start cooling again.
 *
 * @param p The #part to consider.
 * @param xp The #xpart to consider.
 * @param e The #engine.
 * @param cosmo The cosmological information of the simulation.
 * @param with_cosmology Is this a cosmological simulation?
 */
__attribute__((always_inline)) INLINE static void feedback_ready_to_cool(
    struct part* p, struct xpart* xp, const struct engine* e,
    const struct cosmology* restrict cosmo, const int with_cosmology) {

  /* No reason to do this if the decoupling time is zero */
  if (p->feedback_data.cooling_shutoff_delay_time > 0.f) {

    /* Reset subgrid properties */
    p->cooling_data.subgrid_temp = 0.f;
    p->cooling_data.subgrid_dens = hydro_get_physical_density(p, cosmo);
    p->cooling_data.subgrid_fcold = 0.f;
    
    const integertime_t ti_step = get_integer_timestep(p->time_bin);
    const integertime_t ti_begin =
        get_integer_time_begin(e->ti_current - 1, p->time_bin);

    /* Get particle time-step */
    double dt_part;
    if (with_cosmology) {
      dt_part =
          cosmology_get_delta_time(e->cosmology, ti_begin, ti_begin + ti_step);
    } else {
      dt_part = get_timestep(p->time_bin, e->time_base);
    }

    p->feedback_data.cooling_shutoff_delay_time -= dt_part;

    if (p->feedback_data.cooling_shutoff_delay_time < 0.f) {
      p->feedback_data.cooling_shutoff_delay_time = 0.f;

      /* Make sure to sync the newly coupled part on the timeline */
      timestep_sync_part(p);
    }
  } 
  else {
    /* Because we are using floats, always make sure to set exactly zero */
    p->feedback_data.cooling_shutoff_delay_time = 0.f;
  }

}

/**
 * @brief Update the properties of a particle due to feedback effects after
 * the cooling was applied.
 *
 * Nothing to do here in the KIARA model.
 *
 * @param p The #part to consider.
 * @param xp The #xpart to consider.
 * @param e The #engine.
 * @param with_cosmology Is this a cosmological simulation?
 */
__attribute__((always_inline)) INLINE static void feedback_update_part(
    struct part* p, struct xpart* xp, const struct engine* e,
    const int with_cosmology) {}

/**
 * @brief Reset the gas particle-carried fields related to feedback at the
 * start of a step.
 *
 * @param p The particle.
 * @param xp The extended data of the particle.
 */
__attribute__((always_inline)) INLINE static void feedback_reset_part(
    struct part* p, struct xpart* xp) {}

/**
 * @brief Should this particle be doing any feedback-related operation?
 *
 * @param sp The #spart.
 * @param e The #engine.
 */
__attribute__((always_inline)) INLINE static int feedback_is_active(
    const struct spart* sp, const struct engine* e) {

  return e->step <= 0 ||
         ((sp->birth_time != -1.) && (sp->count_since_last_enrichment == 0));
}

/**
 * @brief Should this particle be doing any DM looping?
 *
 * @param sp The #spart.
 * @param e The #engine.
 */
__attribute__((always_inline)) INLINE static int stars_dm_loop_is_active(
    const struct spart* sp, const struct engine* e) {
  /* Active stars always do the DM loop for the KIARA model */
  return 0;
}

/**
 * @brief Prepares a s-particle for its feedback interactions
 *
 * @param sp The particle to act upon
 */
__attribute__((always_inline)) INLINE static void feedback_init_spart(
    struct spart* sp) {

  /* Default to not suppression the mass loading in the winds */
  sp->feedback_data.eta_suppression_factor = 1.f;
  sp->feedback_data.kernel_wt_sum = 0.f;
  sp->feedback_data.wind_wt_sum = 0.f;
  sp->feedback_data.ngb_mass = 0.f;
  sp->feedback_data.wind_ngb_mass = 0.f;

  /* Check reservoirs each time-step for out-of-bounds values */
  if (sp->feedback_data.mass_to_launch < 0.f) {
    sp->feedback_data.mass_to_launch = 0.f;
  }

  if (sp->feedback_data.physical_energy_reservoir < 0.) {
    sp->feedback_data.physical_energy_reservoir = 0.;
  }

#ifdef SWIFT_STARS_DENSITY_CHECKS
  sp->has_done_feedback = 0;
#endif
}

/**
 * @brief Returns the length of time since the particle last did
 * enrichment/feedback.
 *
 * @param sp The #spart.
 * @param with_cosmology Are we running with cosmological time integration on?
 * @param cosmo The cosmological model.
 * @param time The current time (since the Big Bang / start of the run) in
 * internal units.
 * @param dt_star the length of this particle's time-step in internal units.
 * @return The length of the enrichment step in internal units.
 */
INLINE static double feedback_get_enrichment_timestep(
    const struct spart* sp, const int with_cosmology,
    const struct cosmology* cosmo, const double time, const double dt_star) {
  
  if (with_cosmology) {
    return cosmology_get_delta_time_from_scale_factors(
        cosmo, (double)sp->last_enrichment_time, cosmo->a);
  } 
  else {
    return time - (double)sp->last_enrichment_time;
  }
}

/**
 * @brief Prepares a star's feedback field before computing what
 * needs to be distributed.
 */
__attribute__((always_inline)) INLINE static void feedback_reset_feedback(
    struct spart* sp, const struct feedback_props* feedback_props) {

  /* Zero the amount of mass that is distributed */
  sp->feedback_data.mass = 0.;

  /* Zero the metal enrichment quantities */
  for (int i = 0; i < chemistry_element_count; i++) {
    sp->feedback_data.metal_mass[i] = 0.;
#if COOLING_GRACKLE_MODE >= 2
    sp->feedback_data.delta_dust_mass[i] = 0.;
#endif
  }
  sp->feedback_data.total_metal_mass = 0.;

  /* Zero the energy to inject */
  sp->feedback_data.energy = 0.;

}

/**
 * @brief Initialises the s-particles feedback props for the first time
 *
 * This function is called only once just after the ICs have been
 * read in to do some conversions.
 *
 * @param sp The particle to act upon.
 * @param feedback_props The properties of the feedback model.
 */
__attribute__((always_inline)) INLINE static void feedback_first_init_spart(
    struct spart* sp, const struct feedback_props* feedback_props) {

  feedback_init_spart(sp);
  sp->feedback_data.SNe_ThisTimeStep = 0.;
  sp->feedback_data.SNe_Total = 0.;
  sp->feedback_data.firehose_radius_stream = 0.f;
  sp->feedback_data.mass_to_launch = 0.f;
  sp->feedback_data.total_mass_kicked = 0.f;
  sp->feedback_data.wind_velocity = 0.f;
  sp->feedback_data.physical_energy_reservoir = 0.;
  sp->feedback_data.N_launched = 0;
  sp->feedback_data.eta_suppression_factor = 1.f;

}

/**
 * @brief Initialises the particles for the first time
 *
 * This function is called only once just after the ICs have been
 * read in to do some conversions or assignments between the particle
 * and extended particle fields.
 *
 * @param p The particle to act upon
 * @param xp The extended particle data to act upon
 */
__attribute__((always_inline)) INLINE static void feedback_first_init_part(
    struct part *restrict p, struct xpart *restrict xp) {

  p->feedback_data.decoupling_delay_time = 0.f;
  p->feedback_data.number_of_times_decoupled = 0;
  p->feedback_data.cooling_shutoff_delay_time = 0.f;
  p->feedback_data.kick_id = -1;
  p->feedback_data.mass_limiter_count = 0;
  p->feedback_data.heating_limiter_count = 0;
  for (int i = 0; i < 3; i++) p->feedback_data.wind_direction[i] = 0.f;
}

/**
 * @brief Initialises the s-particles feedback props for the first time
 *
 * This function is called only once just after the ICs have been
 * read in to do some conversions.
 *
 * @param sp The particle to act upon.
 * @param feedback_props The properties of the feedback model.
 */
__attribute__((always_inline)) INLINE static void feedback_prepare_spart(
    struct spart* sp, const struct feedback_props* feedback_props) {}

/**
 * @brief Compute kick velocity for particle sp based on host galaxy properties, 
 *        in code units
 *
 * @param sp The #spart to consider
 * @param cosmo The cosmological model.
 * @param fb_props Properties of the feedback scheme.
 * @param ti_current Current integer time used value for seeding random number
 */
__attribute__((always_inline)) INLINE static double
feedback_compute_kick_velocity(struct spart* sp, const struct cosmology* cosmo,
    const struct feedback_props *fb_props, const integertime_t ti_current) {

  /* Compute galaxy masses. This is done in the RUNNER files.
   * Therefore, we have access to the gpart */
  double galaxy_stellar_mass_Msun = sp->galaxy_data.stellar_mass;
  if (galaxy_stellar_mass_Msun < fb_props->minimum_galaxy_stellar_mass) {
    galaxy_stellar_mass_Msun = fb_props->minimum_galaxy_stellar_mass;
  }

  galaxy_stellar_mass_Msun *= fb_props->mass_to_solar_mass;

  /* Physical circular velocity km/s from z=0-2 DEEP2 
     measurements by Dutton+11 */

  /* Dutton+11 eq 6: log (M* / 1e10) = -0.61 + 4.51 log (vdisk / 100) */
  const float v_circ_km_s =
      100.f * powf(4.0738f * galaxy_stellar_mass_Msun * 1.e-10f, 0.221729f) *
          pow(cosmo->H / cosmo->H0, 1.f / 3.f);

  const float rand_for_scatter = 
      random_unit_interval(sp->id, ti_current, 
                           random_number_stellar_feedback_2);

  /* The wind velocity in internal units and COMOVING from FIRE scalings */
  float wind_velocity =
      fb_props->FIRE_velocity_normalization *
      powf(v_circ_km_s / 200.f, fb_props->FIRE_velocity_slope) *
      ( 1.f - fb_props->kick_velocity_scatter +
        2.f * fb_props->kick_velocity_scatter * rand_for_scatter) *
      v_circ_km_s *
      fb_props->kms_to_internal *
      /* Note that xpj->v_full = a^2 * dx/dt, with x the comoving coordinate. 
       * Thus a physical kick, dv, gets translated into a code velocity kick, 
       * a * dv */
      cosmo->a;
 
  const float a_suppress_inv = 
      (1.f + fabs(fb_props->wind_velocity_suppression_redshift)); 
  if (fb_props->wind_velocity_suppression_redshift > 0 && 
          cosmo->z > fb_props->wind_velocity_suppression_redshift) {
    wind_velocity *= cosmo->a * cosmo->a * a_suppress_inv * a_suppress_inv;
  }
  else if (fb_props->wind_velocity_suppression_redshift < 0) {
    wind_velocity *= expf(-powf(cosmo->a * a_suppress_inv, -3.f));
  }

  /* internal, COMOVING units */
  return wind_velocity;
}

/**
 * @brief Prepare a #spart for the feedback task.
 *
 * In KIARA, this function does the stellar evolution for a #spart.
 *
 * @param sp The particle to act upon
 * @param feedback_props The #feedback_props structure.
 * @param cosmo The current cosmological model.
 * @param us The unit system.
 * @param phys_const The physical constants in internal units.
 * @param star_age_beg_step The age of the star at the star of the time-step in
 * internal units.
 * @param dt The time-step size of this star in internal units.
 * @param time The physical time in internal units.
 * @param ti_begin The integer time at the beginning of the step.
 * @param with_cosmology Are we running with cosmology on?
 */
__attribute__((always_inline)) INLINE static void feedback_prepare_feedback(
    struct spart* restrict sp, const struct feedback_props* feedback_props,
    const struct cosmology* cosmo, const struct unit_system* us,
    const struct phys_const* phys_const, const double star_age_beg_step,
    const double dt, const double time, const integertime_t ti_begin,
    const int with_cosmology) {

  if (sp->feedback_data.ngb_mass <= 0.f) {
    warning("Star %lld has zero neighbor gas density.", sp->id);
    return;
  }

#ifdef SWIFT_DEBUG_CHECKS
  if (sp->birth_time == -1.) error("Evolving a star particle that should not!");
#endif

  TIMER_TIC;

#if COOLING_GRACKLE_MODE >= 2
  /* Compute Habing luminosity of star for use in ISRF 
     (only with Grackle subgrid ISM model) */
  /*sp->feedback_data.lum_habing = 
      feedback_get_lum_from_star_particle(sp, star_age_beg_step, feedback_props);
    message("G0: age %g  Lhabing %g\n",
            star_age_beg_step * feedback_props->time_to_Myr, 
            sp->feedback_data.lum_habing);
    */
#endif

  /* Zero out mass and energy return for this step */
  sp->feedback_data.mass = 0.;
  sp->feedback_data.energy = 0.;

  /* Do chem5 chemical evolution model */
  int elem;
  double N_SNe = 0.;
  double ejecta_energy = 0.;
  double ejecta_mass = 0.;
  double ejecta_unprocessed = 0.;
  double ejecta_metal_mass[chem5_element_count];
  for (elem = 0; elem < chem5_element_count; elem++) {
    ejecta_metal_mass[elem] = 0.;
  }

  feedback_get_ejecta_from_star_particle(sp, 
                                         star_age_beg_step, 
                                         feedback_props, 
                                         dt, 
                                         &N_SNe,
                                         &ejecta_energy, 
                                         &ejecta_mass, 
                                         &ejecta_unprocessed, 
                                         ejecta_metal_mass);

  ejecta_mass *= 0.5f;  // fudge factor

  if (isnan(ejecta_mass)) {
    for (elem = 0; elem < chem5_element_count; elem++) {
      message("ejecta_metal_mass[%d]=%g", elem, ejecta_metal_mass[elem]);
    }

    message("[Fe/H] = %g", 
            sp->chemistry_data.metal_mass_fraction[chemistry_element_Fe] / 
                sp->chemistry_data.metal_mass_fraction[chemistry_element_H]);
    message("Z = %g", sp->chemistry_data.metal_mass_fraction_total);

    error("Star particle %lld with mass %g (init_mass %g) is trying to give "
          "away NaN mass (Mejecta=%g, Energy=%g, Unprocessed=%g)!",
          sp->id, sp->mass, sp->mass_init, ejecta_mass, ejecta_energy, 
          ejecta_unprocessed);
  }

  if (ejecta_energy < 0.f) {
    warning("Star particle %lld with mass %g (init_mass %g) is trying to give "
            "away negative energy (Mejecta=%g, Energy=%g, Unprocessed=%g)!",
          sp->id, sp->mass, sp->mass_init, ejecta_mass, ejecta_energy, 
          ejecta_unprocessed);
    feedback_reset_feedback(sp, feedback_props);
    return;
  }

  if (sp->mass-ejecta_mass < 0.2 * sp->mass_init) {
    warning("Star particle %lld with mass %g is trying to lower its mass "
            "past 0.2 of initial (Mejecta=%g)!",
            sp->id, sp->mass, ejecta_mass);
    feedback_reset_feedback(sp, feedback_props);
    return;
  }

  const float M_star = sp->galaxy_data.stellar_mass;
  const float M_star_min = feedback_props->minimum_galaxy_stellar_mass;
  const float FIRE_eta_norm = feedback_props->FIRE_eta_normalization;
  const float FIRE_eta_break = feedback_props->FIRE_eta_break;
  const float FIRE_eta_lower_slope = feedback_props->FIRE_eta_lower_slope;
  const float FIRE_eta_upper_slope = feedback_props->FIRE_eta_upper_slope;
  const float FIRE_eta_lower_slope_EOR = feedback_props->FIRE_eta_lower_slope_EOR;
  const float wind_velocity_suppression_redshift = feedback_props->wind_velocity_suppression_redshift;

  float eta = feedback_mass_loading_factor(cosmo, M_star, 
                                           M_star_min, 
                                           FIRE_eta_norm, 
                                           FIRE_eta_break, 
                                           FIRE_eta_lower_slope, 
                                           FIRE_eta_upper_slope,
                                           FIRE_eta_lower_slope_EOR, 
					   wind_velocity_suppression_redshift);

  if (feedback_props->galaxy_particle_resolution_count > 0) {
   
    const float gal_mass = sp->galaxy_data.stellar_mass;
    if (gal_mass > 0.f) {
      const float resolved_gal_mass = 
          feedback_props->galaxy_particle_resolution_count * sp->mass_init;
    
      /* Log-linear ramp up to maximum mass loading. */
      const float log_gal_mass = log10(gal_mass);
      const float log_resolved_gal_mass = log10(resolved_gal_mass);
      const float log_min_gal_mass = log10(sp->mass_init);

      if (log_gal_mass < log_min_gal_mass) {
        sp->feedback_data.eta_suppression_factor = 0.f;
      }
      else if (log_gal_mass < log_resolved_gal_mass) {
        const float dm_gal_mass = log_gal_mass - log_min_gal_mass;
        const float dm_resolved_gal_mass = 
            log_resolved_gal_mass - log_min_gal_mass;

        sp->feedback_data.eta_suppression_factor = 
            dm_gal_mass / dm_resolved_gal_mass;
      }
      else {
        /* Otherwise, we do not suppress the mass loading factor */
        sp->feedback_data.eta_suppression_factor = 1.f;
      }

      /* Ensure the suppression factor is not below the floor */
      sp->feedback_data.eta_suppression_factor = 
          max(sp->feedback_data.eta_suppression_factor, 
              feedback_props->eta_suppression_factor_floor);
    }
    else {
      sp->feedback_data.eta_suppression_factor =
        feedback_props->eta_suppression_factor_floor;
    }
  }

  /* velocity in internal units which is a^2*comoving, or a*physical */
  float v_internal = 
      feedback_compute_kick_velocity(sp, cosmo, feedback_props, ti_begin);

  /* Early (non-SN) stellar feedback energy from Keller+22 eq. 10 */
  const float alpha = feedback_props->early_stellar_feedback_alpha;
  const float alpha_power = 4.f * alpha - 1.f;
  const float tfb_inv = feedback_props->early_stellar_feedback_tfb_inv;
  if (alpha_power > 0.f && 
          star_age_beg_step < feedback_props->early_stellar_feedback_tfb) {

    const float eps_term = feedback_props->early_stellar_feedback_epsterm;
    const float h_phys = kernel_gamma * sp->h * cosmo->a;
    const float v_phys = v_internal * cosmo->a_inv;

    /* p0 is momentum per unit mass in km/s from early feedback sources */
    const float p0 = h_phys * eps_term * M_PI * tfb_inv;
    const float t_prev = fmax(star_age_beg_step - dt, 0.f);
    const float term1 = pow(star_age_beg_step * tfb_inv, alpha_power);
    const float term2 = pow(t_prev * tfb_inv, alpha_power);
    const double delta_p = alpha * p0 * sp->mass * (term1 - term2);
    sp->feedback_data.physical_energy_reservoir += 0.5 * delta_p * v_phys;

#ifdef KIARA_DEBUG_CHECKS
    message("ESF: id=%lld age=%g dt=%g Myr, Etot=%g E_ESF=%g f_inc=%g", 
            sp->id, t_prev * feedback_props->time_to_Myr, 
            dt * feedback_props->time_to_Myr, 
            sp->feedback_data.physical_energy_reservoir, 
            0.5f * delta_p * v_phys, 
            0.5f * delta_p * v_phys / 
                sp->feedback_data.physical_energy_reservoir);
#endif
  }

  /**
   * Compute the mass loading and energy reservoirs for the stellar feedback.
   * Mass loading will be limited by the physical energy available from chem5
   * directly at each step. Later, when computing the probability to kick 
   * a particle, the mass_to_launch will be limited by eta_suppression_factor.
   */
  const float wind_mass = eta * sp->mass_init;
  const float total_mass_kicked = sp->feedback_data.total_mass_kicked;

  if (total_mass_kicked < wind_mass) {

    /* Boost wind speed based on metallicity which governs 
      * photon energy output */
    float Z_fac = 1.f;
    const int vwind_boost_flag = feedback_props->metal_dependent_vwind;
    if (vwind_boost_flag != kiara_metal_boosting_off) {
      Z_fac = 2.61634f;
      const float Z_met = sp->chemistry_data.metal_mass_fraction_total;
      if (Z_met > 1.e-9f) {
        Z_fac = powf(10.f, 
                    -0.0029f * powf(log10f(Z_met) + 9.f, 2.5f) + 0.417694f);
      }
  
      Z_fac = sqrtf(max(Z_fac, 1.f));
    }

    switch (vwind_boost_flag) {
      case kiara_metal_boosting_vwind:
        v_internal *= Z_fac;
        break;
      case kiara_metal_boosting_eta:
        eta *= Z_fac *  Z_fac;
        break;
      case kiara_metal_boosting_both:
        v_internal *= Z_fac;
        eta *= Z_fac * Z_fac;
        break;
    }

    /* ------ SNII Energy and Wind Launch Setup ------ */

    /* Total SNII energy this timestep (physical units) */
<<<<<<< HEAD
    const double E_SNII_phys = 1e51 * N_SNe / feedback_props->energy_to_cgs;
=======
    const double E_SNII_phys = 1.e51 * N_SNe / feedback_props->energy_to_cgs;
>>>>>>> d0422b39

    /* Apply energy multiplier and metallicity scaling */
    const float energy_boost = 
        sqrtf(feedback_props->SNII_energy_multiplier) * Z_fac;

    /* Add to physical energy reservoir */
    sp->feedback_data.physical_energy_reservoir += E_SNII_phys * energy_boost;

    /* Store updated wind velocity */
    sp->feedback_data.wind_velocity = v_internal;

    /* ------ Compute allowable wind mass this step ------ */

    /* Wind energy per unit mass in physical units */
    const double specific_energy_phys = 
        0.5 * v_internal * v_internal * cosmo->a2_inv;

    /* Max wind mass supportable by current energy */
    const double wind_mass_max = 
        sp->feedback_data.physical_energy_reservoir / specific_energy_phys;

    /* Remaining mass left to launch */
    const double wind_mass_left = max(wind_mass - total_mass_kicked, 0.);

    /* Launch only what is both allowed by energy and remaining */
    const double mass_to_launch = min(wind_mass_max, wind_mass_left);

    sp->feedback_data.mass_to_launch = mass_to_launch;

#ifdef KIARA_DEBUG_CHECKS
    message("ETA: z=%g id=%lld age=%g Eres=%g dE=%g NSNe=%g NSNtot=%g eta=%g "
            "max=%g tot=%g mlaunch=%g Ntot=%d",
            cosmo->z, 
            sp->id, 
            star_age_beg_step * feedback_props->time_to_Myr, 
            sp->feedback_data.physical_energy_reservoir *
            feedback_props->energy_to_cgs, 
            1.e51 * N_SNe * scaling, 
            N_SNe, 
            sp->mass_init * feedback_props->mass_to_solar_mass / 80.f,  
            /* 1 SNII for ~80 Mo for Kroupa/Chabrier IMF */
            mass_to_launch / sp->mass_init, 
            eta_max_this_timestep, 
            eta, 
            sp->feedback_data.mass_to_launch,
	    sp->feedback_data.N_launched);
#endif

    /* Set stream radius for firehose particles kicked by this star */

    /* This is the physical initial density */
    const double stream_init_density = 0.1; /* n_H units CGS */
    const double rho_volumefilling_phys = 
        stream_init_density / feedback_props->rho_to_n_cgs;
    float galaxy_stellar_mass_Msun = sp->galaxy_data.stellar_mass;
    const float min_gal_mass = feedback_props->minimum_galaxy_stellar_mass;
    if (galaxy_stellar_mass_Msun < min_gal_mass) {
      galaxy_stellar_mass_Msun = min_gal_mass;
    }
    galaxy_stellar_mass_Msun *= feedback_props->mass_to_solar_mass;

    /* stream size = 2 * comoving effective size of disk galaxies 
     * (Ward+2024 CEERS) */
    const float redge_obs = 2.f * 
        7.1f * pow(cosmo->a, 0.63f) * 
          pow(galaxy_stellar_mass_Msun / 5.e10, 0.16f);

    /* Convert to internal units */
    sp->feedback_data.firehose_radius_stream = 
        cosmo->a_inv * redge_obs / feedback_props->length_to_kpc;

    if (sp->galaxy_data.stellar_mass > 0.f && sp->galaxy_data.ssfr > 0.f && 
        eta > 0.f && sp->feedback_data.wind_velocity != 0.f) {

      const float v_phys =
          fabs(sp->feedback_data.wind_velocity) * cosmo->a_inv;
      const float m_dot_wind_sfr = 
          eta * sp->galaxy_data.ssfr * sp->galaxy_data.stellar_mass;
      const float specific_m_dot_wind_vel = 
          M_PI * rho_volumefilling_phys * v_phys;

      /* Put into comoving units */
      const float redge_est = 
          sqrtf(m_dot_wind_sfr / specific_m_dot_wind_vel) * cosmo->a_inv;

      sp->feedback_data.firehose_radius_stream = fmin(redge_est, redge_obs);
    }

    /* Stream cannot be smaller than the smoothing length */
    sp->feedback_data.firehose_radius_stream = 
        fmax(sp->feedback_data.firehose_radius_stream, kernel_gamma * sp->h);
  }

  /* D. Rennehan: Do some magic that I still don't understand 
   */
  double dum = 0.;
  int flag_negative = 0;
  /* Here we can loop over Swift metals because metal_mass_fraction 
   * would be zero for the unique Chem5 metals anyway, and would
   * not activate the condition.
   */
  for (elem = 0; elem < chemistry_element_count; elem++) {
    dum = ejecta_unprocessed * sp->chemistry_data.metal_mass_fraction[elem];
    const int elem_conv = feedback_props->element_index_conversions[elem];
    ejecta_metal_mass[elem_conv] += dum;
    if (ejecta_metal_mass[elem_conv] < 0.) {
      ejecta_metal_mass[elem_conv] = 0.;
      flag_negative = 1;
      /* Do not break here, we need the zeroed elements where negative */
    }
  }
  
  /* Check for any remaining that have negative mass after adding unprocessed */
  for (elem = 0; elem < chem5_element_count; elem++) {
    if (ejecta_metal_mass[elem] < 0.) {
      ejecta_metal_mass[elem] = 0.;
      flag_negative = 1;
    }
  }

  /* If ANY element ended up negative we recompute everything */
  if (flag_negative) {
    ejecta_mass = 0.;
    ejecta_metal_mass[chem5_element_Z] = 0.;
    for (elem = chem5_element_H; elem < chem5_element_Zn; elem++) {
      ejecta_mass += ejecta_metal_mass[elem];
    }

    for (elem = chem5_element_C; elem < chem5_element_Zn; elem++) {
      ejecta_metal_mass[chem5_element_Z] += ejecta_metal_mass[elem];
    }
  }

  /* Now we loop over the Swift metals and set the proper values using the 
     conversion map */
  sp->feedback_data.total_metal_mass = ejecta_metal_mass[chem5_element_Z];
  for (elem = 0; elem < chemistry_element_count; elem++) {
    sp->feedback_data.metal_mass[elem] = 
        ejecta_metal_mass[feedback_props->element_index_conversions[elem]];
  }

#if COOLING_GRACKLE_MODE >= 2
  /* Put some of the ejecta metals into dust.  Must be done after 
     chem5->chemistry conversion map is applied */
  if (sp->feedback_data.total_metal_mass > 0.) {
    feedback_dust_production_condensation(sp, star_age_beg_step, feedback_props, 
                                          sp->feedback_data.metal_mass);
  }
#endif

  /* Compute the total mass to distribute */
  sp->feedback_data.mass = ejecta_mass;
  sp->feedback_data.energy = ejecta_energy;

  /* Decrease star mass by amount of mass distributed to gas neighbours */
  sp->mass -= ejecta_mass;

  /* Mark this is the last time we did enrichment */
  sp->last_enrichment_time = (with_cosmology) ? cosmo->a : time;

#if COOLING_GRACKLE_MODE >= 2
  /* Update the number of SNe that have gone off, used in Grackle dust model. 
     Actually stores SNe rate */
  sp->feedback_data.SNe_ThisTimeStep = N_SNe / dt; 
  sp->feedback_data.SNe_Total += N_SNe;
#endif

#ifdef SWIFT_STARS_DENSITY_CHECKS
  sp->has_done_feedback = 1;
#endif

  TIMER_TOC(timer_do_star_evol);
}

/**
 * @brief Will this star particle want to do feedback during the next time-step?
 *
 * This is called in the time step task and increases counters of time-steps
 * that have been performed.
 *
 * @param sp The particle to act upon
 * @param feedback_props The #feedback_props structure.
 * @param cosmo The current cosmological model.
 * @param us The unit system.
 * @param phys_const The #phys_const.
 * @param time The physical time in internal units.
 * @param with_cosmology Are we running with cosmology on?
 * @param ti_current The current time (in integer)
 * @param time_base The time base.
 */
__attribute__((always_inline)) INLINE static void feedback_will_do_feedback(
    struct spart* sp, const struct feedback_props* feedback_props,
    const int with_cosmology, const struct cosmology* cosmo, const double time,
    const struct unit_system* us, const struct phys_const* phys_const,
    const integertime_t ti_current, const double time_base) { 

  /* Special case for new-born stars */
  if (with_cosmology) {
    if (sp->birth_scale_factor == (float)cosmo->a) {

      /* Set the counter to "let's do enrichment" */
      sp->count_since_last_enrichment = 0;

      /* Ok, we are done. */
      return;
    }
  } else {
    if (sp->birth_time == (float)time) {

      /* Set the counter to "let's do enrichment" */
      sp->count_since_last_enrichment = 0;

      /* Ok, we are done. */
      return;
    }
  }

  /* Calculate age of the star at current time */
  double age_of_star;
  if (with_cosmology) {
    age_of_star = cosmology_get_delta_time_from_scale_factors(
        cosmo, (double)sp->birth_scale_factor, cosmo->a);
  } else {
    age_of_star = time - (double)sp->birth_time;
  }

  /* Is the star still young? */
  if (age_of_star < feedback_props->stellar_evolution_age_cut) {

    /* Set the counter to "let's do enrichment" */
    sp->count_since_last_enrichment = 0;

  } else {

    /* Increment counter */
    sp->count_since_last_enrichment++;

    if ((sp->count_since_last_enrichment %
         feedback_props->stellar_evolution_sampling_rate) == 0) {

      /* Reset counter */
      sp->count_since_last_enrichment = 0;
    }
  }
}

void feedback_clean(struct feedback_props* fp);

void feedback_struct_dump(const struct feedback_props* feedback, FILE* stream);

void feedback_struct_restore(struct feedback_props* feedback, FILE* stream);

#ifdef HAVE_HDF5
/**
 * @brief Writes the current model of feedback to the file
 *
 * @param feedback The properties of the feedback scheme.
 * @param h_grp The HDF5 group in which to write.
 */
INLINE static void feedback_write_flavour(struct feedback_props* feedback,
                                          hid_t h_grp) {

  io_write_attribute_s(h_grp, "Feedback Model", "KIARA "
                       "(decoupled kinetic + chem5 enrichment)");
}
#endif  // HAVE_HDF5

#endif /* SWIFT_FEEDBACK_KIARA_H */<|MERGE_RESOLUTION|>--- conflicted
+++ resolved
@@ -765,11 +765,7 @@
     /* ------ SNII Energy and Wind Launch Setup ------ */
 
     /* Total SNII energy this timestep (physical units) */
-<<<<<<< HEAD
-    const double E_SNII_phys = 1e51 * N_SNe / feedback_props->energy_to_cgs;
-=======
     const double E_SNII_phys = 1.e51 * N_SNe / feedback_props->energy_to_cgs;
->>>>>>> d0422b39
 
     /* Apply energy multiplier and metallicity scaling */
     const float energy_boost = 
