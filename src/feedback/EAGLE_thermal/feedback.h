/*******************************************************************************
 * This file is part of SWIFT.
 * Copyright (c) 2018 Matthieu Schaller (schaller@strw.leidenuniv.nl)
 *
 * This program is free software: you can redistribute it and/or modify
 * it under the terms of the GNU Lesser General Public License as published
 * by the Free Software Foundation, either version 3 of the License, or
 * (at your option) any later version.
 *
 * This program is distributed in the hope that it will be useful,
 * but WITHOUT ANY WARRANTY; without even the implied warranty of
 * MERCHANTABILITY or FITNESS FOR A PARTICULAR PURPOSE.  See the
 * GNU General Public License for more details.
 *
 * You should have received a copy of the GNU Lesser General Public License
 * along with this program.  If not, see <http://www.gnu.org/licenses/>.
 *
 ******************************************************************************/
#ifndef SWIFT_FEEDBACK_EAGLE_THERMAL_H
#define SWIFT_FEEDBACK_EAGLE_THERMAL_H

#include "cosmology.h"
#include "engine.h"
#include "error.h"
#include "feedback_properties.h"
#include "hydro_properties.h"
#include "part.h"
#include "rays.h"
#include "units.h"

#include <strings.h>

void compute_stellar_evolution(const struct feedback_props* feedback_props,
                               const struct phys_const* phys_const,
                               const struct cosmology* cosmo, struct spart* sp,
                               const struct unit_system* us, const double age,
                               const double dt, const integertime_t ti_begin);

/**
 * @brief Determine the probability of a gas particle being kicked
 *        due to stellar feedback in star forming gas.
 *
 * @param p The #part to consider.
 * @param xp The #xpart to consider.
 * @param e The #engine.
 * @param fb_props The feedback properties.
 * @param ti_current The current timestep.
 * @param dt_part The time step of the particle.
 * @param rand_for_sf_wind The random number for the wind generation.
 * @param wind_mass The amount of mass in the wind (code units).
 */
__attribute__((always_inline)) INLINE static double feedback_wind_probability(
    struct part* p, struct xpart* xp, const struct engine* e,
    const struct cosmology* cosmo,
    const struct feedback_props* fb_props,
    const integertime_t ti_current,
    const double dt_part,
    double *rand_for_sf_wind,
    double *wind_mass) {

  return 0.f;
}


/**
 * @brief Kick a gas particle selected for stellar feedback.
 *
 * @param p The #part to consider.
 * @param xp The #xpart to consider.
 * @param e The #engine.
 * @param fb_props The feedback properties.
 * @param ti_current The current timestep.
 * @param with_cosmology Is cosmological integration on?
 * @param dt_part The time step of the particle.
 * @param wind_mass The amount of mass in the wind (code units).
 */
__attribute__((always_inline)) INLINE static void feedback_kick_and_decouple_part(
    struct part* p, struct xpart* xp,
    const struct engine* e,
    const struct cosmology* cosmo,
    const struct feedback_props* fb_props,
    const integertime_t ti_current,
    const int with_cosmology,
    const double dt_part,
    const double wind_mass) {};

<<<<<<< HEAD
=======
/**
 * @brief Determine if particles that ignore cooling should start cooling again.
 *
 * @param p The #part to consider.
 * @param xp The #xpart to consider.
 * @param e The #engine.
 * @param with_cosmology Is this a cosmological simulation?
 */
__attribute__((always_inline)) INLINE static void feedback_ready_to_cool(
    struct part* p, struct xpart* xp, const struct engine* e,
    const struct cosmology* restrict cosmo, const int with_cosmology) {}
>>>>>>> 6e1fabd4

/**
 * @brief Update the properties of a particle fue to feedback effects after
 * the cooling was applied.
 *
 * Nothing to do here in the EAGLE model.
 *
 * @param p The #part to consider.
 * @param xp The #xpart to consider.
 * @param e The #engine.
 * @param with_cosmology Is this a cosmological simulation?
 */
__attribute__((always_inline)) INLINE static void feedback_update_part(
    struct part* p, struct xpart* xp, const struct engine* e,
    const int with_cosmology) {}

/**
 * @brief Recouple wind particles.
 *
 * @param p The #part to consider.
 * @param xp The #xpart to consider.
 * @param e The #engine.
 * @param with_cosmology Is this a cosmological simulation?
 */
__attribute__((always_inline)) INLINE static void feedback_recouple_part(
    struct part* p, struct xpart* xp, const struct engine* e,
<<<<<<< HEAD
    const int with_cosmology) {}
=======
    const int with_cosmology, 
    const struct cosmology* cosmo,
    const struct feedback_props* fb_props) {}

/**
 * @brief Sets the wind direction vector for feedback kicks
 *
 * @param p The #part to consider.
 * @param xp The #xpart to consider.
 * @param e The #engine.
 * @param with_cosmology Is this a cosmological simulation?
 * @param cosmo The cosmology of the simulation.
 * @param fb_props The #feedback_props feedback parameters.
 */
__attribute__((always_inline)) INLINE static void feedback_set_wind_direction(
    struct part* p, struct xpart* xp, const struct engine* e,
    const int with_cosmology, 
    const struct cosmology* cosmo,
    const struct feedback_props* fb_props) {}
>>>>>>> 6e1fabd4

/**
 * @brief Reset the gas particle-carried fields related to feedback at the
 * start of a step.
 *
 * Nothing to do here in the EAGLE-thermal model.
 *
 * @param p The particle.
 * @param xp The extended data of the particle.
 */
__attribute__((always_inline)) INLINE static void feedback_reset_part(
    struct part* p, struct xpart* xp) {}

/**
 * @brief Should this particle be doing any feedback-related operation?
 *
 * @param sp The #spart.
 * @param e The #engine.
 */
__attribute__((always_inline)) INLINE static int feedback_is_active(
    const struct spart* sp, const struct engine* e) {

  return e->step <= 0 ||
         ((sp->birth_time != -1.) && (sp->count_since_last_enrichment == 0));
}

/**
 * @brief Should this particle be doing any DM looping?
 *
 * @param sp The #spart.
 * @param e The #engine.
 */
__attribute__((always_inline)) INLINE static int stars_dm_loop_is_active(
    const struct spart* sp, const struct engine* e) {
  /* No */
  return 0;
}

/**
 * @brief Prepares a s-particle for its feedback interactions
 *
 * @param sp The particle to act upon
 */
__attribute__((always_inline)) INLINE static void feedback_init_spart(
    struct spart* sp) {

  sp->feedback_data.to_collect.enrichment_weight_inv = 0.f;
  sp->feedback_data.to_collect.ngb_N = 0;
  sp->feedback_data.to_collect.ngb_mass = 0.f;
  sp->feedback_data.to_collect.ngb_rho = 0.f;
  sp->feedback_data.to_collect.ngb_Z = 0.f;

  /* Reset all ray structs carried by this star particle */
  ray_init(sp->feedback_data.SNII_rays, eagle_SNII_feedback_num_of_rays);

#ifdef SWIFT_STARS_DENSITY_CHECKS
  sp->has_done_feedback = 0;
#endif
}

/**
 * @brief Returns the length of time since the particle last did
 * enrichment/feedback.
 *
 * @param sp The #spart.
 * @param with_cosmology Are we running with cosmological time integration on?
 * @param cosmo The cosmological model.
 * @param time The current time (since the Big Bang / start of the run) in
 * internal units.
 * @param dt_star the length of this particle's time-step in internal units.
 * @return The length of the enrichment step in internal units.
 */
INLINE static double feedback_get_enrichment_timestep(
    const struct spart* sp, const int with_cosmology,
    const struct cosmology* cosmo, const double time, const double dt_star) {

  if (with_cosmology) {
    return cosmology_get_delta_time_from_scale_factors(
        cosmo, (double)sp->last_enrichment_time, cosmo->a);
  } else {
    return time - sp->last_enrichment_time;
  }
}

/**
 * @brief Prepares a star's feedback field before computing what
 * needs to be distributed.
 */
__attribute__((always_inline)) INLINE static void feedback_reset_feedback(
    struct spart* sp, const struct feedback_props* feedback_props) {

  /* Zero the distribution weights */
  sp->feedback_data.to_distribute.enrichment_weight = 0.f;

  /* Zero the amount of mass that is distributed */
  sp->feedback_data.to_distribute.mass = 0.f;

  /* Zero the metal enrichment quantities */
  for (int i = 0; i < chemistry_element_count; i++) {
    sp->feedback_data.to_distribute.metal_mass[i] = 0.f;
  }
  sp->feedback_data.to_distribute.total_metal_mass = 0.f;
  sp->feedback_data.to_distribute.mass_from_AGB = 0.f;
  sp->feedback_data.to_distribute.metal_mass_from_AGB = 0.f;
  sp->feedback_data.to_distribute.mass_from_SNII = 0.f;
  sp->feedback_data.to_distribute.metal_mass_from_SNII = 0.f;
  sp->feedback_data.to_distribute.mass_from_SNIa = 0.f;
  sp->feedback_data.to_distribute.metal_mass_from_SNIa = 0.f;
  sp->feedback_data.to_distribute.Fe_mass_from_SNIa = 0.f;

  /* Zero the energy to inject */
  sp->feedback_data.to_distribute.energy = 0.f;

  /* Zero the SNII feedback energy */
  sp->feedback_data.to_distribute.SNII_delta_u = 0.f;

  /* Zero the SNII feedback properties */
  sp->feedback_data.to_distribute.SNII_num_of_thermal_energy_inj = 0;
}

/**
 * @brief Initialises the s-particles feedback props for the first time
 *
 * This function is called only once just after the ICs have been
 * read in to do some conversions.
 *
 * @param sp The particle to act upon.
 * @param feedback_props The properties of the feedback model.
 */
__attribute__((always_inline)) INLINE static void feedback_first_init_spart(
    struct spart* sp, const struct feedback_props* feedback_props) {

  feedback_init_spart(sp);
}

/**
 * @brief Initialises the particles for the first time
 *
 * This function is called only once just after the ICs have been
 * read in to do some conversions or assignments between the particle
 * and extended particle fields.
 *
 * @param p The particle to act upon
 * @param xp The extended particle data to act upon
 */
__attribute__((always_inline)) INLINE static void feedback_first_init_part(
    struct part *restrict p, struct xpart *restrict xp) {

  p->feedback_data.decoupling_delay_time = 0.f;
  p->feedback_data.number_of_times_decoupled = 0;
  p->feedback_data.cooling_shutoff_delay_time = 0.f;
}

/**
 * @brief Initialises the s-particles feedback props for the first time
 *
 * This function is called only once just after the ICs have been
 * read in to do some conversions.
 *
 * @param sp The particle to act upon.
 * @param feedback_props The properties of the feedback model.
 */
__attribute__((always_inline)) INLINE static void feedback_prepare_spart(
    struct spart* sp, const struct feedback_props* feedback_props) {}

/**
 * @brief Prepare a #spart for the feedback task.
 *
 * In EAGLE, this function evolves the stellar properties of a #spart.
 *
 * @param sp The particle to act upon
 * @param feedback_props The #feedback_props structure.
 * @param cosmo The current cosmological model.
 * @param us The unit system.
 * @param phys_const The physical constants in internal units.
 * @param star_age_beg_step The age of the star at the star of the time-step in
 * internal units.
 * @param dt The time-step size of this star in internal units.
 * @param time The physical time in internal units.
 * @param ti_begin The integer time at the beginning of the step.
 * @param with_cosmology Are we running with cosmology on?
 */
__attribute__((always_inline)) INLINE static void feedback_prepare_feedback(
    struct spart* restrict sp, const struct feedback_props* feedback_props,
    const struct cosmology* cosmo, const struct unit_system* us,
    const struct phys_const* phys_const, const double star_age_beg_step,
    const double dt, const double time, const integertime_t ti_begin,
    const int with_cosmology) {

#ifdef SWIFT_DEBUG_CHECKS
  if (sp->birth_time == -1. && dt > 0.)
    error("Evolving a star particle that should not!");
#endif

  /* Start by finishing the loops over neighbours */
  const float h = sp->h;
  const float h_inv = 1.0f / h;                 /* 1/h */
  const float h_inv_dim = pow_dimension(h_inv); /* 1/h^d */

  sp->feedback_data.to_collect.ngb_rho *= h_inv_dim;
  const float rho = sp->feedback_data.to_collect.ngb_rho;
  const float rho_inv = rho != 0.f ? 1.f / rho : 0.f;
  sp->feedback_data.to_collect.ngb_Z *= h_inv_dim * rho_inv;

  /* Compute amount of enrichment and feedback that needs to be done in this
   * step */
  compute_stellar_evolution(feedback_props, phys_const, cosmo, sp, us,
                            star_age_beg_step, dt, ti_begin);

  /* Decrease star mass by amount of mass distributed to gas neighbours */
  sp->mass -= sp->feedback_data.to_distribute.mass;

  /* Mark this is the last time we did enrichment */
  if (with_cosmology)
    sp->last_enrichment_time = cosmo->a;
  else
    sp->last_enrichment_time = time;

#ifdef SWIFT_STARS_DENSITY_CHECKS
  sp->has_done_feedback = 1;
#endif
}

/**
 * @brief Will this star particle want to do feedback during the next time-step?
 *
 * This is called in the time step task and increases counters of time-steps
 * that have been performed.
 *
 * @param sp The particle to act upon
 * @param feedback_props The #feedback_props structure.
 * @param cosmo The current cosmological model.
 * @param us The unit system.
 * @param phys_const The #phys_const.
 * @param time The physical time in internal units.
 * @param with_cosmology Are we running with cosmology on?
 * @param ti_current The current time (in integer)
 * @param time_base The time base.
 */
__attribute__((always_inline)) INLINE static void feedback_will_do_feedback(
    struct spart* sp, const struct feedback_props* feedback_props,
    const int with_cosmology, const struct cosmology* cosmo, const double time,
    const struct unit_system* us, const struct phys_const* phys_const,
    const integertime_t ti_current, const double time_base) {

  /* Special case for new-born stars */
  if (with_cosmology) {
    if (sp->birth_scale_factor == (float)cosmo->a) {

      /* Set the counter to "let's do enrichment" */
      sp->count_since_last_enrichment = 0;

      /* Ok, we are done. */
      return;
    }
  } else {
    if (sp->birth_time == (float)time) {

      /* Set the counter to "let's do enrichment" */
      sp->count_since_last_enrichment = 0;

      /* Ok, we are done. */
      return;
    }
  }

  /* Calculate age of the star at current time */
  double age_of_star;
  if (with_cosmology) {
    age_of_star = cosmology_get_delta_time_from_scale_factors(
        cosmo, (double)sp->birth_scale_factor, cosmo->a);
  } else {
    age_of_star = time - (double)sp->birth_time;
  }

  /* Is the star still young? */
  if (age_of_star < feedback_props->stellar_evolution_age_cut) {

    /* Set the counter to "let's do enrichment" */
    sp->count_since_last_enrichment = 0;

  } else {

    /* Increment counter */
    sp->count_since_last_enrichment++;

    if ((sp->count_since_last_enrichment %
         feedback_props->stellar_evolution_sampling_rate) == 0) {

      /* Reset counter */
      sp->count_since_last_enrichment = 0;
    }
  }
}

void feedback_clean(struct feedback_props* fp);

void feedback_struct_dump(const struct feedback_props* feedback, FILE* stream);

void feedback_struct_restore(struct feedback_props* feedback, FILE* stream);

#ifdef HAVE_HDF5
/**
 * @brief Writes the current model of feedback to the file
 *
 * @param feedback The properties of the feedback scheme.
 * @param h_grp The HDF5 group in which to write.
 */
INLINE static void feedback_write_flavour(struct feedback_props* feedback,
                                          hid_t h_grp) {

  io_write_attribute_s(h_grp, "Feedback Model", "EAGLE (thermal)");
}
#endif  // HAVE_HDF5

#endif /* SWIFT_FEEDBACK_EAGLE_THERMAL_H */<|MERGE_RESOLUTION|>--- conflicted
+++ resolved
@@ -84,8 +84,6 @@
     const double dt_part,
     const double wind_mass) {};
 
-<<<<<<< HEAD
-=======
 /**
  * @brief Determine if particles that ignore cooling should start cooling again.
  *
@@ -97,7 +95,6 @@
 __attribute__((always_inline)) INLINE static void feedback_ready_to_cool(
     struct part* p, struct xpart* xp, const struct engine* e,
     const struct cosmology* restrict cosmo, const int with_cosmology) {}
->>>>>>> 6e1fabd4
 
 /**
  * @brief Update the properties of a particle fue to feedback effects after
@@ -124,9 +121,6 @@
  */
 __attribute__((always_inline)) INLINE static void feedback_recouple_part(
     struct part* p, struct xpart* xp, const struct engine* e,
-<<<<<<< HEAD
-    const int with_cosmology) {}
-=======
     const int with_cosmology, 
     const struct cosmology* cosmo,
     const struct feedback_props* fb_props) {}
@@ -146,7 +140,6 @@
     const int with_cosmology, 
     const struct cosmology* cosmo,
     const struct feedback_props* fb_props) {}
->>>>>>> 6e1fabd4
 
 /**
  * @brief Reset the gas particle-carried fields related to feedback at the
