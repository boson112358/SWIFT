--- conflicted
+++ resolved
@@ -30,20 +30,6 @@
 
 #include <strings.h>
 
-<<<<<<< HEAD
-
-/**
- * @brief Returns the length of time since the particle last did
- * enrichment/feedback.
- *
- * @param sp The #spart.
- * @param dm_ngb_N the integer number of neighbours from the previous loop
- * @param dm_mean_velocity the mass-weighted (unnormalized) three components of velocity
- */
-INLINE static void feedback_intermediate_density_normalize(
-    struct spart* sp, const int dm_ngb_N, float dm_mean_velocity[3]) {}
-
-=======
 double feedback_wind_probability(struct part* p, struct xpart* xp, const struct engine* e, 
                                  const struct cosmology* cosmo,
                                  const struct feedback_props* fb_props, 
@@ -59,7 +45,6 @@
                                      const int with_cosmology,
                                      const double dt_part,
                                      const double wind_mass);
->>>>>>> 45ccbc65
 void compute_stellar_evolution(const struct feedback_props* feedback_props,
                                const struct phys_const* phys_const,
                                const struct cosmology* cosmo, struct spart* sp,
