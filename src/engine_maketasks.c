--- conflicted
+++ resolved
@@ -540,88 +540,6 @@
 }
 
 /**
-<<<<<<< HEAD
- * @brief Add send tasks for the RT pairs to a hierarchy of cells.
- *
- * @param e The #engine.
- * @param ci The sending #cell.
- * @param cj Dummy cell containing the nodeID of the receiving node.
- * @param t_rt_gradient The send_rt_gradient #task, if it has already been
- * created.
- * @param t_rt_transport The send_rt_transport #task, if it has already been
- * created.
- */
-void engine_addtasks_send_rt(struct engine *e, struct cell *ci, struct cell *cj,
-                             struct task *t_rt_gradient,
-                             struct task *t_rt_transport) {
-
-#ifdef WITH_MPI
-  struct link *l = NULL;
-  struct scheduler *s = &e->sched;
-  const int nodeID = cj->nodeID;
-
-  /* Early abort (are we below the level where tasks are)? */
-  if (!cell_get_flag(ci, cell_flag_has_tasks)) return;
-
-  /* Check if any of the density tasks are for the target node. */
-  for (l = ci->hydro.density; l != NULL; l = l->next)
-    if (l->t->ci->nodeID == nodeID ||
-        (l->t->cj != NULL && l->t->cj->nodeID == nodeID))
-      break;
-
-  /* If so, attach send tasks. */
-  if (l != NULL) {
-
-    /* Create the tasks and their dependencies? */
-    if (t_rt_gradient == NULL) {
-
-      /* Make sure this cell is tagged. */
-      cell_ensure_tagged(ci);
-
-      t_rt_gradient = scheduler_addtask(
-          s, task_type_send, task_subtype_rt_gradient, ci->mpi.tag, 0, ci, cj);
-      t_rt_transport = scheduler_addtask(
-          s, task_type_send, task_subtype_rt_transport, ci->mpi.tag, 0, ci, cj);
-
-      /* The send_gradient task depends on the cell's ghost1 task. */
-      scheduler_addunlock(s, ci->hydro.super->hydro.rt_ghost1, t_rt_gradient);
-
-      /* The send_transport task depends on the cell's ghost2 task. */
-      scheduler_addunlock(s, ci->hydro.super->hydro.rt_ghost2, t_rt_transport);
-
-      /* Safety measure: collect dependencies and make sure data is sent before
-       * modifying it */
-      scheduler_addunlock(s, t_rt_gradient, ci->hydro.super->hydro.rt_ghost2);
-
-      /* Safety measure: collect dependencies and make sure data is sent before
-       * modifying it */
-      scheduler_addunlock(s, t_rt_transport,
-                          ci->hydro.super->hydro.rt_transport_out);
-
-      /* Drift before you send. Especially intended to cover inactive cells
-       * being sent. */
-      scheduler_addunlock(s, ci->hydro.super->hydro.drift, t_rt_gradient);
-      scheduler_addunlock(s, ci->hydro.super->hydro.drift, t_rt_transport);
-    }
-
-    /* Add them to the local cell. */
-    engine_addlink(e, &ci->mpi.send, t_rt_gradient);
-    engine_addlink(e, &ci->mpi.send, t_rt_transport);
-  }
-
-  /* Recurse? */
-  if (ci->split)
-    for (int k = 0; k < 8; k++)
-      if (ci->progeny[k] != NULL)
-        engine_addtasks_send_rt(e, ci->progeny[k], cj, t_rt_gradient,
-                                t_rt_transport);
-
-#else
-  error("SWIFT was not compiled with MPI support.");
-#endif
-}
-
-/**
  * @brief Add send tasks for the grid pairs to a hierarchy of cells.
  *
  * The only thing we need to send for the grid construction interactions is the
@@ -799,8 +717,6 @@
 }
 
 /**
-=======
->>>>>>> 3b61b1fa
  * @brief Add recv tasks for hydro pairs to a hierarchy of cells.
  *
  * @param e The #engine.
@@ -1353,79 +1269,6 @@
 }
 
 /**
-<<<<<<< HEAD
- * @brief Add recv tasks for RT pairs to a hierarchy of cells.
- *
- * @param e The #engine.
- * @param c The foreign #cell.
- * @param t_rt_gradient The recv_rt_gradient #task, if it has already been
- * created.
- * @param t_rt_transport The recv_rt_transport #task, if it has already been
- * created.
- * @param tend The top-level time-step communication #task.
- */
-void engine_addtasks_recv_rt(struct engine *e, struct cell *c,
-                             struct task *t_rt_gradient,
-                             struct task *t_rt_transport, struct task *tend) {
-
-#ifdef WITH_MPI
-  struct scheduler *s = &e->sched;
-
-  /* Early abort (are we below the level where tasks are)? */
-  if (!cell_get_flag(c, cell_flag_has_tasks)) return;
-
-  /* Have we reached a level where there are any hydro tasks ? */
-  if (t_rt_gradient == NULL && c->hydro.density != NULL) {
-
-#ifdef SWIFT_DEBUG_CHECKS
-    /* Make sure this cell has a valid tag. */
-    if (c->mpi.tag < 0) error("Trying to receive from untagged cell.");
-#endif /* SWIFT_DEBUG_CHECKS */
-
-    /* Create the tasks. */
-    t_rt_gradient = scheduler_addtask(
-        s, task_type_recv, task_subtype_rt_gradient, c->mpi.tag, 0, c, NULL);
-    t_rt_transport = scheduler_addtask(
-        s, task_type_recv, task_subtype_rt_transport, c->mpi.tag, 0, c, NULL);
-
-    /* Make sure the second receive doens't get enqueued before the first one is
-     * done */
-    scheduler_addunlock(s, t_rt_gradient, t_rt_transport);
-  }
-
-  if (t_rt_gradient != NULL) {
-    engine_addlink(e, &c->mpi.recv, t_rt_gradient);
-    engine_addlink(e, &c->mpi.recv, t_rt_transport);
-
-    if (c->hydro.sorts != NULL) {
-      scheduler_addunlock(s, c->hydro.sorts, t_rt_transport);
-    }
-
-    for (struct link *l = c->hydro.rt_gradient; l != NULL; l = l->next) {
-      /* RT gradient tasks mustn't run before we receive necessary data */
-      scheduler_addunlock(s, t_rt_gradient, l->t);
-      scheduler_addunlock(s, l->t, t_rt_transport);
-    }
-
-    for (struct link *l = c->hydro.rt_transport; l != NULL; l = l->next) {
-      /* RT transport tasks mustn't run before we receive necessary data */
-      scheduler_addunlock(s, t_rt_transport, l->t);
-      /* add dependency for the timestep communication tasks */
-      scheduler_addunlock(s, l->t, tend);
-    }
-  }
-  /* Recurse? */
-  if (c->split)
-    for (int k = 0; k < 8; k++)
-      if (c->progeny[k] != NULL)
-        engine_addtasks_recv_rt(e, c->progeny[k], t_rt_gradient, t_rt_transport,
-                                tend);
-#else
-  error("SWIFT was not compiled with MPI support.");
-#endif
-}
-
-/**
  * @brief Add recv tasks for grid pairs to a hierarchy of cells.
  *
  * The only thing we need to receive from the remote node to be able to build
@@ -1618,8 +1461,6 @@
 }
 
 /**
-=======
->>>>>>> 3b61b1fa
  * @brief Generate the hydro hierarchical tasks for a hierarchy of cells -
  * i.e. all the O(Npart) tasks -- timestep version
  *
@@ -5224,11 +5065,6 @@
     if ((e->policy & engine_policy_self_gravity) &&
         (type & proxy_cell_type_gravity))
       engine_addtasks_send_gravity(e, ci, cj, /*t_grav=*/NULL);
-<<<<<<< HEAD
-
-    if ((e->policy & engine_policy_rt) && (type & proxy_cell_type_hydro))
-      engine_addtasks_send_rt(e, ci, cj, /*t_rt_gradient=*/NULL,
-                              /*t_rt_transport=*/NULL);
 
     /* Add the send tasks for the cells in the proxy that have a grid
      * connection */
@@ -5236,8 +5072,6 @@
       engine_addtasks_send_grid(e, ci, cj, NULL, NULL, NULL, NULL,
                                 e->policy & engine_policy_grid_hydro,
                                 with_limiter);
-=======
->>>>>>> 3b61b1fa
   }
 }
 
@@ -5305,13 +5139,6 @@
     if ((e->policy & engine_policy_self_gravity) &&
         (type & proxy_cell_type_gravity))
       engine_addtasks_recv_gravity(e, ci, /*t_grav=*/NULL, tend);
-<<<<<<< HEAD
-
-    /* Add the recv tasks for the cells in the proxy that have an RT
-     * connection. */
-    if ((e->policy & engine_policy_rt) && (type & proxy_cell_type_hydro))
-      engine_addtasks_recv_rt(e, ci, /*t_rt_gradient=*/NULL,
-                              /*t_rt_transport=*/NULL, tend);
 
     /* Add the send tasks for the cells in the proxy that have a grid
      * connection */
@@ -5319,8 +5146,6 @@
       engine_addtasks_recv_grid(
           e, ci, /*t_xv*/ NULL, /*t_gradient*/ NULL, NULL, NULL, tend,
           e->policy & engine_policy_grid_hydro, with_limiter);
-=======
->>>>>>> 3b61b1fa
   }
 }
 
