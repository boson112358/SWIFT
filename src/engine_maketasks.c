/*******************************************************************************
 * This file is part of SWIFT.
 * Copyright (c) 2012 Pedro Gonnet (pedro.gonnet@durham.ac.uk)
 *                    Matthieu Schaller (matthieu.schaller@durham.ac.uk)
 *               2015 Peter W. Draper (p.w.draper@durham.ac.uk)
 *                    Angus Lepper (angus.lepper@ed.ac.uk)
 *               2016 John A. Regan (john.a.regan@durham.ac.uk)
 *                    Tom Theuns (tom.theuns@durham.ac.uk)
 *
 * This program is free software: you can redistribute it and/or modify
 * it under the terms of the GNU Lesser General Public License as published
 * by the Free Software Foundation, either version 3 of the License, or
 * (at your option) any later version.
 *
 * This program is distributed in the hope that it will be useful,
 * but WITHOUT ANY WARRANTY; without even the implied warranty of
 * MERCHANTABILITY or FITNESS FOR A PARTICULAR PURPOSE.  See the
 * GNU General Public License for more details.
 *
 * You should have received a copy of the GNU Lesser General Public License
 * along with this program.  If not, see <http://www.gnu.org/licenses/>.
 *
 ******************************************************************************/

/* Config parameters. */
#include "../config.h"

/* Some standard headers. */
#include <stdlib.h>
#include <unistd.h>

/* MPI headers. */
#ifdef WITH_MPI
#include <mpi.h>
#endif

/* Load the profiler header, if needed. */
#ifdef WITH_PROFILER
#include <gperftools/profiler.h>
#endif

/* This object's header. */
#include "engine.h"

/* Local headers. */
#include "atomic.h"
#include "cell.h"
#include "clocks.h"
#include "cycle.h"
#include "debug.h"
#include "error.h"
#include "feedback.h"
#include "neutrino_properties.h"
#include "proxy.h"
#include "rt_properties.h"
#include "timers.h"

extern int engine_max_parts_per_ghost;
extern int engine_max_sparts_per_ghost;
extern int engine_star_resort_task_depth;
extern int engine_max_parts_per_cooling;

/**
 * @brief Add send tasks for the gravity pairs to a hierarchy of cells.
 *
 * @param e The #engine.
 * @param ci The sending #cell.
 * @param cj Dummy cell containing the nodeID of the receiving node.
 * @param t_grav The send_grav #task, if it has already been created.
 */
void engine_addtasks_send_gravity(struct engine *e, struct cell *ci,
                                  struct cell *cj, struct task *t_grav) {

#ifdef WITH_MPI
  struct link *l = NULL;
  struct scheduler *s = &e->sched;
  const int nodeID = cj->nodeID;

  /* Early abort (are we below the level where tasks are)? */
  if (!cell_get_flag(ci, cell_flag_has_tasks)) return;

  /* Check if any of the gravity tasks are for the target node. */
  for (l = ci->grav.grav; l != NULL; l = l->next)
    if (l->t->ci->nodeID == nodeID ||
        (l->t->cj != NULL && l->t->cj->nodeID == nodeID))
      break;

  /* If so, attach send tasks. */
  if (l != NULL) {

    /* Create the tasks and their dependencies? */
    if (t_grav == NULL) {

      /* Make sure this cell is tagged. */
      cell_ensure_tagged(ci);

      t_grav = scheduler_addtask(s, task_type_send, task_subtype_gpart,
                                 ci->mpi.tag, 0, ci, cj);

      /* The sends should unlock the down pass. */
      scheduler_addunlock(s, t_grav, ci->grav.super->grav.down);

      /* Drift before you send */
      scheduler_addunlock(s, ci->grav.super->grav.drift, t_grav);
    }

    /* Add them to the local cell. */
    engine_addlink(e, &ci->mpi.send, t_grav);
  }

  /* Recurse? */
  if (ci->split)
    for (int k = 0; k < 8; k++)
      if (ci->progeny[k] != NULL)
        engine_addtasks_send_gravity(e, ci->progeny[k], cj, t_grav);

#else
  error("SWIFT was not compiled with MPI support.");
#endif
}

/**
 * @brief Add send tasks for the hydro pairs to a hierarchy of cells.
 *
 * @param e The #engine.
 * @param ci The sending #cell.
 * @param cj Dummy cell containing the nodeID of the receiving node.
 * @param t_xv The send_xv #task, if it has already been created.
 * @param t_rho The send_rho #task, if it has already been created.
 * @param t_gradient The send_gradient #task, if already created.
 * @param t_prep1 The send_prep1 #task, if it has already been created.
 * @param t_limiter The send_limiter #task, if it has already been created.
 * @param with_feedback Are we running with stellar feedback?
 * @param with_limiter Are we running with the time-step limiter?
 * @param with_sync Are we running with time-step synchronization?
 */
void engine_addtasks_send_hydro(struct engine *e, struct cell *ci,
                                struct cell *cj, struct task *t_xv,
                                struct task *t_rho, struct task *t_gradient,
                                struct task *t_prep1, struct task *t_limiter,
                                struct task *t_pack_limiter,
                                const int with_feedback, const int with_limiter,
                                const int with_sync) {

#ifdef WITH_MPI
  struct link *l = NULL;
  struct scheduler *s = &e->sched;
  const int nodeID = cj->nodeID;

  /* Early abort (are we below the level where tasks are)? */
  if (!cell_get_flag(ci, cell_flag_has_tasks)) return;

  /* Check if any of the density tasks are for the target node. */
  for (l = ci->hydro.density; l != NULL; l = l->next)
    if (l->t->ci->nodeID == nodeID ||
        (l->t->cj != NULL && l->t->cj->nodeID == nodeID))
      break;

  /* If so, attach send tasks. */
  if (l != NULL) {

    /* Create the tasks and their dependencies? */
    if (t_xv == NULL) {

      /* Make sure this cell is tagged. */
      cell_ensure_tagged(ci);

      t_xv = scheduler_addtask(s, task_type_send, task_subtype_xv, ci->mpi.tag,
                               0, ci, cj);
      t_rho = scheduler_addtask(s, task_type_send, task_subtype_rho,
                                ci->mpi.tag, 0, ci, cj);

#ifdef EXTRA_HYDRO_LOOP
      t_gradient = scheduler_addtask(s, task_type_send, task_subtype_gradient,
                                     ci->mpi.tag, 0, ci, cj);
#endif

      if (with_limiter) {
        t_limiter = scheduler_addtask(s, task_type_send, task_subtype_limiter,
                                      ci->mpi.tag, 0, ci, cj);
        t_pack_limiter = scheduler_addtask(s, task_type_pack,
                                           task_subtype_limiter, 0, 0, ci, cj);

        scheduler_addunlock(s, t_pack_limiter, t_limiter);
      }

#ifdef EXTRA_STAR_LOOPS
      if (with_feedback) {
        t_prep1 = scheduler_addtask(s, task_type_send, task_subtype_part_prep1,
                                    ci->mpi.tag, 0, ci, cj);
      }
#endif

#ifdef EXTRA_HYDRO_LOOP

      scheduler_addunlock(s, t_gradient, ci->hydro.super->hydro.end_force);

      scheduler_addunlock(s, ci->hydro.super->hydro.extra_ghost, t_gradient);

      /* The send_rho task should unlock the super_hydro-cell's extra_ghost
       * task. */
      scheduler_addunlock(s, t_rho, ci->hydro.super->hydro.extra_ghost);

      /* The send_rho task depends on the cell's ghost task. */
      scheduler_addunlock(s, ci->hydro.super->hydro.ghost_out, t_rho);

      /* The send_xv task should unlock the super_hydro-cell's ghost task. */
      scheduler_addunlock(s, t_xv, ci->hydro.super->hydro.ghost_in);

#else
      /* The send_rho task should unlock the super_hydro-cell's kick task. */
      scheduler_addunlock(s, t_rho, ci->hydro.super->hydro.end_force);

      /* The send_rho task depends on the cell's ghost task. */
      scheduler_addunlock(s, ci->hydro.super->hydro.ghost_out, t_rho);

      /* The send_xv task should unlock the super_hydro-cell's ghost task. */
      scheduler_addunlock(s, t_xv, ci->hydro.super->hydro.ghost_in);

#endif

      scheduler_addunlock(s, ci->hydro.super->hydro.drift, t_rho);

      /* Drift before you send */
      scheduler_addunlock(s, ci->hydro.super->hydro.drift, t_xv);

      if (with_limiter)
        scheduler_addunlock(s, ci->super->timestep, t_pack_limiter);

#ifdef EXTRA_STAR_LOOPS
      /* In stellar feedback, send gas parts only after they have finished their
       * hydro ghosts */
      if (with_feedback) {
        scheduler_addunlock(s, ci->hydro.super->hydro.prep1_ghost, t_prep1);
        scheduler_addunlock(s, t_prep1, ci->hydro.super->stars.prep2_ghost);
      }
#endif
    }

    /* Add them to the local cell. */
    engine_addlink(e, &ci->mpi.send, t_xv);
    engine_addlink(e, &ci->mpi.send, t_rho);
#ifdef EXTRA_HYDRO_LOOP
    engine_addlink(e, &ci->mpi.send, t_gradient);
#endif
    if (with_limiter) {
      engine_addlink(e, &ci->mpi.send, t_limiter);
      engine_addlink(e, &ci->mpi.pack, t_pack_limiter);
    }
#ifdef EXTRA_STAR_LOOPS
    if (with_feedback) engine_addlink(e, &ci->mpi.send, t_prep1);
#endif
  }

  /* Recurse? */
  if (ci->split)
    for (int k = 0; k < 8; k++)
      if (ci->progeny[k] != NULL)
        engine_addtasks_send_hydro(
            e, ci->progeny[k], cj, t_xv, t_rho, t_gradient, t_prep1, t_limiter,
            t_pack_limiter, with_feedback, with_limiter, with_sync);

#else
  error("SWIFT was not compiled with MPI support.");
#endif
}

/**
 * @brief Add send tasks for the stars pairs to a hierarchy of cells.
 *
 * @param e The #engine.
 * @param ci The sending #cell.
 * @param cj Dummy cell containing the nodeID of the receiving node.
 * @param t_density The send_density #task, if it has already been created.
 * @param t_prep2 The send_prep2 #task, if it has already been created.
 * @param t_sf_counts The send_sf_counts, if it has been created.
 * @param with_star_formation Are we running with star formation on?
 */
void engine_addtasks_send_stars(struct engine *e, struct cell *ci,
                                struct cell *cj, struct task *t_density,
                                struct task *t_prep2, struct task *t_sf_counts,
                                const int with_star_formation) {
#ifdef SWIFT_DEBUG_CHECKS
  if (e->policy & engine_policy_sinks && e->policy & engine_policy_stars) {
    error("TODO");
  }
#endif

#ifdef WITH_MPI

  struct link *l = NULL;
  struct scheduler *s = &e->sched;
  const int nodeID = cj->nodeID;

  /* Early abort (are we below the level where tasks are)? */
  if (!cell_get_flag(ci, cell_flag_has_tasks)) return;

  if (t_sf_counts == NULL && with_star_formation && ci->hydro.count > 0) {
#ifdef SWIFT_DEBUG_CHECKS
    if (ci->depth != 0)
      error(
          "Attaching a sf_count task at a non-top level c->depth=%d "
          "c->count=%d",
          ci->depth, ci->hydro.count);
#endif
    t_sf_counts = scheduler_addtask(s, task_type_send, task_subtype_sf_counts,
                                    ci->mpi.tag, 0, ci, cj);
    scheduler_addunlock(s, ci->hydro.star_formation, t_sf_counts);
  }

  /* Check if any of the density tasks are for the target node. */
  for (l = ci->stars.density; l != NULL; l = l->next)
    if (l->t->ci->nodeID == nodeID ||
        (l->t->cj != NULL && l->t->cj->nodeID == nodeID))
      break;

  /* If so, attach send tasks. */
  if (l != NULL) {

    if (t_density == NULL) {

      /* Make sure this cell is tagged. */
      cell_ensure_tagged(ci);

      /* Create the tasks and their dependencies? */
      t_density =
          scheduler_addtask(s, task_type_send, task_subtype_spart_density,
                            ci->mpi.tag, 0, ci, cj);

#ifdef EXTRA_STAR_LOOPS
      t_prep2 = scheduler_addtask(s, task_type_send, task_subtype_spart_prep2,
                                  ci->mpi.tag, 0, ci, cj);
#endif

#ifdef EXTRA_STAR_LOOPS
      /* The first send_stars task should unlock prep1 ghost */
      scheduler_addunlock(s, t_density, ci->hydro.super->stars.prep1_ghost);

      /* Prep2 ghost before second send */
      scheduler_addunlock(s, ci->hydro.super->stars.prep2_ghost, t_prep2);

      /* The second send_stars task should unlock the super_cell's "end of star
       * block" task. */
      scheduler_addunlock(s, t_prep2, ci->hydro.super->stars.stars_out);
#else
      /* The send_stars task should unlock the super_cell's "end of star block"
       * task. */
      scheduler_addunlock(s, t_density, ci->hydro.super->stars.stars_out);
#endif

      /* Density ghost before first send */
      scheduler_addunlock(s, ci->hydro.super->stars.density_ghost, t_density);

      /* Drift before first send */
      scheduler_addunlock(s, ci->hydro.super->stars.drift, t_density);

      if (with_star_formation && ci->hydro.count > 0) {
        scheduler_addunlock(s, t_sf_counts, t_density);
#ifdef EXTRA_STAR_LOOPS
        scheduler_addunlock(s, t_sf_counts, t_prep2);
#endif
      }
    }

    engine_addlink(e, &ci->mpi.send, t_density);
#ifdef EXTRA_STAR_LOOPS
    engine_addlink(e, &ci->mpi.send, t_prep2);
#endif
    if (with_star_formation && ci->hydro.count > 0) {
      engine_addlink(e, &ci->mpi.send, t_sf_counts);
    }
  }

  /* Recurse? */
  if (ci->split)
    for (int k = 0; k < 8; k++)
      if (ci->progeny[k] != NULL)
        engine_addtasks_send_stars(e, ci->progeny[k], cj, t_density, t_prep2,
                                   t_sf_counts, with_star_formation);

#else
  error("SWIFT was not compiled with MPI support.");
#endif
}

/**
 * @brief Add send tasks for the black holes pairs to a hierarchy of cells.
 *
 * @param e The #engine.
 * @param ci The sending #cell.
 * @param cj Dummy cell containing the nodeID of the receiving node.
 * @param t_rho The density comm. task, if it has already been created.
 * @param t_bh_merger The BH swallow comm. task, if it has already been created.
 * @param t_gas_swallow The gas swallow comm. task, if it has already been
 * created.
 * @param t_feedback The send_feed #task, if it has already been created.
 */
void engine_addtasks_send_black_holes(struct engine *e, struct cell *ci,
                                      struct cell *cj, struct task *t_rho,
                                      struct task *t_bh_merger,
                                      struct task *t_gas_swallow,
                                      struct task *t_feedback) {

#ifdef WITH_MPI

  struct link *l = NULL;
  struct scheduler *s = &e->sched;
  const int nodeID = cj->nodeID;

  /* Early abort (are we below the level where tasks are)? */
  if (!cell_get_flag(ci, cell_flag_has_tasks)) return;

  /* Check if any of the density tasks are for the target node. */
  for (l = ci->black_holes.density; l != NULL; l = l->next)
    if (l->t->ci->nodeID == nodeID ||
        (l->t->cj != NULL && l->t->cj->nodeID == nodeID))
      break;

  /* If so, attach send tasks. */
  if (l != NULL) {

    if (t_rho == NULL) {

      /* Make sure this cell is tagged. */
      cell_ensure_tagged(ci);

      /* Create the tasks and their dependencies? */
      t_rho = scheduler_addtask(s, task_type_send, task_subtype_bpart_rho,
                                ci->mpi.tag, 0, ci, cj);

      t_bh_merger = scheduler_addtask(
          s, task_type_send, task_subtype_bpart_merger, ci->mpi.tag, 0, ci, cj);

      t_gas_swallow = scheduler_addtask(
          s, task_type_send, task_subtype_part_swallow, ci->mpi.tag, 0, ci, cj);

      t_feedback =
          scheduler_addtask(s, task_type_send, task_subtype_bpart_feedback,
                            ci->mpi.tag, 0, ci, cj);

      /* The send_black_holes task should unlock the super_cell's BH exit point
       * task. */
      scheduler_addunlock(s, t_feedback,
                          ci->hydro.super->black_holes.black_holes_out);

      scheduler_addunlock(s, ci->hydro.super->black_holes.swallow_ghost_2,
                          t_feedback);

      /* Ghost before you send */
      scheduler_addunlock(s, ci->hydro.super->black_holes.drift, t_rho);
      scheduler_addunlock(s, ci->hydro.super->black_holes.density_ghost, t_rho);
      scheduler_addunlock(s, t_rho,
                          ci->hydro.super->black_holes.swallow_ghost_0);

      scheduler_addunlock(s, ci->hydro.super->black_holes.swallow_ghost_0,
                          t_bh_merger);
      scheduler_addunlock(s, t_bh_merger,
                          ci->hydro.super->black_holes.swallow_ghost_2);

      scheduler_addunlock(s, ci->hydro.super->black_holes.swallow_ghost_0,
                          t_gas_swallow);
      scheduler_addunlock(s, t_gas_swallow,
                          ci->hydro.super->black_holes.swallow_ghost_1);
    }

    engine_addlink(e, &ci->mpi.send, t_rho);
    engine_addlink(e, &ci->mpi.send, t_bh_merger);
    engine_addlink(e, &ci->mpi.send, t_gas_swallow);
    engine_addlink(e, &ci->mpi.send, t_feedback);
  }

  /* Recurse? */
  if (ci->split)
    for (int k = 0; k < 8; k++)
      if (ci->progeny[k] != NULL)
        engine_addtasks_send_black_holes(e, ci->progeny[k], cj, t_rho,
                                         t_bh_merger, t_gas_swallow,
                                         t_feedback);

#else
  error("SWIFT was not compiled with MPI support.");
#endif
}

/**
 * @brief Add recv tasks for hydro pairs to a hierarchy of cells.
 *
 * @param e The #engine.
 * @param c The foreign #cell.
 * @param t_xv The recv_xv #task, if it has already been created.
 * @param t_rho The recv_rho #task, if it has already been created.
 * @param t_gradient The recv_gradient #task, if it has already been created.
 * @param t_prep1 The recv_prep1 #task, if it has already been created.
 * @param t_limiter The recv_limiter #task, if it has already been created.
 * @param t_unpack_limiter The unpack_limiter #task, if it has already been
 * created.
 * @param tend The top-level time-step communication #task.
 * @param with_feedback Are we running with stellar feedback?
 * @param with_black_holes Are we running with black holes?
 * @param with_limiter Are we running with the time-step limiter?
 * @param with_sync Are we running with time-step synchronization?
 */
void engine_addtasks_recv_hydro(
    struct engine *e, struct cell *c, struct task *t_xv, struct task *t_rho,
    struct task *t_gradient, struct task *t_prep1, struct task *t_limiter,
<<<<<<< HEAD
    struct task *t_unpack_limiter, struct task *tend, const int with_feedback,
    const int with_black_holes, const int with_limiter, const int with_sync) {
=======
    struct task *t_unpack_limiter, struct task *const tend,
    const int with_feedback, const int with_black_holes, const int with_limiter,
    const int with_sync) {
>>>>>>> 18402ae8

#ifdef WITH_MPI
  struct scheduler *s = &e->sched;

  /* Early abort (are we below the level where tasks are)? */
  if (!cell_get_flag(c, cell_flag_has_tasks)) return;

  /* Have we reached a level where there are any hydro tasks ? */
  if (t_xv == NULL && c->hydro.density != NULL) {

#ifdef SWIFT_DEBUG_CHECKS
    /* Make sure this cell has a valid tag. */
    if (c->mpi.tag < 0) error("Trying to receive from untagged cell.");
#endif /* SWIFT_DEBUG_CHECKS */

    /* Create the tasks. */
    t_xv = scheduler_addtask(s, task_type_recv, task_subtype_xv, c->mpi.tag, 0,
                             c, NULL);
    t_rho = scheduler_addtask(s, task_type_recv, task_subtype_rho, c->mpi.tag,
                              0, c, NULL);

    scheduler_addunlock(s, t_xv, t_rho);

#ifdef EXTRA_HYDRO_LOOP
    t_gradient = scheduler_addtask(s, task_type_recv, task_subtype_gradient,
                                   c->mpi.tag, 0, c, NULL);
#endif

    if (with_limiter) {
      t_limiter = scheduler_addtask(s, task_type_recv, task_subtype_limiter,
                                    c->mpi.tag, 0, c, NULL);
      t_unpack_limiter = scheduler_addtask(s, task_type_unpack,
                                           task_subtype_limiter, 0, 0, c, NULL);

      scheduler_addunlock(s, t_limiter, t_unpack_limiter);
    }

#ifdef EXTRA_STAR_LOOPS
    if (with_feedback) {
      t_prep1 = scheduler_addtask(s, task_type_recv, task_subtype_part_prep1,
                                  c->mpi.tag, 0, c, NULL);
    }
#endif
  }

  if (t_xv != NULL) {
    engine_addlink(e, &c->mpi.recv, t_xv);
    engine_addlink(e, &c->mpi.recv, t_rho);
#ifdef EXTRA_HYDRO_LOOP
    engine_addlink(e, &c->mpi.recv, t_gradient);
#endif
    if (with_limiter) {
      engine_addlink(e, &c->mpi.recv, t_limiter);
      engine_addlink(e, &c->mpi.unpack, t_unpack_limiter);
    }
#ifdef EXTRA_STAR_LOOPS
    if (with_feedback) engine_addlink(e, &c->mpi.recv, t_prep1);
#endif

    /* Add dependencies. */
    if (c->hydro.sorts != NULL) {
      scheduler_addunlock(s, t_xv, c->hydro.sorts);
      scheduler_addunlock(s, c->hydro.sorts, t_rho);
    }

    for (struct link *l = c->hydro.density; l != NULL; l = l->next) {
      scheduler_addunlock(s, t_xv, l->t);
      scheduler_addunlock(s, l->t, t_rho);
    }
#ifdef EXTRA_HYDRO_LOOP
    for (struct link *l = c->hydro.gradient; l != NULL; l = l->next) {
      scheduler_addunlock(s, t_rho, l->t);
      scheduler_addunlock(s, l->t, t_gradient);
    }
    for (struct link *l = c->hydro.force; l != NULL; l = l->next) {
      scheduler_addunlock(s, t_gradient, l->t);
      scheduler_addunlock(s, l->t, tend);
    }
#else
    for (struct link *l = c->hydro.force; l != NULL; l = l->next) {
      scheduler_addunlock(s, t_rho, l->t);
      scheduler_addunlock(s, l->t, tend);
    }
#endif

    if (with_limiter) {
      for (struct link *l = c->hydro.limiter; l != NULL; l = l->next) {
        scheduler_addunlock(s, t_unpack_limiter, l->t);
      }
    }

    /* Make sure the gas density has been computed before the
     * stars compute theirs. */
    if (with_feedback) {
      for (struct link *l = c->stars.density; l != NULL; l = l->next) {
        scheduler_addunlock(s, t_rho, l->t);
      }
    }
#ifdef EXTRA_STAR_LOOPS
    if (with_feedback) {
      /* Receive gas parts after everything is finished in prep1 loop */
      for (struct link *l = c->stars.prepare1; l != NULL; l = l->next) {
        scheduler_addunlock(s, l->t, t_prep1);
      }

      /* Start updating stars in prep2 only after the updated gas parts have
       * been received */
      for (struct link *l = c->stars.prepare2; l != NULL; l = l->next) {
        scheduler_addunlock(s, t_prep1, l->t);
      }
    }
#endif
    /* Make sure the part have been received before the BHs compute their
     * accretion rates (depends on particles' rho). */
    if (with_black_holes) {
      for (struct link *l = c->black_holes.density; l != NULL; l = l->next) {
        /* t_rho is not activated for cells with no active hydro, so we need
           to add an additional dependency on t_xv for these cells */
        scheduler_addunlock(s, t_xv, l->t);
        scheduler_addunlock(s, t_rho, l->t);
      }
    }
  }

  /* Recurse? */
  if (c->split)
    for (int k = 0; k < 8; k++)
      if (c->progeny[k] != NULL)
        engine_addtasks_recv_hydro(e, c->progeny[k], t_xv, t_rho, t_gradient,
                                   t_prep1, t_limiter, t_unpack_limiter, tend,
                                   with_feedback, with_black_holes,
                                   with_limiter, with_sync);

#else
  error("SWIFT was not compiled with MPI support.");
#endif
}

/**
 * @brief Add recv tasks for stars pairs to a hierarchy of cells.
 *
 * @param e The #engine.
 * @param c The foreign #cell.
 * @param t_density The recv_density #task, if it has already been created.
 * @param t_prep2 The recv_prep2 #task, if it has already been created.
 * @param t_sf_counts The recv_sf_counts, if it has been created.
<<<<<<< HEAD
=======
 * @param tend The top-level time-step communication #task.
>>>>>>> 18402ae8
 * @param with_star_formation Are we running with star formation on?
 */
void engine_addtasks_recv_stars(struct engine *e, struct cell *c,
                                struct task *t_density, struct task *t_prep2,
<<<<<<< HEAD
                                struct task *t_sf_counts, struct task *tend,
=======
                                struct task *t_sf_counts,
                                struct task *const tend,
>>>>>>> 18402ae8
                                const int with_star_formation) {
#ifdef SWIFT_DEBUG_CHECKS
  if (e->policy & engine_policy_sinks && e->policy & engine_policy_stars) {
    error("TODO");
  }
#endif

#ifdef WITH_MPI
  struct scheduler *s = &e->sched;

  /* Early abort (are we below the level where tasks are)? */
  if (!cell_get_flag(c, cell_flag_has_tasks)) return;

  if (t_sf_counts == NULL && with_star_formation && c->hydro.count > 0) {
#ifdef SWIFT_DEBUG_CHECKS
    if (c->depth != 0)
      error(
          "Attaching a sf_count task at a non-top level c->depth=%d "
          "c->count=%d",
          c->depth, c->hydro.count);
#endif
    t_sf_counts = scheduler_addtask(s, task_type_recv, task_subtype_sf_counts,
                                    c->mpi.tag, 0, c, NULL);
  }

  /* Have we reached a level where there are any stars tasks ? */
  if (t_density == NULL && c->stars.density != NULL) {

#ifdef SWIFT_DEBUG_CHECKS
    /* Make sure this cell has a valid tag. */
    if (c->mpi.tag < 0) error("Trying to receive from untagged cell.");
#endif  // SWIFT_DEBUG_CHECKS

    /* Create the tasks. */
    t_density = scheduler_addtask(s, task_type_recv, task_subtype_spart_density,
                                  c->mpi.tag, 0, c, NULL);

#ifdef EXTRA_STAR_LOOPS
    t_prep2 = scheduler_addtask(s, task_type_recv, task_subtype_spart_prep2,
                                c->mpi.tag, 0, c, NULL);
#endif
    if (with_star_formation && c->hydro.count > 0) {

      /* Receive the stars only once the counts have been received */
      scheduler_addunlock(s, t_sf_counts, c->stars.sorts);
      scheduler_addunlock(s, t_sf_counts, t_density);
#ifdef EXTRA_STAR_LOOPS
      scheduler_addunlock(s, t_sf_counts, t_prep2);
#endif
    }
  }

  if (t_density != NULL) {
    engine_addlink(e, &c->mpi.recv, t_density);
#ifdef EXTRA_STAR_LOOPS
    engine_addlink(e, &c->mpi.recv, t_prep2);
#endif
    if (with_star_formation && c->hydro.count > 0) {
      engine_addlink(e, &c->mpi.recv, t_sf_counts);
    }

#ifdef SWIFT_DEBUG_CHECKS
    if (c->nodeID == e->nodeID) error("Local cell!");
#endif
    if (c->stars.sorts != NULL) {
      scheduler_addunlock(s, t_density, c->stars.sorts);
#ifdef EXTRA_STAR_LOOPS
      scheduler_addunlock(s, c->stars.sorts, t_prep2);
#endif
    }

    /* Receive stars after the density loop */
    for (struct link *l = c->stars.density; l != NULL; l = l->next) {
      scheduler_addunlock(s, l->t, t_density);
    }

#ifdef EXTRA_STAR_LOOPS
    /* Start updating local gas only after sparts have been received */
    for (struct link *l = c->stars.prepare1; l != NULL; l = l->next) {
      scheduler_addunlock(s, t_density, l->t);
      scheduler_addunlock(s, l->t, t_prep2);
    }

    /* Receive stars for the second time after the prep2 loop */
    for (struct link *l = c->stars.prepare2; l != NULL; l = l->next) {
      scheduler_addunlock(s, l->t, t_prep2);
    }

    /* Start updating local gas only after sparts have been received */
    for (struct link *l = c->stars.feedback; l != NULL; l = l->next) {
      scheduler_addunlock(s, t_prep2, l->t);
      scheduler_addunlock(s, l->t, tend);
    }
#else
    /* Start updating local gas only after sparts have been received */
    for (struct link *l = c->stars.feedback; l != NULL; l = l->next) {
      scheduler_addunlock(s, t_density, l->t);
      scheduler_addunlock(s, l->t, tend);
    }
#endif
  }

  /* Recurse? */
  if (c->split)
    for (int k = 0; k < 8; k++)
      if (c->progeny[k] != NULL)
        engine_addtasks_recv_stars(e, c->progeny[k], t_density, t_prep2,
                                   t_sf_counts, tend, with_star_formation);

#else
  error("SWIFT was not compiled with MPI support.");
#endif
}

/**
 * @brief Add recv tasks for black_holes pairs to a hierarchy of cells.
 *
 * @param e The #engine.
 * @param c The foreign #cell.
 * @param t_rho The density comm. task, if it has already been created.
 * @param t_bh_merger The BH swallow comm. task, if it has already been created.
 * @param t_gas_swallow The gas swallow comm. task, if it has already been
 * created.
 * @param t_feedback The recv_feed #task, if it has already been created.
<<<<<<< HEAD
=======
 * @param tend The top-level time-step communication #task.
>>>>>>> 18402ae8
 */
void engine_addtasks_recv_black_holes(struct engine *e, struct cell *c,
                                      struct task *t_rho,
                                      struct task *t_bh_merger,
                                      struct task *t_gas_swallow,
                                      struct task *t_feedback,
<<<<<<< HEAD
                                      struct task *tend) {
=======
                                      struct task *const tend) {
>>>>>>> 18402ae8

#ifdef WITH_MPI
  struct scheduler *s = &e->sched;

  /* Early abort (are we below the level where tasks are)? */
  if (!cell_get_flag(c, cell_flag_has_tasks)) return;

  /* Have we reached a level where there are any black_holes tasks ? */
  if (t_rho == NULL && c->black_holes.density != NULL) {

#ifdef SWIFT_DEBUG_CHECKS
    /* Make sure this cell has a valid tag. */
    if (c->mpi.tag < 0) error("Trying to receive from untagged cell.");
#endif  // SWIFT_DEBUG_CHECKS

    /* Create the tasks. */
    t_rho = scheduler_addtask(s, task_type_recv, task_subtype_bpart_rho,
                              c->mpi.tag, 0, c, NULL);

    t_bh_merger = scheduler_addtask(
        s, task_type_recv, task_subtype_bpart_merger, c->mpi.tag, 0, c, NULL);

    t_gas_swallow = scheduler_addtask(
        s, task_type_recv, task_subtype_part_swallow, c->mpi.tag, 0, c, NULL);

    t_feedback = scheduler_addtask(
        s, task_type_recv, task_subtype_bpart_feedback, c->mpi.tag, 0, c, NULL);
  }

  if (t_rho != NULL) {
    engine_addlink(e, &c->mpi.recv, t_rho);
    engine_addlink(e, &c->mpi.recv, t_bh_merger);
    engine_addlink(e, &c->mpi.recv, t_gas_swallow);
    engine_addlink(e, &c->mpi.recv, t_feedback);

#ifdef SWIFT_DEBUG_CHECKS
    if (c->nodeID == e->nodeID) error("Local cell!");
#endif

    for (struct link *l = c->black_holes.density; l != NULL; l = l->next) {
      scheduler_addunlock(s, l->t, t_rho);
    }

    for (struct link *l = c->hydro.force; l != NULL; l = l->next) {
      scheduler_addunlock(s, l->t, t_gas_swallow);
    }

    for (struct link *l = c->black_holes.swallow; l != NULL; l = l->next) {
      scheduler_addunlock(s, t_rho, l->t);
      scheduler_addunlock(s, l->t, t_gas_swallow);
      scheduler_addunlock(s, l->t, t_bh_merger);
    }
    for (struct link *l = c->black_holes.do_gas_swallow; l != NULL;
         l = l->next) {
      scheduler_addunlock(s, t_gas_swallow, l->t);
    }
    for (struct link *l = c->black_holes.do_bh_swallow; l != NULL;
         l = l->next) {
      scheduler_addunlock(s, t_bh_merger, l->t);
      scheduler_addunlock(s, l->t, t_feedback);
    }
    for (struct link *l = c->black_holes.feedback; l != NULL; l = l->next) {
      scheduler_addunlock(s, t_feedback, l->t);
      scheduler_addunlock(s, l->t, tend);
    }
  }

  /* Recurse? */
  if (c->split)
    for (int k = 0; k < 8; k++)
      if (c->progeny[k] != NULL)
        engine_addtasks_recv_black_holes(e, c->progeny[k], t_rho, t_bh_merger,
                                         t_gas_swallow, t_feedback, tend);

#else
  error("SWIFT was not compiled with MPI support.");
#endif
}

/**
 * @brief Add recv tasks for gravity pairs to a hierarchy of cells.
 *
 * @param e The #engine.
 * @param c The foreign #cell.
 * @param t_grav The recv_gpart #task, if it has already been created.
<<<<<<< HEAD
 */
void engine_addtasks_recv_gravity(struct engine *e, struct cell *c,
                                  struct task *t_grav, struct task *tend) {
=======
 * @param tend The top-level time-step communication #task.
 */
void engine_addtasks_recv_gravity(struct engine *e, struct cell *c,
                                  struct task *t_grav,
                                  struct task *const tend) {
>>>>>>> 18402ae8

#ifdef WITH_MPI
  struct scheduler *s = &e->sched;

  /* Early abort (are we below the level where tasks are)? */
  if (!cell_get_flag(c, cell_flag_has_tasks)) return;

  /* Have we reached a level where there are any gravity tasks ? */
  if (t_grav == NULL && c->grav.grav != NULL) {

#ifdef SWIFT_DEBUG_CHECKS
    /* Make sure this cell has a valid tag. */
    if (c->mpi.tag < 0) error("Trying to receive from untagged cell.");
#endif  // SWIFT_DEBUG_CHECKS

    /* Create the tasks. */
    t_grav = scheduler_addtask(s, task_type_recv, task_subtype_gpart,
                               c->mpi.tag, 0, c, NULL);
  }

  /* If we have tasks, link them. */
  if (t_grav != NULL) {
    engine_addlink(e, &c->mpi.recv, t_grav);

    for (struct link *l = c->grav.grav; l != NULL; l = l->next) {
      scheduler_addunlock(s, t_grav, l->t);
      scheduler_addunlock(s, l->t, tend);
    }
  }

  /* Recurse? */
  if (c->split)
    for (int k = 0; k < 8; k++)
      if (c->progeny[k] != NULL)
        engine_addtasks_recv_gravity(e, c->progeny[k], t_grav, tend);

#else
  error("SWIFT was not compiled with MPI support.");
#endif
}

/**
 * @brief Generate the hydro hierarchical tasks for a hierarchy of cells -
 * i.e. all the O(Npart) tasks -- timestep version
 *
 * Tasks are only created here. The dependencies will be added later on.
 *
 * Note that there is no need to recurse below the super-cell. Note also
 * that we only add tasks if the relevant particles are present in the cell.
 *
 * @param e The #engine.
 * @param c The #cell.
 */
void engine_make_hierarchical_tasks_common(struct engine *e, struct cell *c) {

  struct scheduler *s = &e->sched;
  const int with_sinks = (e->policy & engine_policy_sinks);
  const int with_stars = (e->policy & engine_policy_stars);
  const int with_star_formation = (e->policy & engine_policy_star_formation);
  const int with_star_formation_sink = with_sinks && with_stars;
  const int with_timestep_limiter =
      (e->policy & engine_policy_timestep_limiter);
  const int with_timestep_sync = (e->policy & engine_policy_timestep_sync);
#ifdef WITH_CSDS
  const int with_csds = e->policy & engine_policy_csds;
#endif

  /* Are we at the top-level? */
  if (c->top == c && c->nodeID == e->nodeID) {

    if (c->hydro.count > 0 || c->grav.count > 0 || c->stars.count > 0 ||
        c->black_holes.count > 0 || c->sinks.count > 0) {
      c->timestep_collect = scheduler_addtask(s, task_type_collect,
                                              task_subtype_none, 0, 0, c, NULL);
    }

    if (with_star_formation && c->hydro.count > 0) {
      c->hydro.star_formation = scheduler_addtask(
          s, task_type_star_formation, task_subtype_none, 0, 0, c, NULL);
    }

    if (with_star_formation_sink &&
        (c->hydro.count > 0 || c->sinks.count > 0)) {
      c->hydro.star_formation_sink = scheduler_addtask(
          s, task_type_star_formation_sink, task_subtype_none, 0, 0, c, NULL);
    }

    if (with_sinks) {
      /* hydro.sink_formation plays the role of a ghost => always created when
       * playing with sinks*/
      c->hydro.sink_formation = scheduler_addtask(
          s, task_type_sink_formation, task_subtype_none, 0, 0, c, NULL);
    }
  }

  /* Are we in a super-cell ? */
  if (c->super == c) {

    /* Local tasks only... */
    if (c->nodeID == e->nodeID) {

      /* Add the two half kicks */
      c->kick1 = scheduler_addtask(s, task_type_kick1, task_subtype_none, 0, 0,
                                   c, NULL);

      c->kick2 = scheduler_addtask(s, task_type_kick2, task_subtype_none, 0, 0,
                                   c, NULL);

      /* Weighting task for neutrinos after the last kick */
      if (e->neutrino_properties->use_delta_f) {
        c->grav.neutrino_weight = scheduler_addtask(
            s, task_type_neutrino_weight, task_subtype_none, 0, 0, c, NULL);
        scheduler_addunlock(s, c->kick1, c->grav.neutrino_weight);
      }

#if defined(WITH_CSDS)
      struct task *kick2_or_csds;
      if (with_csds) {
        /* Add the hydro csds task. */
        c->csds = scheduler_addtask(s, task_type_csds, task_subtype_none, 0, 0,
                                    c, NULL);

        /* Add the kick2 dependency */
        scheduler_addunlock(s, c->kick2, c->csds);

        /* Create a variable in order to avoid to many ifdef */
        kick2_or_csds = c->csds;
      } else {
        kick2_or_csds = c->kick2;
      }
#else
      struct task *kick2_or_csds = c->kick2;
#endif

      /* Add the time-step calculation task and its dependency */
      c->timestep = scheduler_addtask(s, task_type_timestep, task_subtype_none,
                                      0, 0, c, NULL);

      scheduler_addunlock(s, kick2_or_csds, c->timestep);
      scheduler_addunlock(s, c->timestep, c->kick1);
      scheduler_addunlock(s, c->timestep, c->top->timestep_collect);

      /* Subgrid tasks: star formation */
      if (with_star_formation && c->hydro.count > 0) {
        scheduler_addunlock(s, kick2_or_csds, c->top->hydro.star_formation);
        scheduler_addunlock(s, c->top->hydro.star_formation, c->timestep);
      }

      /* Subgrid tasks: star formation from sinks */
      if (with_star_formation_sink &&
          (c->hydro.count > 0 || c->sinks.count > 0)) {
        scheduler_addunlock(s, kick2_or_csds,
                            c->top->hydro.star_formation_sink);
        scheduler_addunlock(s, c->top->hydro.star_formation_sink, c->timestep);
      }

      /* Time-step limiter */
      if (with_timestep_limiter) {

        c->timestep_limiter = scheduler_addtask(
            s, task_type_timestep_limiter, task_subtype_none, 0, 0, c, NULL);

        scheduler_addunlock(s, c->timestep, c->timestep_limiter);
        scheduler_addunlock(s, c->timestep_limiter, c->kick1);
        scheduler_addunlock(s, c->timestep_limiter, c->top->timestep_collect);
      }

      /* Time-step synchronization */
      if (with_timestep_sync) {

        c->timestep_sync = scheduler_addtask(s, task_type_timestep_sync,
                                             task_subtype_none, 0, 0, c, NULL);

        scheduler_addunlock(s, c->timestep, c->timestep_sync);
        scheduler_addunlock(s, c->timestep_sync, c->kick1);
        scheduler_addunlock(s, c->timestep_sync, c->top->timestep_collect);
      }

      if (with_timestep_limiter && with_timestep_sync) {
        scheduler_addunlock(s, c->timestep_limiter, c->timestep_sync);
      }
    }
  } else { /* We are above the super-cell so need to go deeper */

    /* Recurse. */
    if (c->split)
      for (int k = 0; k < 8; k++)
        if (c->progeny[k] != NULL)
          engine_make_hierarchical_tasks_common(e, c->progeny[k]);
  }
}

/**
 * @brief Generate the hydro hierarchical tasks for a hierarchy of cells -
 * i.e. all the O(Npart) tasks -- gravity version
 *
 * Tasks are only created here. The dependencies will be added later on.
 *
 * Note that there is no need to recurse below the super-cell. Note also
 * that we only add tasks if the relevant particles are present in the cell.
 *
 * @param e The #engine.
 * @param c The #cell.
 */
void engine_make_hierarchical_tasks_gravity(struct engine *e, struct cell *c) {

  struct scheduler *s = &e->sched;
  const int is_self_gravity = (e->policy & engine_policy_self_gravity);
  const int stars_only_gravity =
      (e->policy & engine_policy_stars) && !(e->policy & engine_policy_hydro);

  /* Are we in a super-cell ? */
  if (c->grav.super == c) {

    /* Local tasks only... */
    if (c->nodeID == e->nodeID) {

      if (stars_only_gravity) {

        /* In the special case where we have stars that just act under gravity
         * we must create their drift task here and not just copy over the hydro
         * behaviour. */
        c->stars.drift = scheduler_addtask(s, task_type_drift_spart,
                                           task_subtype_none, 0, 0, c, NULL);

        scheduler_addunlock(s, c->stars.drift, c->super->kick2);
      }

      c->grav.drift = scheduler_addtask(s, task_type_drift_gpart,
                                        task_subtype_none, 0, 0, c, NULL);

      c->grav.end_force = scheduler_addtask(s, task_type_end_grav_force,
                                            task_subtype_none, 0, 0, c, NULL);

      scheduler_addunlock(s, c->grav.end_force, c->super->kick2);

      if (is_self_gravity) {

        /* Initialisation of the multipoles */
        c->grav.init = scheduler_addtask(s, task_type_init_grav,
                                         task_subtype_none, 0, 0, c, NULL);

        /* Gravity non-neighbouring pm calculations */
        c->grav.long_range = scheduler_addtask(
            s, task_type_grav_long_range, task_subtype_none, 0, 0, c, NULL);

        /* Gravity recursive down-pass */
        c->grav.down = scheduler_addtask(s, task_type_grav_down,
                                         task_subtype_none, 0, 0, c, NULL);

        /* Implicit tasks for the up and down passes */
        c->grav.drift_out = scheduler_addtask(s, task_type_drift_gpart_out,
                                              task_subtype_none, 0, 1, c, NULL);
        c->grav.init_out = scheduler_addtask(s, task_type_init_grav_out,
                                             task_subtype_none, 0, 1, c, NULL);
        c->grav.down_in = scheduler_addtask(s, task_type_grav_down_in,
                                            task_subtype_none, 0, 1, c, NULL);

        /* Long-range gravity forces (not the mesh ones!) */
        scheduler_addunlock(s, c->grav.init, c->grav.long_range);
        scheduler_addunlock(s, c->grav.long_range, c->grav.down);
        scheduler_addunlock(s, c->grav.down, c->grav.super->grav.end_force);

        /* Link in the implicit tasks */
        scheduler_addunlock(s, c->grav.init, c->grav.init_out);
        scheduler_addunlock(s, c->grav.drift, c->grav.drift_out);
        scheduler_addunlock(s, c->grav.down_in, c->grav.down);
      }
    }
  }

  /* We are below the super-cell but not below the maximal splitting depth */
  else if ((c->grav.super != NULL) &&
           ((c->maxdepth - c->depth) >= space_subdepth_diff_grav)) {

    /* Local tasks only... */
    if (c->nodeID == e->nodeID) {

      if (is_self_gravity) {

        c->grav.drift_out = scheduler_addtask(s, task_type_drift_gpart_out,
                                              task_subtype_none, 0, 1, c, NULL);

        c->grav.init_out = scheduler_addtask(s, task_type_init_grav_out,
                                             task_subtype_none, 0, 1, c, NULL);

        c->grav.down_in = scheduler_addtask(s, task_type_grav_down_in,
                                            task_subtype_none, 0, 1, c, NULL);

        scheduler_addunlock(s, c->parent->grav.init_out, c->grav.init_out);
        scheduler_addunlock(s, c->parent->grav.drift_out, c->grav.drift_out);
        scheduler_addunlock(s, c->grav.down_in, c->parent->grav.down_in);
      }
    }
  }

  /* Recurse but not below the maximal splitting depth */
  if (c->split && ((c->maxdepth - c->depth) >= space_subdepth_diff_grav))
    for (int k = 0; k < 8; k++)
      if (c->progeny[k] != NULL)
        engine_make_hierarchical_tasks_gravity(e, c->progeny[k]);
}

/**
 * @brief Recursively add non-implicit ghost tasks to a cell hierarchy.
 */
void engine_add_ghosts(struct engine *e, struct cell *c, struct task *ghost_in,
                       struct task *ghost_out) {

  /* Abort as there are no hydro particles here? */
  if (c->hydro.count_total == 0) return;

  /* If we have reached the leaf OR have to few particles to play with*/
  if (!c->split || c->hydro.count_total < engine_max_parts_per_ghost) {

    /* Add the ghost task and its dependencies */
    struct scheduler *s = &e->sched;
    c->hydro.ghost =
        scheduler_addtask(s, task_type_ghost, task_subtype_none, 0, 0, c, NULL);
    scheduler_addunlock(s, ghost_in, c->hydro.ghost);
    scheduler_addunlock(s, c->hydro.ghost, ghost_out);

  } else {
    /* Keep recursing */
    for (int k = 0; k < 8; k++)
      if (c->progeny[k] != NULL)
        engine_add_ghosts(e, c->progeny[k], ghost_in, ghost_out);
  }
}

/**
 * @brief Recursively add non-implicit cooling tasks to a cell hierarchy.
 */
void engine_add_cooling(struct engine *e, struct cell *c,
                        struct task *cooling_in, struct task *cooling_out) {

  /* Abort as there are no hydro particles here? */
  if (c->hydro.count_total == 0) return;

  /* If we have reached the leaf OR have to few particles to play with*/
  if (!c->split || c->hydro.count_total < engine_max_parts_per_cooling) {

    /* Add the cooling task and its dependencies */
    struct scheduler *s = &e->sched;
    c->hydro.cooling = scheduler_addtask(s, task_type_cooling,
                                         task_subtype_none, 0, 0, c, NULL);
    scheduler_addunlock(s, cooling_in, c->hydro.cooling);
    scheduler_addunlock(s, c->hydro.cooling, cooling_out);

  } else {
    /* Keep recursing */
    for (int k = 0; k < 8; k++)
      if (c->progeny[k] != NULL)
        engine_add_cooling(e, c->progeny[k], cooling_in, cooling_out);
  }
}

/**
 * @brief Generate the hydro hierarchical tasks for a hierarchy of cells -
 * i.e. all the O(Npart) tasks -- hydro version
 *
 * Tasks are only created here. The dependencies will be added later on.
 *
 * Note that there is no need to recurse below the super-cell. Note also
 * that we only add tasks if the relevant particles are present in the cell.
 *
 * @param e The #engine.
 * @param c The #cell.
 * @param star_resort_cell Pointer to the cell where the star_resort task has
 * been created. NULL above that level or if not running with star formation.
 */
void engine_make_hierarchical_tasks_hydro(struct engine *e, struct cell *c,
                                          struct cell *star_resort_cell) {

  struct scheduler *s = &e->sched;
  const int with_stars = (e->policy & engine_policy_stars);
  const int with_sinks = (e->policy & engine_policy_sinks);
  const int with_feedback = (e->policy & engine_policy_feedback);
  const int with_cooling = (e->policy & engine_policy_cooling);
  const int with_star_formation = (e->policy & engine_policy_star_formation);
  const int with_star_formation_sink = (with_sinks && with_stars);
  const int with_black_holes = (e->policy & engine_policy_black_holes);
  const int with_rt = (e->policy & engine_policy_rt);
#ifdef WITH_CSDS
  const int with_csds = (e->policy & engine_policy_csds);
#endif

  /* Are we are the level where we create the stars' resort tasks?
   * If the tree is shallow, we need to do this at the super-level if the
   * super-level is above the level we want */
  if ((c->nodeID == e->nodeID) && (star_resort_cell == NULL) &&
      (c->depth == engine_star_resort_task_depth || c->hydro.super == c)) {

    /* Star formation */
    if (with_feedback && c->hydro.count > 0 && with_star_formation) {

      /* Record this is the level where we re-sort */
      star_resort_cell = c;

      c->hydro.stars_resort = scheduler_addtask(
          s, task_type_stars_resort, task_subtype_none, 0, 0, c, NULL);

      scheduler_addunlock(s, c->top->hydro.star_formation,
                          c->hydro.stars_resort);
    }

    /* Star formation from sinks */
    if (with_feedback && with_star_formation_sink &&
        (c->hydro.count > 0 || c->sinks.count > 0)) {

      /* Record this is the level where we re-sort */
      star_resort_cell = c;

      c->hydro.stars_resort = scheduler_addtask(
          s, task_type_stars_resort, task_subtype_none, 0, 0, c, NULL);

      scheduler_addunlock(s, c->top->hydro.star_formation_sink,
                          c->hydro.stars_resort);
    }
  }

  /* Are we in a super-cell ? */
  if (c->hydro.super == c) {

    /* Add the sort task. */
    c->hydro.sorts =
        scheduler_addtask(s, task_type_sort, task_subtype_none, 0, 0, c, NULL);

    if (with_feedback) {
      c->stars.sorts = scheduler_addtask(s, task_type_stars_sort,
                                         task_subtype_none, 0, 0, c, NULL);
    }

    if (with_black_holes) {
      c->black_holes.swallow_ghost_0 =
          scheduler_addtask(s, task_type_bh_swallow_ghost1, task_subtype_none,
                            0, /* implicit =*/1, c, NULL);
    }

    /* Local tasks only... */
    if (c->nodeID == e->nodeID) {

      /* Add the drift task. */
      c->hydro.drift = scheduler_addtask(s, task_type_drift_part,
                                         task_subtype_none, 0, 0, c, NULL);

      /* Add the task finishing the force calculation */
      c->hydro.end_force = scheduler_addtask(s, task_type_end_hydro_force,
                                             task_subtype_none, 0, 0, c, NULL);

      /* Generate the ghost tasks. */
      c->hydro.ghost_in =
          scheduler_addtask(s, task_type_ghost_in, task_subtype_none, 0,
                            /* implicit = */ 1, c, NULL);
      c->hydro.ghost_out =
          scheduler_addtask(s, task_type_ghost_out, task_subtype_none, 0,
                            /* implicit = */ 1, c, NULL);
      engine_add_ghosts(e, c, c->hydro.ghost_in, c->hydro.ghost_out);

      /* Generate the extra ghost task. */
#ifdef EXTRA_HYDRO_LOOP
      c->hydro.extra_ghost = scheduler_addtask(
          s, task_type_extra_ghost, task_subtype_none, 0, 0, c, NULL);
#endif

      /* Stars */
      if (with_stars) {
        c->stars.drift = scheduler_addtask(s, task_type_drift_spart,
                                           task_subtype_none, 0, 0, c, NULL);
        scheduler_addunlock(s, c->stars.drift, c->super->kick2);
      }

      /* Sinks */
      if (with_sinks) {
        c->sinks.drift = scheduler_addtask(s, task_type_drift_sink,
                                           task_subtype_none, 0, 0, c, NULL);
        scheduler_addunlock(s, c->sinks.drift, c->super->kick2);

        c->sinks.sink_in =
            scheduler_addtask(s, task_type_sink_in, task_subtype_none, 0,
                              /* implicit = */ 1, c, NULL);

        c->sinks.ghost =
            scheduler_addtask(s, task_type_sink_ghost, task_subtype_none, 0,
                              /* implicit = */ 1, c, NULL);

        c->sinks.sink_out =
            scheduler_addtask(s, task_type_sink_out, task_subtype_none, 0,
                              /* implicit = */ 1, c, NULL);

        /* Link to the main tasks */
        scheduler_addunlock(s, c->super->kick2, c->sinks.sink_in);
        scheduler_addunlock(s, c->sinks.sink_out, c->super->timestep);

        if (with_stars &&
            (c->top->hydro.count > 0 || c->top->sinks.count > 0)) {
          scheduler_addunlock(s, c->hydro.super->sinks.sink_out,
                              c->top->hydro.star_formation_sink);
        }
      }

      /* Black holes */
      if (with_black_holes) {
        c->black_holes.drift = scheduler_addtask(
            s, task_type_drift_bpart, task_subtype_none, 0, 0, c, NULL);
        scheduler_addunlock(s, c->black_holes.drift, c->super->kick2);
      }

      /* Subgrid tasks: cooling */
      if (with_cooling) {

        c->hydro.cooling_in =
            scheduler_addtask(s, task_type_cooling_in, task_subtype_none, 0,
                              /*implicit=*/1, c, NULL);
        c->hydro.cooling_out =
            scheduler_addtask(s, task_type_cooling_out, task_subtype_none, 0,
                              /*implicit=*/1, c, NULL);

        engine_add_cooling(e, c, c->hydro.cooling_in, c->hydro.cooling_out);

        scheduler_addunlock(s, c->hydro.end_force, c->hydro.cooling_in);
        scheduler_addunlock(s, c->hydro.cooling_out, c->super->kick2);

      } else {
        scheduler_addunlock(s, c->hydro.end_force, c->super->kick2);
      }

      /* Subgrid tasks: feedback */
      if (with_feedback) {

        c->stars.stars_in =
            scheduler_addtask(s, task_type_stars_in, task_subtype_none, 0,
                              /* implicit = */ 1, c, NULL);

        c->stars.stars_out =
            scheduler_addtask(s, task_type_stars_out, task_subtype_none, 0,
                              /* implicit = */ 1, c, NULL);

        c->stars.density_ghost = scheduler_addtask(
            s, task_type_stars_ghost, task_subtype_none, 0, 0, c, NULL);

#ifdef EXTRA_STAR_LOOPS
        c->stars.prep1_ghost =
            scheduler_addtask(s, task_type_stars_prep_ghost1, task_subtype_none,
                              0, /* implicit = */ 1, c, NULL);

        c->hydro.prep1_ghost =
            scheduler_addtask(s, task_type_hydro_prep_ghost1, task_subtype_none,
                              0, /* implicit = */ 1, c, NULL);

        c->stars.prep2_ghost =
            scheduler_addtask(s, task_type_stars_prep_ghost2, task_subtype_none,
                              0, /* implicit = */ 1, c, NULL);
#endif

#ifdef WITH_CSDS
        if (with_csds) {
          scheduler_addunlock(s, c->super->csds, c->stars.stars_in);
        } else {
          scheduler_addunlock(s, c->super->kick2, c->stars.stars_in);
        }
#else
        scheduler_addunlock(s, c->super->kick2, c->stars.stars_in);
#endif
        scheduler_addunlock(s, c->stars.stars_out, c->super->timestep);

        /* Star formation*/
        if (with_feedback && c->hydro.count > 0 && with_star_formation) {
          scheduler_addunlock(s, star_resort_cell->hydro.stars_resort,
                              c->stars.stars_in);
        }
        /* Star formation from sinks */
        if (with_feedback && with_star_formation_sink &&
            (c->hydro.count > 0 || c->sinks.count > 0)) {
          scheduler_addunlock(s, star_resort_cell->hydro.stars_resort,
                              c->stars.stars_in);
        }
      }

      /* Radiative Transfer */
      if (with_rt) {
        /* RT ghost in task */
        c->hydro.rt_in =
            scheduler_addtask(s, task_type_rt_in, task_subtype_none, 0,
                              /* implicit= */ 1, c, NULL);
        scheduler_addunlock(s, c->super->kick2, c->hydro.rt_in);
        /* Star formation */
        if (c->top->hydro.count > 0 && with_star_formation)
          scheduler_addunlock(s, c->top->hydro.star_formation, c->hydro.rt_in);
        /* Star formation from sinks */
        if (with_star_formation_sink &&
            (c->top->hydro.count > 0 || c->top->sinks.count > 0))
          scheduler_addunlock(s, c->top->hydro.star_formation_sink,
                              c->hydro.rt_in);
        if (with_feedback)
          scheduler_addunlock(s, c->stars.stars_out, c->hydro.rt_in);
        /* TODO: check/add dependencies from Loic's new sink SF tasks */

        /* RT ghost out task */
        c->hydro.rt_out =
            scheduler_addtask(s, task_type_rt_out, task_subtype_none, 0,
                              /* implicit= */ 1, c, NULL);
        scheduler_addunlock(s, c->hydro.rt_out, c->super->timestep);

        /* non-implicit ghost 1 */
        c->hydro.rt_ghost1 = scheduler_addtask(
            s, task_type_rt_ghost1, task_subtype_none, 0, 0, c, NULL);
        /* add the explicit dependency on kick2 for cases where injection
         * gets skipped */
        scheduler_addunlock(s, c->super->kick2, c->hydro.rt_ghost1);
        /* add the explicit dependency for the timestep task for the
         * cases where we have active sparts, but no active parts */
        scheduler_addunlock(s, c->hydro.rt_ghost1, c->super->timestep);

        /* non-implicit ghost 2 */
        c->hydro.rt_ghost2 = scheduler_addtask(
            s, task_type_rt_ghost2, task_subtype_none, 0, 0, c, NULL);

        /* implicit transport out */
        c->hydro.rt_transport_out =
            scheduler_addtask(s, task_type_rt_transport_out, task_subtype_none,
                              0, /*implicit= */ 1, c, NULL);

        /* non-implicit ghost 2 */
        c->hydro.rt_tchem = scheduler_addtask(s, task_type_rt_tchem,
                                              task_subtype_none, 0, 0, c, NULL);

        scheduler_addunlock(s, c->hydro.rt_transport_out, c->hydro.rt_tchem);
        scheduler_addunlock(s, c->hydro.rt_tchem, c->hydro.rt_out);
      }

      /* Subgrid tasks: black hole feedback */
      if (with_black_holes) {

        c->black_holes.black_holes_in =
            scheduler_addtask(s, task_type_bh_in, task_subtype_none, 0,
                              /* implicit = */ 1, c, NULL);

        c->black_holes.black_holes_out =
            scheduler_addtask(s, task_type_bh_out, task_subtype_none, 0,
                              /* implicit = */ 1, c, NULL);

        c->black_holes.density_ghost = scheduler_addtask(
            s, task_type_bh_density_ghost, task_subtype_none, 0, 0, c, NULL);

        c->black_holes.swallow_ghost_1 =
            scheduler_addtask(s, task_type_bh_swallow_ghost2, task_subtype_none,
                              0, /* implicit =*/1, c, NULL);

        c->black_holes.swallow_ghost_2 = scheduler_addtask(
            s, task_type_bh_swallow_ghost3, task_subtype_none, 0, 0, c, NULL);

#ifdef WITH_CSDS
        if (with_csds) {
          scheduler_addunlock(s, c->super->csds, c->black_holes.black_holes_in);
        } else {
          scheduler_addunlock(s, c->super->kick2,
                              c->black_holes.black_holes_in);
        }
#else
        scheduler_addunlock(s, c->super->kick2, c->black_holes.black_holes_in);
#endif
        scheduler_addunlock(s, c->black_holes.black_holes_out,
                            c->super->timestep);
      }

      if (with_black_holes && with_feedback) {

        /* Make sure we don't start swallowing gas particles before the stars
           have converged on their smoothing lengths. */
        scheduler_addunlock(s, c->stars.density_ghost,
                            c->black_holes.swallow_ghost_0);
      }
    }
  } else { /* We are above the super-cell so need to go deeper */

    /* Recurse. */
    if (c->split)
      for (int k = 0; k < 8; k++)
        if (c->progeny[k] != NULL)
          engine_make_hierarchical_tasks_hydro(e, c->progeny[k],
                                               star_resort_cell);
  }
}

void engine_make_hierarchical_tasks_mapper(void *map_data, int num_elements,
                                           void *extra_data) {

  struct engine *e = (struct engine *)extra_data;
  const int with_hydro = (e->policy & engine_policy_hydro);
  const int with_self_gravity = (e->policy & engine_policy_self_gravity);
  const int with_ext_gravity = (e->policy & engine_policy_external_gravity);

  for (int ind = 0; ind < num_elements; ind++) {
    struct cell *c = &((struct cell *)map_data)[ind];
    /* Make the common tasks (time integration) */
    engine_make_hierarchical_tasks_common(e, c);
    /* Add the hydro stuff */
    if (with_hydro)
      engine_make_hierarchical_tasks_hydro(e, c, /*star_resort_cell=*/NULL);
    /* And the gravity stuff */
    if (with_self_gravity || with_ext_gravity)
      engine_make_hierarchical_tasks_gravity(e, c);
  }
}

/**
 * @brief Constructs the top-level tasks for the short-range gravity
 * and long-range gravity interactions.
 *
 * - All top-cells get a self task.
 * - All pairs within range according to the multipole acceptance
 *   criterion get a pair task.
 */
void engine_make_self_gravity_tasks_mapper(void *map_data, int num_elements,
                                           void *extra_data) {

  struct engine *e = (struct engine *)extra_data;
  struct space *s = e->s;
  struct scheduler *sched = &e->sched;
  const int nodeID = e->nodeID;
  const int periodic = s->periodic;
  const double dim[3] = {s->dim[0], s->dim[1], s->dim[2]};
  const int cdim[3] = {s->cdim[0], s->cdim[1], s->cdim[2]};
  struct cell *cells = s->cells_top;
  const double theta_crit = e->gravity_properties->theta_crit;
  const double max_distance = e->mesh->r_cut_max;
  const double max_distance2 = max_distance * max_distance;

  /* Compute how many cells away we need to walk */
  const double distance = 2.5 * cells[0].width[0] / theta_crit;
  int delta = (int)(distance / cells[0].width[0]) + 1;
  int delta_m = delta;
  int delta_p = delta;

  /* Special case where every cell is in range of every other one */
  if (delta >= cdim[0] / 2) {
    if (cdim[0] % 2 == 0) {
      delta_m = cdim[0] / 2;
      delta_p = cdim[0] / 2 - 1;
    } else {
      delta_m = cdim[0] / 2;
      delta_p = cdim[0] / 2;
    }
  }

  /* Loop through the elements, which are just byte offsets from NULL. */
  for (int ind = 0; ind < num_elements; ind++) {

    /* Get the cell index. */
    const int cid = (size_t)(map_data) + ind;

    /* Integer indices of the cell in the top-level grid */
    const int i = cid / (cdim[1] * cdim[2]);
    const int j = (cid / cdim[2]) % cdim[1];
    const int k = cid % cdim[2];

    /* Get the cell */
    struct cell *ci = &cells[cid];
    /* Skip cells without gravity particles */
    if (ci->grav.count == 0) continue;

    /* If the cell is local build a self-interaction */
    if (ci->nodeID == nodeID) {
      scheduler_addtask(sched, task_type_self, task_subtype_grav, 0, 0, ci,
                        NULL);
    }

    /* Loop over every other cell within (Manhattan) range delta */
    for (int ii = -delta_m; ii <= delta_p; ii++) {
      int iii = i + ii;
      if (!periodic && (iii < 0 || iii >= cdim[0])) continue;
      iii = (iii + cdim[0]) % cdim[0];
      for (int jj = -delta_m; jj <= delta_p; jj++) {
        int jjj = j + jj;
        if (!periodic && (jjj < 0 || jjj >= cdim[1])) continue;
        jjj = (jjj + cdim[1]) % cdim[1];
        for (int kk = -delta_m; kk <= delta_p; kk++) {
          int kkk = k + kk;
          if (!periodic && (kkk < 0 || kkk >= cdim[2])) continue;
          kkk = (kkk + cdim[2]) % cdim[2];

          /* Get the cell */
          const int cjd = cell_getid(cdim, iii, jjj, kkk);
          struct cell *cj = &cells[cjd];

          /* Avoid duplicates, empty cells and completely foreign pairs */
          if (cid >= cjd || cj->grav.count == 0 ||
              (ci->nodeID != nodeID && cj->nodeID != nodeID))
            continue;

          /* Recover the multipole information */
          const struct gravity_tensors *multi_i = ci->grav.multipole;
          const struct gravity_tensors *multi_j = cj->grav.multipole;

          if (multi_i == NULL && ci->nodeID != nodeID)
            error("Multipole of ci was not exchanged properly via the proxies");
          if (multi_j == NULL && cj->nodeID != nodeID)
            error("Multipole of cj was not exchanged properly via the proxies");

          /* Minimal distance between any pair of particles */
          const double min_radius2 =
              cell_min_dist2_same_size(ci, cj, periodic, dim);

          /* Are we beyond the distance where the truncated forces are 0 ?*/
          if (periodic && min_radius2 > max_distance2) continue;

          /* Are the cells too close for a MM interaction ? */
          if (!cell_can_use_pair_mm(ci, cj, e, s, /*use_rebuild_data=*/1,
                                    /*is_tree_walk=*/0)) {

            /* Ok, we need to add a direct pair calculation */
            scheduler_addtask(sched, task_type_pair, task_subtype_grav, 0, 0,
                              ci, cj);

#ifdef SWIFT_DEBUG_CHECKS
#ifdef WITH_MPI

            /* Let's cross-check that we had a proxy for that cell */
            if (ci->nodeID == nodeID && cj->nodeID != engine_rank) {

              /* Find the proxy for this node */
              const int proxy_id = e->proxy_ind[cj->nodeID];
              if (proxy_id < 0)
                error("No proxy exists for that foreign node %d!", cj->nodeID);

              const struct proxy *p = &e->proxies[proxy_id];

              /* Check whether the cell exists in the proxy */
              int n = 0;
              for (; n < p->nr_cells_in; n++)
                if (p->cells_in[n] == cj) {
                  break;
                }
              if (n == p->nr_cells_in)
                error(
                    "Cell %d not found in the proxy but trying to construct "
                    "grav task!",
                    cjd);
            } else if (cj->nodeID == nodeID && ci->nodeID != engine_rank) {

              /* Find the proxy for this node */
              const int proxy_id = e->proxy_ind[ci->nodeID];
              if (proxy_id < 0)
                error("No proxy exists for that foreign node %d!", ci->nodeID);

              const struct proxy *p = &e->proxies[proxy_id];

              /* Check whether the cell exists in the proxy */
              int n = 0;
              for (; n < p->nr_cells_in; n++)
                if (p->cells_in[n] == ci) {
                  break;
                }
              if (n == p->nr_cells_in)
                error(
                    "Cell %d not found in the proxy but trying to construct "
                    "grav task!",
                    cid);
            }
#endif /* WITH_MPI */
#endif /* SWIFT_DEBUG_CHECKS */
          }
        }
      }
    }
  }
}

/**
 * @brief Constructs the top-level tasks for the external gravity.
 *
 * @param e The #engine.
 */
void engine_make_external_gravity_tasks(struct engine *e) {

  struct space *s = e->s;
  struct scheduler *sched = &e->sched;
  const int nodeID = e->nodeID;
  struct cell *cells = s->cells_top;
  const int nr_cells = s->nr_cells;

  for (int cid = 0; cid < nr_cells; ++cid) {

    struct cell *ci = &cells[cid];

    /* Skip cells without gravity particles */
    if (ci->grav.count == 0) continue;

    /* Is that neighbour local ? */
    if (ci->nodeID != nodeID) continue;

    /* If the cell is local, build a self-interaction */
    scheduler_addtask(sched, task_type_self, task_subtype_external_grav, 0, 0,
                      ci, NULL);
  }
}

/**
 * @brief Counts the tasks associated with one cell and constructs the links
 *
 * For each hydrodynamic and gravity task, construct the links with
 * the corresponding cell.  Similarly, construct the dependencies for
 * all the sorting tasks.
 */
void engine_count_and_link_tasks_mapper(void *map_data, int num_elements,
                                        void *extra_data) {

  struct engine *e = (struct engine *)extra_data;
  struct scheduler *const sched = &e->sched;

  for (int ind = 0; ind < num_elements; ind++) {
    struct task *t = &((struct task *)map_data)[ind];

    struct cell *ci = t->ci;
    struct cell *cj = t->cj;
    const enum task_types t_type = t->type;
    const enum task_subtypes t_subtype = t->subtype;

    /* Link sort tasks to all the higher sort task. */
    if (t_type == task_type_sort) {
      for (struct cell *finger = t->ci->parent; finger != NULL;
           finger = finger->parent) {
        if (finger->hydro.sorts != NULL)
          scheduler_addunlock(sched, t, finger->hydro.sorts);
      }

      /* Link stars sort tasks to all the higher sort task. */
    } else if (t_type == task_type_stars_sort) {
      for (struct cell *finger = t->ci->parent; finger != NULL;
           finger = finger->parent) {
        if (finger->stars.sorts != NULL)
          scheduler_addunlock(sched, t, finger->stars.sorts);
      }

      /* Link self tasks to cells. */
    } else if (t_type == task_type_self) {
      atomic_inc(&ci->nr_tasks);

      if (t_subtype == task_subtype_density) {
        engine_addlink(e, &ci->hydro.density, t);
      } else if (t_subtype == task_subtype_grav) {
        engine_addlink(e, &ci->grav.grav, t);
      } else if (t_subtype == task_subtype_external_grav) {
        engine_addlink(e, &ci->grav.grav, t);
      }

      /* Link pair tasks to cells. */
    } else if (t_type == task_type_pair) {
      atomic_inc(&ci->nr_tasks);
      atomic_inc(&cj->nr_tasks);

      if (t_subtype == task_subtype_density) {
        engine_addlink(e, &ci->hydro.density, t);
        engine_addlink(e, &cj->hydro.density, t);
      } else if (t_subtype == task_subtype_grav) {
        engine_addlink(e, &ci->grav.grav, t);
        engine_addlink(e, &cj->grav.grav, t);
      }
#ifdef SWIFT_DEBUG_CHECKS
      else if (t_subtype == task_subtype_external_grav) {
        error("Found a pair/external-gravity task...");
      }
#endif

      /* Link sub-self tasks to cells. */
    } else if (t_type == task_type_sub_self) {
      atomic_inc(&ci->nr_tasks);

      if (t_subtype == task_subtype_density) {
        engine_addlink(e, &ci->hydro.density, t);
      } else if (t_subtype == task_subtype_grav) {
        engine_addlink(e, &ci->grav.grav, t);
      } else if (t_subtype == task_subtype_external_grav) {
        engine_addlink(e, &ci->grav.grav, t);
      }

      /* Link sub-pair tasks to cells. */
    } else if (t_type == task_type_sub_pair) {
      atomic_inc(&ci->nr_tasks);
      atomic_inc(&cj->nr_tasks);

      if (t_subtype == task_subtype_density) {
        engine_addlink(e, &ci->hydro.density, t);
        engine_addlink(e, &cj->hydro.density, t);
      } else if (t_subtype == task_subtype_grav) {
        engine_addlink(e, &ci->grav.grav, t);
        engine_addlink(e, &cj->grav.grav, t);
      }
#ifdef SWIFT_DEBUG_CHECKS
      else if (t_subtype == task_subtype_external_grav) {
        error("Found a sub-pair/external-gravity task...");
      }
#endif

      /* Multipole-multipole interaction of progenies */
    } else if (t_type == task_type_grav_mm) {

      atomic_inc(&ci->grav.nr_mm_tasks);
      atomic_inc(&cj->grav.nr_mm_tasks);
      engine_addlink(e, &ci->grav.mm, t);
      engine_addlink(e, &cj->grav.mm, t);
    }
  }
}

/**
 * @brief Creates all the task dependencies for the gravity
 *
 * @param e The #engine
 */
void engine_link_gravity_tasks(struct engine *e) {

  struct scheduler *sched = &e->sched;
  const int nodeID = e->nodeID;
  const int nr_tasks = sched->nr_tasks;

  for (int k = 0; k < nr_tasks; k++) {

    /* Get a pointer to the task. */
    struct task *t = &sched->tasks[k];

    if (t->type == task_type_none) continue;

    /* Get the cells we act on */
    struct cell *ci = t->ci;
    struct cell *cj = t->cj;
    const enum task_types t_type = t->type;
    const enum task_subtypes t_subtype = t->subtype;

    /* Pointers to the parent cells for tasks going up and down the tree
     * In the case where we are at the super-level we don't
     * want the parent as no tasks are defined above that level. */
    struct cell *ci_parent, *cj_parent;
    if (ci->parent != NULL && ci->grav.super != ci)
      ci_parent = ci->parent;
    else
      ci_parent = ci;

    if (cj != NULL && cj->parent != NULL && cj->grav.super != cj)
      cj_parent = cj->parent;
    else
      cj_parent = cj;

/* Node ID (if running with MPI) */
#ifdef WITH_MPI
    const int ci_nodeID = ci->nodeID;
    const int cj_nodeID = (cj != NULL) ? cj->nodeID : -1;
#else
    const int ci_nodeID = nodeID;
    const int cj_nodeID = nodeID;
#endif

    /* Self-interaction for self-gravity? */
    if (t_type == task_type_self && t_subtype == task_subtype_grav) {

#ifdef SWIFT_DEBUG_CHECKS
      if (ci_nodeID != nodeID) error("Non-local self task");
#endif

      /* drift ---+-> gravity --> grav_down */
      /* init  --/    */
      scheduler_addunlock(sched, ci_parent->grav.drift_out, t);
      scheduler_addunlock(sched, ci_parent->grav.init_out, t);
      scheduler_addunlock(sched, t, ci_parent->grav.down_in);
    }

    /* Self-interaction for external gravity ? */
    if (t_type == task_type_self && t_subtype == task_subtype_external_grav) {

#ifdef SWIFT_DEBUG_CHECKS
      if (ci_nodeID != nodeID) error("Non-local self task");
#endif

      /* drift -----> gravity --> end_gravity_force */
      scheduler_addunlock(sched, ci->grav.super->grav.drift, t);
      scheduler_addunlock(sched, t, ci->grav.super->grav.end_force);
    }

    /* Otherwise, pair interaction? */
    else if (t_type == task_type_pair && t_subtype == task_subtype_grav) {

      if (ci_nodeID == nodeID) {

        /* drift ---+-> gravity --> grav_down */
        /* init  --/    */
        scheduler_addunlock(sched, ci_parent->grav.drift_out, t);
        scheduler_addunlock(sched, ci_parent->grav.init_out, t);
        scheduler_addunlock(sched, t, ci_parent->grav.down_in);
      }
      if (cj_nodeID == nodeID) {

        /* drift ---+-> gravity --> grav_down */
        /* init  --/    */
        if (ci_parent != cj_parent) { /* Avoid double unlock */
          scheduler_addunlock(sched, cj_parent->grav.drift_out, t);
          scheduler_addunlock(sched, cj_parent->grav.init_out, t);
          scheduler_addunlock(sched, t, cj_parent->grav.down_in);
        }
      }
    }

    /* Otherwise, sub-self interaction? */
    else if (t_type == task_type_sub_self && t_subtype == task_subtype_grav) {

#ifdef SWIFT_DEBUG_CHECKS
      if (ci_nodeID != nodeID) error("Non-local sub-self task");
#endif
      /* drift ---+-> gravity --> grav_down */
      /* init  --/    */
      scheduler_addunlock(sched, ci_parent->grav.drift_out, t);
      scheduler_addunlock(sched, ci_parent->grav.init_out, t);
      scheduler_addunlock(sched, t, ci_parent->grav.down_in);
    }

    /* Sub-self-interaction for external gravity ? */
    else if (t_type == task_type_sub_self &&
             t_subtype == task_subtype_external_grav) {

#ifdef SWIFT_DEBUG_CHECKS
      if (ci_nodeID != nodeID) error("Non-local sub-self task");
#endif

      /* drift -----> gravity --> end_force */
      scheduler_addunlock(sched, ci->grav.super->grav.drift, t);
      scheduler_addunlock(sched, t, ci->grav.super->grav.end_force);
    }

    /* Otherwise, sub-pair interaction? */
    else if (t_type == task_type_sub_pair && t_subtype == task_subtype_grav) {

      if (ci_nodeID == nodeID) {

        /* drift ---+-> gravity --> grav_down */
        /* init  --/    */
        scheduler_addunlock(sched, ci_parent->grav.drift_out, t);
        scheduler_addunlock(sched, ci_parent->grav.init_out, t);
        scheduler_addunlock(sched, t, ci_parent->grav.down_in);
      }
      if (cj_nodeID == nodeID) {

        /* drift ---+-> gravity --> grav_down */
        /* init  --/    */
        if (ci_parent != cj_parent) { /* Avoid double unlock */
          scheduler_addunlock(sched, cj_parent->grav.drift_out, t);
          scheduler_addunlock(sched, cj_parent->grav.init_out, t);
          scheduler_addunlock(sched, t, cj_parent->grav.down_in);
        }
      }

    }

    /* Otherwise M-M interaction? */
    else if (t_type == task_type_grav_mm) {

      if (ci_nodeID == nodeID) {

        /* init -----> gravity --> grav_down */
        scheduler_addunlock(sched, ci_parent->grav.init_out, t);
        scheduler_addunlock(sched, t, ci_parent->grav.down_in);
      }
      if (cj_nodeID == nodeID) {

        /* init -----> gravity --> grav_down */
        if (ci_parent != cj_parent) { /* Avoid double unlock */
          scheduler_addunlock(sched, cj_parent->grav.init_out, t);
          scheduler_addunlock(sched, t, cj_parent->grav.down_in);
        }
      }
    }
  }
}

#ifdef EXTRA_HYDRO_LOOP

/**
 * @brief Creates the dependency network for the hydro tasks of a given cell.
 *
 * @param sched The #scheduler.
 * @param density The density task to link.
 * @param gradient The gradient task to link.
 * @param force The force task to link.
 * @param limiter The limiter task to link.
 * @param c The cell.
 * @param with_cooling Do we have a cooling task ?
 * @param with_limiter Do we have a time-step limiter ?
 */
static inline void engine_make_hydro_loops_dependencies(
    struct scheduler *sched, struct task *density, struct task *gradient,
    struct task *force, struct task *limiter, struct cell *c, int with_cooling,
    int with_limiter) {

  /* density loop --> ghost --> gradient loop --> extra_ghost */
  /* extra_ghost --> force loop  */
  scheduler_addunlock(sched, density, c->hydro.super->hydro.ghost_in);
  scheduler_addunlock(sched, c->hydro.super->hydro.ghost_out, gradient);
  scheduler_addunlock(sched, gradient, c->hydro.super->hydro.extra_ghost);
  scheduler_addunlock(sched, c->hydro.super->hydro.extra_ghost, force);
}

#else

/**
 * @brief Creates the dependency network for the hydro tasks of a given cell.
 *
 * @param sched The #scheduler.
 * @param density The density task to link.
 * @param force The force task to link.
 * @param limiter The limiter task to link.
 * @param c The cell.
 * @param with_cooling Are we running with cooling switched on?
 * @param with_limiter Are we running with limiter switched on?
 */
static inline void engine_make_hydro_loops_dependencies(
    struct scheduler *sched, struct task *density, struct task *force,
    struct task *limiter, struct cell *c, int with_cooling, int with_limiter) {

  /* density loop --> ghost --> force loop */
  scheduler_addunlock(sched, density, c->hydro.super->hydro.ghost_in);
  scheduler_addunlock(sched, c->hydro.super->hydro.ghost_out, force);
}

#endif

/**
 * @brief Duplicates the first hydro loop and construct all the
 * dependencies for the hydro part
 *
 * This is done by looping over all the previously constructed tasks
 * and adding another task involving the same cells but this time
 * corresponding to the second hydro loop over neighbours.
 * With all the relevant tasks for a given cell available, we construct
 * all the dependencies for that cell.
 */
void engine_make_extra_hydroloop_tasks_mapper(void *map_data, int num_elements,
                                              void *extra_data) {

  struct engine *e = (struct engine *)extra_data;
  struct scheduler *sched = &e->sched;
  const int nodeID = e->nodeID;
  const int with_cooling = (e->policy & engine_policy_cooling);
  const int with_timestep_limiter =
      (e->policy & engine_policy_timestep_limiter);
  const int with_timestep_sync = (e->policy & engine_policy_timestep_sync);
  const int with_feedback = (e->policy & engine_policy_feedback);
  const int with_black_holes = (e->policy & engine_policy_black_holes);
  const int with_rt = (e->policy & engine_policy_rt);
  const int with_sink = (e->policy & engine_policy_sinks);
#ifdef EXTRA_HYDRO_LOOP
  struct task *t_gradient = NULL;
#endif
#ifdef EXTRA_STAR_LOOPS
  struct task *t_star_prep1 = NULL;
  struct task *t_star_prep2 = NULL;
#endif
  struct task *t_force = NULL;
  struct task *t_limiter = NULL;
  struct task *t_star_density = NULL;
  struct task *t_star_feedback = NULL;
  struct task *t_bh_density = NULL;
  struct task *t_bh_swallow = NULL;
  struct task *t_do_gas_swallow = NULL;
  struct task *t_do_bh_swallow = NULL;
  struct task *t_bh_feedback = NULL;
  struct task *t_rt_inject = NULL;
  struct task *t_sink_formation = NULL;
  struct task *t_rt_gradient = NULL;
  struct task *t_rt_transport = NULL;
  struct task *t_sink_merger = NULL;
  struct task *t_sink_accretion = NULL;

  for (int ind = 0; ind < num_elements; ind++) {

    struct task *t = &((struct task *)map_data)[ind];
    const enum task_types t_type = t->type;
    const enum task_subtypes t_subtype = t->subtype;
    const long long flags = t->flags;
    struct cell *const ci = t->ci;
    struct cell *const cj = t->cj;

    /* Escape early */
    if (t->type == task_type_none) continue;
    if (t->type == task_type_stars_resort) continue;
    if (t->type == task_type_star_formation) continue;
    if (t->type == task_type_star_formation_sink) continue;
    if (t->type == task_type_sink_formation) continue;

    /* Sort tasks depend on the drift of the cell (gas version). */
    if (t_type == task_type_sort && ci->nodeID == nodeID) {
      scheduler_addunlock(sched, ci->hydro.super->hydro.drift, t);
    }

    /* Sort tasks depend on the drift of the cell (stars version). */
    else if (t_type == task_type_stars_sort && ci->nodeID == nodeID) {
      scheduler_addunlock(sched, ci->hydro.super->stars.drift, t);
    }

    /* Self-interaction? */
    else if (t_type == task_type_self && t_subtype == task_subtype_density) {

      const int bcount_i = ci->black_holes.count;

      /* Make the self-density tasks depend on the drift only. */
      scheduler_addunlock(sched, ci->hydro.super->hydro.drift, t);

      /* Task for the second hydro loop, */
      t_force = scheduler_addtask(sched, task_type_self, task_subtype_force,
                                  flags, 0, ci, NULL);

      /* the task for the time-step limiter */
      if (with_timestep_limiter) {
        t_limiter = scheduler_addtask(sched, task_type_self,
                                      task_subtype_limiter, flags, 0, ci, NULL);
      }

      /* The stellar feedback tasks */
      if (with_feedback) {
        t_star_density =
            scheduler_addtask(sched, task_type_self, task_subtype_stars_density,
                              flags, 0, ci, NULL);
        t_star_feedback =
            scheduler_addtask(sched, task_type_self,
                              task_subtype_stars_feedback, flags, 0, ci, NULL);

#ifdef EXTRA_STAR_LOOPS
        t_star_prep1 =
            scheduler_addtask(sched, task_type_self, task_subtype_stars_prep1,
                              flags, 0, ci, NULL);
        t_star_prep2 =
            scheduler_addtask(sched, task_type_self, task_subtype_stars_prep2,
                              flags, 0, ci, NULL);
#endif
      }

      /* The sink tasks */
      if (with_sink) {
        t_sink_formation = scheduler_addtask(
            sched, task_type_self, task_subtype_sink_compute_formation, flags,
            0, ci, NULL);
        t_sink_merger =
            scheduler_addtask(sched, task_type_self, task_subtype_sink_merger,
                              flags, 0, ci, NULL);
        t_sink_accretion =
            scheduler_addtask(sched, task_type_self,
                              task_subtype_sink_accretion, flags, 0, ci, NULL);
      }

      /* The black hole feedback tasks */
      if (with_black_holes && bcount_i > 0) {
        t_bh_density = scheduler_addtask(
            sched, task_type_self, task_subtype_bh_density, flags, 0, ci, NULL);
        t_bh_swallow = scheduler_addtask(
            sched, task_type_self, task_subtype_bh_swallow, flags, 0, ci, NULL);
        t_do_gas_swallow =
            scheduler_addtask(sched, task_type_self,
                              task_subtype_do_gas_swallow, flags, 0, ci, NULL);
        t_do_bh_swallow =
            scheduler_addtask(sched, task_type_self, task_subtype_do_bh_swallow,
                              flags, 0, ci, NULL);
        t_bh_feedback =
            scheduler_addtask(sched, task_type_self, task_subtype_bh_feedback,
                              flags, 0, ci, NULL);
      }

      if (with_rt) {
        t_rt_inject = scheduler_addtask(
            sched, task_type_self, task_subtype_rt_inject, flags, 0, ci, NULL);
        t_rt_gradient =
            scheduler_addtask(sched, task_type_self, task_subtype_rt_gradient,
                              flags, 0, ci, NULL);
        t_rt_transport =
            scheduler_addtask(sched, task_type_self, task_subtype_rt_transport,
                              flags, 0, ci, NULL);
      }

      /* Link the tasks to the cells */
      engine_addlink(e, &ci->hydro.force, t_force);
      if (with_timestep_limiter) {
        engine_addlink(e, &ci->hydro.limiter, t_limiter);
      }
      if (with_feedback) {
        engine_addlink(e, &ci->stars.density, t_star_density);
        engine_addlink(e, &ci->stars.feedback, t_star_feedback);
#ifdef EXTRA_STAR_LOOPS
        engine_addlink(e, &ci->stars.prepare1, t_star_prep1);
        engine_addlink(e, &ci->stars.prepare2, t_star_prep2);
#endif
      }
      if (with_sink) {
        engine_addlink(e, &ci->sinks.compute_formation, t_sink_formation);
        engine_addlink(e, &ci->sinks.merger, t_sink_merger);
        engine_addlink(e, &ci->sinks.accretion, t_sink_accretion);
      }
      if (with_black_holes && bcount_i > 0) {
        engine_addlink(e, &ci->black_holes.density, t_bh_density);
        engine_addlink(e, &ci->black_holes.swallow, t_bh_swallow);
        engine_addlink(e, &ci->black_holes.do_gas_swallow, t_do_gas_swallow);
        engine_addlink(e, &ci->black_holes.do_bh_swallow, t_do_bh_swallow);
        engine_addlink(e, &ci->black_holes.feedback, t_bh_feedback);
      }
      if (with_rt) {
        engine_addlink(e, &ci->hydro.rt_inject, t_rt_inject);
        engine_addlink(e, &ci->hydro.rt_gradient, t_rt_gradient);
        engine_addlink(e, &ci->hydro.rt_transport, t_rt_transport);
      }

#ifdef EXTRA_HYDRO_LOOP

      /* Same work for the additional hydro loop */
      t_gradient = scheduler_addtask(sched, task_type_self,
                                     task_subtype_gradient, flags, 0, ci, NULL);

      /* Add the link between the new loops and the cell */
      engine_addlink(e, &ci->hydro.gradient, t_gradient);

      /* Now, build all the dependencies for the hydro */
      engine_make_hydro_loops_dependencies(sched, t, t_gradient, t_force,
                                           t_limiter, ci, with_cooling,
                                           with_timestep_limiter);
#else

      /* Now, build all the dependencies for the hydro */
      engine_make_hydro_loops_dependencies(sched, t, t_force, t_limiter, ci,
                                           with_cooling, with_timestep_limiter);
#endif

      /* Create the task dependencies */
      scheduler_addunlock(sched, t_force, ci->hydro.super->hydro.end_force);

      if (with_feedback) {

        if (with_cooling)
          scheduler_addunlock(sched, ci->hydro.super->hydro.cooling_out,
                              t_star_density);

        scheduler_addunlock(sched, ci->hydro.super->stars.drift,
                            t_star_density);
        scheduler_addunlock(sched, ci->hydro.super->hydro.drift,
                            t_star_density);
        scheduler_addunlock(sched, ci->hydro.super->stars.stars_in,
                            t_star_density);
        scheduler_addunlock(sched, t_star_density,
                            ci->hydro.super->stars.density_ghost);
#ifdef EXTRA_STAR_LOOPS
        scheduler_addunlock(sched, ci->hydro.super->stars.density_ghost,
                            t_star_prep1);
        scheduler_addunlock(sched, t_star_prep1,
                            ci->hydro.super->stars.prep1_ghost);
        scheduler_addunlock(sched, t_star_prep1,
                            ci->hydro.super->hydro.prep1_ghost);
        scheduler_addunlock(sched, ci->hydro.super->stars.prep1_ghost,
                            t_star_prep2);
        scheduler_addunlock(sched, ci->hydro.super->hydro.prep1_ghost,
                            t_star_prep2);
        scheduler_addunlock(sched, t_star_prep2,
                            ci->hydro.super->stars.prep2_ghost);
        scheduler_addunlock(sched, ci->hydro.super->stars.prep2_ghost,
                            t_star_feedback);
#else
        scheduler_addunlock(sched, ci->hydro.super->stars.density_ghost,
                            t_star_feedback);
#endif
        scheduler_addunlock(sched, t_star_feedback,
                            ci->hydro.super->stars.stars_out);
      }

      /* The sink's tasks. */
      if (with_sink) {

        /* Do the sink formation */
        scheduler_addunlock(sched, ci->hydro.super->sinks.drift,
                            t_sink_formation);
        scheduler_addunlock(sched, ci->hydro.super->hydro.drift,
                            t_sink_formation);
        scheduler_addunlock(sched, ci->hydro.super->sinks.sink_in,
                            t_sink_formation);
        scheduler_addunlock(sched, t_sink_formation,
                            ci->top->hydro.sink_formation);
        /* Do the sink merger */
        scheduler_addunlock(sched, ci->top->hydro.sink_formation,
                            t_sink_merger);
        scheduler_addunlock(sched, t_sink_merger, ci->hydro.super->sinks.ghost);
        /* Do the sink accretion */
        scheduler_addunlock(sched, ci->hydro.super->sinks.ghost,
                            t_sink_accretion);
        scheduler_addunlock(sched, t_sink_accretion,
                            ci->hydro.super->sinks.sink_out);
      }

      if (with_black_holes && bcount_i > 0) {

        if (with_cooling)
          scheduler_addunlock(sched, ci->hydro.super->hydro.cooling_out,
                              t_bh_density);

        scheduler_addunlock(sched, ci->hydro.super->black_holes.drift,
                            t_bh_density);
        scheduler_addunlock(sched, ci->hydro.super->hydro.drift, t_bh_density);
        scheduler_addunlock(sched, ci->hydro.super->black_holes.black_holes_in,
                            t_bh_density);
        scheduler_addunlock(sched, t_bh_density,
                            ci->hydro.super->black_holes.density_ghost);

        scheduler_addunlock(sched, ci->hydro.super->black_holes.density_ghost,
                            t_bh_swallow);
        scheduler_addunlock(sched, t_bh_swallow,
                            ci->hydro.super->black_holes.swallow_ghost_0);

        scheduler_addunlock(sched, ci->hydro.super->black_holes.swallow_ghost_0,
                            t_do_gas_swallow);
        scheduler_addunlock(sched, t_do_gas_swallow,
                            ci->hydro.super->black_holes.swallow_ghost_1);

        scheduler_addunlock(sched, ci->hydro.super->black_holes.swallow_ghost_1,
                            t_do_bh_swallow);
        scheduler_addunlock(sched, t_do_bh_swallow,
                            ci->hydro.super->black_holes.swallow_ghost_2);

        scheduler_addunlock(sched, ci->hydro.super->black_holes.swallow_ghost_2,
                            t_bh_feedback);
        scheduler_addunlock(sched, t_bh_feedback,
                            ci->hydro.super->black_holes.black_holes_out);
      }

      if (with_timestep_limiter) {
        scheduler_addunlock(sched, ci->super->timestep, t_limiter);
        scheduler_addunlock(sched, ci->hydro.super->hydro.drift, t_limiter);
        scheduler_addunlock(sched, t_limiter, ci->super->kick1);
        scheduler_addunlock(sched, t_limiter, ci->super->timestep_limiter);
      }

      if (with_timestep_sync && with_feedback) {
        scheduler_addunlock(sched, t_star_feedback, ci->super->timestep_sync);
      }
      if (with_timestep_sync && with_black_holes && bcount_i > 0) {
        scheduler_addunlock(sched, t_bh_feedback, ci->super->timestep_sync);
      }

      if (with_rt) {
        scheduler_addunlock(sched, ci->hydro.super->stars.drift, t_rt_inject);
        scheduler_addunlock(sched, ci->hydro.super->hydro.drift, t_rt_inject);
        scheduler_addunlock(sched, ci->hydro.super->hydro.rt_in, t_rt_inject);
        scheduler_addunlock(sched, t_rt_inject,
                            ci->hydro.super->hydro.rt_ghost1);
        scheduler_addunlock(sched, ci->hydro.super->hydro.drift, t_rt_gradient);
        scheduler_addunlock(sched, ci->hydro.super->hydro.rt_ghost1,
                            t_rt_gradient);
        scheduler_addunlock(sched, t_rt_gradient,
                            ci->hydro.super->hydro.rt_ghost2);
        scheduler_addunlock(sched, ci->hydro.super->hydro.rt_ghost2,
                            t_rt_transport);
        scheduler_addunlock(sched, t_rt_transport,
                            ci->hydro.super->hydro.rt_transport_out);
      }
    }

    /* Otherwise, pair interaction? */
    else if (t_type == task_type_pair && t_subtype == task_subtype_density) {

      const int bcount_i = ci->black_holes.count;
      const int bcount_j = cj->black_holes.count;

      /* Make all density tasks depend on the drift */
      if (ci->nodeID == nodeID) {
        scheduler_addunlock(sched, ci->hydro.super->hydro.drift, t);
      }
      if ((cj->nodeID == nodeID) && (ci->hydro.super != cj->hydro.super)) {
        scheduler_addunlock(sched, cj->hydro.super->hydro.drift, t);
      }

      /* Make all density tasks depend on the sorts */
      scheduler_addunlock(sched, ci->hydro.super->hydro.sorts, t);
      if (ci->hydro.super != cj->hydro.super) {
        scheduler_addunlock(sched, cj->hydro.super->hydro.sorts, t);
      }

      /* New task for the force */
      t_force = scheduler_addtask(sched, task_type_pair, task_subtype_force,
                                  flags, 0, ci, cj);

      /* and the task for the time-step limiter */
      if (with_timestep_limiter) {
        t_limiter = scheduler_addtask(sched, task_type_pair,
                                      task_subtype_limiter, flags, 0, ci, cj);
      }

      /* The stellar feedback tasks */
      if (with_feedback) {
        t_star_density =
            scheduler_addtask(sched, task_type_pair, task_subtype_stars_density,
                              flags, 0, ci, cj);
        t_star_feedback =
            scheduler_addtask(sched, task_type_pair,
                              task_subtype_stars_feedback, flags, 0, ci, cj);
#ifdef EXTRA_STAR_LOOPS
        t_star_prep1 = scheduler_addtask(
            sched, task_type_pair, task_subtype_stars_prep1, flags, 0, ci, cj);
        t_star_prep2 = scheduler_addtask(
            sched, task_type_pair, task_subtype_stars_prep2, flags, 0, ci, cj);
#endif
      }

      /* The sink tasks */
      if (with_sink) {
        t_sink_formation = scheduler_addtask(
            sched, task_type_pair, task_subtype_sink_compute_formation, flags,
            0, ci, cj);
        t_sink_merger = scheduler_addtask(
            sched, task_type_pair, task_subtype_sink_merger, flags, 0, ci, cj);
        t_sink_accretion =
            scheduler_addtask(sched, task_type_pair,
                              task_subtype_sink_accretion, flags, 0, ci, cj);
      }

      /* The black hole feedback tasks */
      if (with_black_holes && (bcount_i > 0 || bcount_j > 0)) {
        t_bh_density = scheduler_addtask(
            sched, task_type_pair, task_subtype_bh_density, flags, 0, ci, cj);
        t_bh_swallow = scheduler_addtask(
            sched, task_type_pair, task_subtype_bh_swallow, flags, 0, ci, cj);
        t_do_gas_swallow =
            scheduler_addtask(sched, task_type_pair,
                              task_subtype_do_gas_swallow, flags, 0, ci, cj);
        t_do_bh_swallow =
            scheduler_addtask(sched, task_type_pair, task_subtype_do_bh_swallow,
                              flags, 0, ci, cj);
        t_bh_feedback = scheduler_addtask(
            sched, task_type_pair, task_subtype_bh_feedback, flags, 0, ci, cj);
      }

      if (with_rt) {
        t_rt_inject = scheduler_addtask(
            sched, task_type_pair, task_subtype_rt_inject, flags, 0, ci, cj);
        t_rt_gradient = scheduler_addtask(
            sched, task_type_pair, task_subtype_rt_gradient, flags, 0, ci, cj);
        t_rt_transport = scheduler_addtask(
            sched, task_type_pair, task_subtype_rt_transport, flags, 0, ci, cj);
      }

      engine_addlink(e, &ci->hydro.force, t_force);
      engine_addlink(e, &cj->hydro.force, t_force);
      if (with_timestep_limiter) {
        engine_addlink(e, &ci->hydro.limiter, t_limiter);
        engine_addlink(e, &cj->hydro.limiter, t_limiter);
      }
      if (with_feedback) {
        engine_addlink(e, &ci->stars.density, t_star_density);
        engine_addlink(e, &cj->stars.density, t_star_density);
        engine_addlink(e, &ci->stars.feedback, t_star_feedback);
        engine_addlink(e, &cj->stars.feedback, t_star_feedback);
#ifdef EXTRA_STAR_LOOPS
        engine_addlink(e, &ci->stars.prepare1, t_star_prep1);
        engine_addlink(e, &cj->stars.prepare1, t_star_prep1);
        engine_addlink(e, &ci->stars.prepare2, t_star_prep2);
        engine_addlink(e, &cj->stars.prepare2, t_star_prep2);
#endif
      }
      if (with_sink) {
        /* Formation */
        engine_addlink(e, &ci->sinks.compute_formation, t_sink_formation);
        engine_addlink(e, &cj->sinks.compute_formation, t_sink_formation);
        /* Merger */
        engine_addlink(e, &ci->sinks.merger, t_sink_merger);
        engine_addlink(e, &cj->sinks.merger, t_sink_merger);
        /* Accretion */
        engine_addlink(e, &ci->sinks.accretion, t_sink_accretion);
        engine_addlink(e, &cj->sinks.accretion, t_sink_accretion);
      }
      if (with_black_holes && (bcount_i > 0 || bcount_j > 0)) {
        engine_addlink(e, &ci->black_holes.density, t_bh_density);
        engine_addlink(e, &cj->black_holes.density, t_bh_density);
        engine_addlink(e, &ci->black_holes.swallow, t_bh_swallow);
        engine_addlink(e, &cj->black_holes.swallow, t_bh_swallow);
        engine_addlink(e, &ci->black_holes.do_gas_swallow, t_do_gas_swallow);
        engine_addlink(e, &cj->black_holes.do_gas_swallow, t_do_gas_swallow);
        engine_addlink(e, &ci->black_holes.do_bh_swallow, t_do_bh_swallow);
        engine_addlink(e, &cj->black_holes.do_bh_swallow, t_do_bh_swallow);
        engine_addlink(e, &ci->black_holes.feedback, t_bh_feedback);
        engine_addlink(e, &cj->black_holes.feedback, t_bh_feedback);
      }
      if (with_rt) {
        engine_addlink(e, &ci->hydro.rt_inject, t_rt_inject);
        engine_addlink(e, &cj->hydro.rt_inject, t_rt_inject);
        engine_addlink(e, &ci->hydro.rt_gradient, t_rt_gradient);
        engine_addlink(e, &cj->hydro.rt_gradient, t_rt_gradient);
        engine_addlink(e, &ci->hydro.rt_transport, t_rt_transport);
        engine_addlink(e, &cj->hydro.rt_transport, t_rt_transport);
      }

#ifdef EXTRA_HYDRO_LOOP

      /* Start by constructing the task for the second and third hydro loop */
      t_gradient = scheduler_addtask(sched, task_type_pair,
                                     task_subtype_gradient, flags, 0, ci, cj);

      /* Add the link between the new loop and both cells */
      engine_addlink(e, &ci->hydro.gradient, t_gradient);
      engine_addlink(e, &cj->hydro.gradient, t_gradient);

      /* Now, build all the dependencies for the hydro for the cells */
      /* that are local and are not descendant of the same super_hydro-cells */
      if (ci->nodeID == nodeID) {
        engine_make_hydro_loops_dependencies(sched, t, t_gradient, t_force,
                                             t_limiter, ci, with_cooling,
                                             with_timestep_limiter);
      }
      if ((cj->nodeID == nodeID) && (ci->hydro.super != cj->hydro.super)) {
        engine_make_hydro_loops_dependencies(sched, t, t_gradient, t_force,
                                             t_limiter, cj, with_cooling,
                                             with_timestep_limiter);
      }
#else

      /* Now, build all the dependencies for the hydro for the cells */
      /* that are local and are not descendant of the same super_hydro-cells */
      if (ci->nodeID == nodeID) {
        engine_make_hydro_loops_dependencies(sched, t, t_force, t_limiter, ci,
                                             with_cooling,
                                             with_timestep_limiter);
      }
      if ((cj->nodeID == nodeID) && (ci->hydro.super != cj->hydro.super)) {
        engine_make_hydro_loops_dependencies(sched, t, t_force, t_limiter, cj,
                                             with_cooling,
                                             with_timestep_limiter);
      }
#endif

      if (with_feedback) {
        scheduler_addunlock(sched, ci->hydro.super->hydro.sorts,
                            t_star_density);

        if (ci->hydro.super != cj->hydro.super) {
          scheduler_addunlock(sched, cj->hydro.super->hydro.sorts,
                              t_star_density);
        }
      }
      if (with_sink) {
        scheduler_addunlock(sched, ci->hydro.super->hydro.sorts,
                            t_sink_formation);

        if (ci->hydro.super != cj->hydro.super) {
          scheduler_addunlock(sched, cj->hydro.super->hydro.sorts,
                              t_sink_formation);
        }
      }
      if (with_rt) {
        scheduler_addunlock(sched, ci->hydro.super->hydro.sorts, t_rt_inject);
        scheduler_addunlock(sched, ci->hydro.super->hydro.sorts, t_rt_gradient);

        if (ci->hydro.super != cj->hydro.super) {
          scheduler_addunlock(sched, cj->hydro.super->hydro.sorts, t_rt_inject);
          scheduler_addunlock(sched, cj->hydro.super->hydro.sorts,
                              t_rt_gradient);
        }
      }

      if (ci->nodeID == nodeID) {
        scheduler_addunlock(sched, t_force, ci->hydro.super->hydro.end_force);

        if (with_feedback) {

          if (with_cooling)
            scheduler_addunlock(sched, ci->hydro.super->hydro.cooling_out,
                                t_star_density);

          scheduler_addunlock(sched, ci->hydro.super->stars.drift,
                              t_star_density);
          scheduler_addunlock(sched, ci->hydro.super->stars.sorts,
                              t_star_density);
          scheduler_addunlock(sched, ci->hydro.super->hydro.drift,
                              t_star_density);
          scheduler_addunlock(sched, ci->hydro.super->stars.stars_in,
                              t_star_density);
          scheduler_addunlock(sched, t_star_density,
                              ci->hydro.super->stars.density_ghost);
#ifdef EXTRA_STAR_LOOPS
          scheduler_addunlock(sched, ci->hydro.super->stars.density_ghost,
                              t_star_prep1);
          scheduler_addunlock(sched, t_star_prep1,
                              ci->hydro.super->stars.prep1_ghost);
          scheduler_addunlock(sched, t_star_prep1,
                              ci->hydro.super->hydro.prep1_ghost);
          scheduler_addunlock(sched, ci->hydro.super->stars.prep1_ghost,
                              t_star_prep2);
          scheduler_addunlock(sched, ci->hydro.super->hydro.prep1_ghost,
                              t_star_prep2);
          scheduler_addunlock(sched, t_star_prep2,
                              ci->hydro.super->stars.prep2_ghost);
          scheduler_addunlock(sched, ci->hydro.super->stars.prep2_ghost,
                              t_star_feedback);
#else
          scheduler_addunlock(sched, ci->hydro.super->stars.density_ghost,
                              t_star_feedback);
#endif
          scheduler_addunlock(sched, t_star_feedback,
                              ci->hydro.super->stars.stars_out);
        }

        if (with_sink) {

          /* Formation */
          scheduler_addunlock(sched, ci->hydro.super->sinks.drift,
                              t_sink_formation);
          scheduler_addunlock(sched, ci->hydro.super->hydro.drift,
                              t_sink_formation);
          scheduler_addunlock(sched, ci->hydro.super->sinks.sink_in,
                              t_sink_formation);
          scheduler_addunlock(sched, t_sink_formation,
                              ci->top->hydro.sink_formation);

          /* Merger */
          scheduler_addunlock(sched, ci->top->hydro.sink_formation,
                              t_sink_merger);
          scheduler_addunlock(sched, t_sink_merger,
                              ci->hydro.super->sinks.ghost);
          /* Accretion */
          scheduler_addunlock(sched, ci->hydro.super->sinks.ghost,
                              t_sink_accretion);
          scheduler_addunlock(sched, t_sink_accretion,
                              ci->hydro.super->sinks.sink_out);
        }

        if (with_black_holes && (bcount_i > 0 || bcount_j > 0)) {

          if (with_cooling)
            scheduler_addunlock(sched, ci->hydro.super->hydro.cooling_out,
                                t_bh_density);

          scheduler_addunlock(sched, ci->hydro.super->black_holes.drift,
                              t_bh_density);
          scheduler_addunlock(sched, ci->hydro.super->hydro.drift,
                              t_bh_density);
          scheduler_addunlock(
              sched, ci->hydro.super->black_holes.black_holes_in, t_bh_density);
          scheduler_addunlock(sched, t_bh_density,
                              ci->hydro.super->black_holes.density_ghost);

          scheduler_addunlock(sched, ci->hydro.super->black_holes.density_ghost,
                              t_bh_swallow);
          scheduler_addunlock(sched, t_bh_swallow,
                              ci->hydro.super->black_holes.swallow_ghost_0);

          scheduler_addunlock(sched,
                              ci->hydro.super->black_holes.swallow_ghost_0,
                              t_do_gas_swallow);
          scheduler_addunlock(sched, t_do_gas_swallow,
                              ci->hydro.super->black_holes.swallow_ghost_1);

          scheduler_addunlock(sched,
                              ci->hydro.super->black_holes.swallow_ghost_1,
                              t_do_bh_swallow);
          scheduler_addunlock(sched, t_do_bh_swallow,
                              ci->hydro.super->black_holes.swallow_ghost_2);

          scheduler_addunlock(sched,
                              ci->hydro.super->black_holes.swallow_ghost_2,
                              t_bh_feedback);
          scheduler_addunlock(sched, t_bh_feedback,
                              ci->hydro.super->black_holes.black_holes_out);
        }

        if (with_timestep_limiter) {
          scheduler_addunlock(sched, ci->hydro.super->hydro.drift, t_limiter);
          scheduler_addunlock(sched, ci->super->timestep, t_limiter);
          scheduler_addunlock(sched, t_limiter, ci->super->kick1);
          scheduler_addunlock(sched, t_limiter, ci->super->timestep_limiter);
        }

        if (with_timestep_sync && with_feedback) {
          scheduler_addunlock(sched, t_star_feedback, ci->super->timestep_sync);
        }
        if (with_timestep_sync && with_black_holes &&
            (bcount_i > 0 || bcount_j > 0)) {
          scheduler_addunlock(sched, t_bh_feedback, ci->super->timestep_sync);
        }

        if (with_rt) {
          scheduler_addunlock(sched, ci->hydro.super->stars.sorts, t_rt_inject);
          scheduler_addunlock(sched, ci->hydro.super->stars.drift, t_rt_inject);
          scheduler_addunlock(sched, ci->hydro.super->hydro.drift, t_rt_inject);
          scheduler_addunlock(sched, ci->hydro.super->hydro.rt_in, t_rt_inject);
          scheduler_addunlock(sched, t_rt_inject,
                              ci->hydro.super->hydro.rt_ghost1);
          scheduler_addunlock(sched, ci->hydro.super->hydro.drift,
                              t_rt_gradient);
          scheduler_addunlock(sched, ci->hydro.super->hydro.rt_ghost1,
                              t_rt_gradient);
          scheduler_addunlock(sched, t_rt_gradient,
                              ci->hydro.super->hydro.rt_ghost2);
          scheduler_addunlock(sched, ci->hydro.super->hydro.rt_ghost2,
                              t_rt_transport);
          scheduler_addunlock(sched, t_rt_transport,
                              ci->hydro.super->hydro.rt_transport_out);
        }

      } else /*(ci->nodeID != nodeID) */ {
        if (with_feedback) {
#ifdef EXTRA_STAR_LOOPS
          scheduler_addunlock(sched, ci->hydro.super->stars.sorts,
                              t_star_prep1);
#endif
          scheduler_addunlock(sched, ci->hydro.super->stars.sorts,
                              t_star_feedback);
        }

        if (with_black_holes && (bcount_i > 0 || bcount_j > 0)) {
          scheduler_addunlock(sched, t_bh_swallow,
                              ci->hydro.super->black_holes.swallow_ghost_0);
        }
      }

      if (cj->nodeID == nodeID) {

        if (ci->hydro.super != cj->hydro.super) {

          scheduler_addunlock(sched, t_force, cj->hydro.super->hydro.end_force);

          if (with_feedback) {

            if (with_cooling)
              scheduler_addunlock(sched, cj->hydro.super->hydro.cooling_out,
                                  t_star_density);

            scheduler_addunlock(sched, cj->hydro.super->stars.sorts,
                                t_star_density);
            scheduler_addunlock(sched, cj->hydro.super->stars.drift,
                                t_star_density);
            scheduler_addunlock(sched, cj->hydro.super->hydro.drift,
                                t_star_density);
            scheduler_addunlock(sched, cj->hydro.super->stars.stars_in,
                                t_star_density);
            scheduler_addunlock(sched, t_star_density,
                                cj->hydro.super->stars.density_ghost);
#ifdef EXTRA_STAR_LOOPS
            scheduler_addunlock(sched, cj->hydro.super->stars.density_ghost,
                                t_star_prep1);
            scheduler_addunlock(sched, t_star_prep1,
                                cj->hydro.super->stars.prep1_ghost);
            scheduler_addunlock(sched, t_star_prep1,
                                cj->hydro.super->hydro.prep1_ghost);
            scheduler_addunlock(sched, cj->hydro.super->stars.prep1_ghost,
                                t_star_prep2);
            scheduler_addunlock(sched, cj->hydro.super->hydro.prep1_ghost,
                                t_star_prep2);
            scheduler_addunlock(sched, t_star_prep2,
                                cj->hydro.super->stars.prep2_ghost);
            scheduler_addunlock(sched, cj->hydro.super->stars.prep2_ghost,
                                t_star_feedback);
#else
            scheduler_addunlock(sched, cj->hydro.super->stars.density_ghost,
                                t_star_feedback);
#endif
            scheduler_addunlock(sched, t_star_feedback,
                                cj->hydro.super->stars.stars_out);
          }

          if (with_sink) {

            /* Formation */
            scheduler_addunlock(sched, cj->hydro.super->sinks.drift,
                                t_sink_formation);
            scheduler_addunlock(sched, cj->hydro.super->hydro.drift,
                                t_sink_formation);
            scheduler_addunlock(sched, cj->hydro.super->sinks.sink_in,
                                t_sink_formation);
            scheduler_addunlock(sched, t_sink_formation,
                                cj->top->hydro.sink_formation);

            /* Merger */
            scheduler_addunlock(sched, cj->top->hydro.sink_formation,
                                t_sink_merger);
            scheduler_addunlock(sched, t_sink_merger,
                                cj->hydro.super->sinks.ghost);

            /* Accretion */
            scheduler_addunlock(sched, cj->hydro.super->sinks.ghost,
                                t_sink_accretion);
            scheduler_addunlock(sched, t_sink_accretion,
                                cj->hydro.super->sinks.sink_out);
          }

          if (with_black_holes && (bcount_i > 0 || bcount_j > 0)) {

            if (with_cooling)
              scheduler_addunlock(sched, cj->hydro.super->hydro.cooling_out,
                                  t_bh_density);

            scheduler_addunlock(sched, cj->hydro.super->black_holes.drift,
                                t_bh_density);
            scheduler_addunlock(sched, cj->hydro.super->hydro.drift,
                                t_bh_density);
            scheduler_addunlock(sched,
                                cj->hydro.super->black_holes.black_holes_in,
                                t_bh_density);
            scheduler_addunlock(sched, t_bh_density,
                                cj->hydro.super->black_holes.density_ghost);

            scheduler_addunlock(sched,
                                cj->hydro.super->black_holes.density_ghost,
                                t_bh_swallow);
            scheduler_addunlock(sched, t_bh_swallow,
                                cj->hydro.super->black_holes.swallow_ghost_0);

            scheduler_addunlock(sched,
                                cj->hydro.super->black_holes.swallow_ghost_0,
                                t_do_gas_swallow);
            scheduler_addunlock(sched, t_do_gas_swallow,
                                cj->hydro.super->black_holes.swallow_ghost_1);

            scheduler_addunlock(sched,
                                cj->hydro.super->black_holes.swallow_ghost_1,
                                t_do_bh_swallow);
            scheduler_addunlock(sched, t_do_bh_swallow,
                                cj->hydro.super->black_holes.swallow_ghost_2);

            scheduler_addunlock(sched,
                                cj->hydro.super->black_holes.swallow_ghost_2,
                                t_bh_feedback);
            scheduler_addunlock(sched, t_bh_feedback,
                                cj->hydro.super->black_holes.black_holes_out);
          }

          if (with_rt) {
            scheduler_addunlock(sched, cj->hydro.super->stars.sorts,
                                t_rt_inject);
            scheduler_addunlock(sched, cj->hydro.super->stars.drift,
                                t_rt_inject);
            scheduler_addunlock(sched, cj->hydro.super->hydro.drift,
                                t_rt_inject);
            scheduler_addunlock(sched, cj->hydro.super->hydro.rt_in,
                                t_rt_inject);
            scheduler_addunlock(sched, t_rt_inject,
                                cj->hydro.super->hydro.rt_ghost1);
            scheduler_addunlock(sched, cj->hydro.super->hydro.drift,
                                t_rt_gradient);
            scheduler_addunlock(sched, cj->hydro.super->hydro.rt_ghost1,
                                t_rt_gradient);
            scheduler_addunlock(sched, t_rt_gradient,
                                cj->hydro.super->hydro.rt_ghost2);
            scheduler_addunlock(sched, cj->hydro.super->hydro.rt_ghost2,
                                t_rt_transport);
            scheduler_addunlock(sched, t_rt_transport,
                                cj->hydro.super->hydro.rt_transport_out);
          }

          if (with_timestep_limiter) {
            scheduler_addunlock(sched, cj->hydro.super->hydro.drift, t_limiter);
          }
        }

        if (ci->super != cj->super) {

          if (with_timestep_limiter) {
            scheduler_addunlock(sched, cj->super->timestep, t_limiter);
            scheduler_addunlock(sched, t_limiter, cj->super->kick1);
            scheduler_addunlock(sched, t_limiter, cj->super->timestep_limiter);
          }

          if (with_timestep_sync && with_feedback) {
            scheduler_addunlock(sched, t_star_feedback,
                                cj->super->timestep_sync);
          }
          if (with_timestep_sync && with_black_holes &&
              (bcount_i > 0 || bcount_j > 0)) {
            scheduler_addunlock(sched, t_bh_feedback, cj->super->timestep_sync);
          }
        }

      } else /*(cj->nodeID != nodeID) */ {
        if (with_feedback) {
#ifdef EXTRA_STAR_LOOPS
          scheduler_addunlock(sched, cj->hydro.super->stars.sorts,
                              t_star_prep1);
#endif
          scheduler_addunlock(sched, cj->hydro.super->stars.sorts,
                              t_star_feedback);
        }

        if (with_black_holes && (bcount_i > 0 || bcount_j > 0)) {

          scheduler_addunlock(sched, t_bh_swallow,
                              cj->hydro.super->black_holes.swallow_ghost_0);
        }
      }
    }

    /* Otherwise, sub-self interaction? */
    else if (t_type == task_type_sub_self &&
             t_subtype == task_subtype_density) {

      const int bcount_i = ci->black_holes.count;

      /* Make all density tasks depend on the drift and sorts. */
      scheduler_addunlock(sched, ci->hydro.super->hydro.drift, t);
      scheduler_addunlock(sched, ci->hydro.super->hydro.sorts, t);

      /* Start by constructing the task for the second hydro loop */
      t_force = scheduler_addtask(sched, task_type_sub_self, task_subtype_force,
                                  flags, 0, ci, NULL);
      /* and the task for the time-step limiter */
      if (with_timestep_limiter) {
        t_limiter = scheduler_addtask(sched, task_type_sub_self,
                                      task_subtype_limiter, flags, 0, ci, NULL);
      }

      /* The stellar feedback tasks */
      if (with_feedback) {
        t_star_density =
            scheduler_addtask(sched, task_type_sub_self,
                              task_subtype_stars_density, flags, 0, ci, NULL);
        t_star_feedback =
            scheduler_addtask(sched, task_type_sub_self,
                              task_subtype_stars_feedback, flags, 0, ci, NULL);

#ifdef EXTRA_STAR_LOOPS
        t_star_prep1 =
            scheduler_addtask(sched, task_type_sub_self,
                              task_subtype_stars_prep1, flags, 0, ci, NULL);
        t_star_prep2 =
            scheduler_addtask(sched, task_type_sub_self,
                              task_subtype_stars_prep2, flags, 0, ci, NULL);
#endif
      }

      /* The sink tasks */
      if (with_sink) {
        t_sink_formation = scheduler_addtask(
            sched, task_type_sub_self, task_subtype_sink_compute_formation,
            flags, 0, ci, NULL);
        t_sink_merger =
            scheduler_addtask(sched, task_type_sub_self,
                              task_subtype_sink_merger, flags, 0, ci, NULL);
        t_sink_accretion =
            scheduler_addtask(sched, task_type_sub_self,
                              task_subtype_sink_accretion, flags, 0, ci, NULL);
      }

      /* The black hole feedback tasks */
      if (with_black_holes && bcount_i > 0) {
        t_bh_density =
            scheduler_addtask(sched, task_type_sub_self,
                              task_subtype_bh_density, flags, 0, ci, NULL);
        t_bh_swallow =
            scheduler_addtask(sched, task_type_sub_self,
                              task_subtype_bh_swallow, flags, 0, ci, NULL);

        t_do_gas_swallow =
            scheduler_addtask(sched, task_type_sub_self,
                              task_subtype_do_gas_swallow, flags, 0, ci, NULL);

        t_do_bh_swallow =
            scheduler_addtask(sched, task_type_sub_self,
                              task_subtype_do_bh_swallow, flags, 0, ci, NULL);

        t_bh_feedback =
            scheduler_addtask(sched, task_type_sub_self,
                              task_subtype_bh_feedback, flags, 0, ci, NULL);
      }

      if (with_rt) {
        t_rt_inject =
            scheduler_addtask(sched, task_type_sub_self, task_subtype_rt_inject,
                              flags, 0, ci, NULL);
        t_rt_gradient =
            scheduler_addtask(sched, task_type_sub_self,
                              task_subtype_rt_gradient, flags, 0, ci, NULL);
        t_rt_transport =
            scheduler_addtask(sched, task_type_sub_self,
                              task_subtype_rt_transport, flags, 0, ci, NULL);
      }

      /* Add the link between the new loop and the cell */
      engine_addlink(e, &ci->hydro.force, t_force);
      if (with_timestep_limiter) {
        engine_addlink(e, &ci->hydro.limiter, t_limiter);
      }
      if (with_feedback) {
        engine_addlink(e, &ci->stars.density, t_star_density);
        engine_addlink(e, &ci->stars.feedback, t_star_feedback);
#ifdef EXTRA_STAR_LOOPS
        engine_addlink(e, &ci->stars.prepare1, t_star_prep1);
        engine_addlink(e, &ci->stars.prepare2, t_star_prep2);
#endif
      }
      if (with_sink) {
        engine_addlink(e, &ci->sinks.compute_formation, t_sink_formation);
        engine_addlink(e, &ci->sinks.merger, t_sink_merger);
        engine_addlink(e, &ci->sinks.accretion, t_sink_accretion);
      }
      if (with_black_holes && bcount_i > 0) {
        engine_addlink(e, &ci->black_holes.density, t_bh_density);
        engine_addlink(e, &ci->black_holes.swallow, t_bh_swallow);
        engine_addlink(e, &ci->black_holes.do_gas_swallow, t_do_gas_swallow);
        engine_addlink(e, &ci->black_holes.do_bh_swallow, t_do_bh_swallow);
        engine_addlink(e, &ci->black_holes.feedback, t_bh_feedback);
      }
      if (with_rt) {
        engine_addlink(e, &ci->hydro.rt_inject, t_rt_inject);
        engine_addlink(e, &ci->hydro.rt_gradient, t_rt_gradient);
        engine_addlink(e, &ci->hydro.rt_transport, t_rt_transport);
      }

#ifdef EXTRA_HYDRO_LOOP

      /* Start by constructing the task for the second and third hydro loop */
      t_gradient = scheduler_addtask(sched, task_type_sub_self,
                                     task_subtype_gradient, flags, 0, ci, NULL);

      /* Add the link between the new loop and the cell */
      engine_addlink(e, &ci->hydro.gradient, t_gradient);

      /* Now, build all the dependencies for the hydro for the cells */
      /* that are local and are not descendant of the same super_hydro-cells */
      engine_make_hydro_loops_dependencies(sched, t, t_gradient, t_force,
                                           t_limiter, ci, with_cooling,
                                           with_timestep_limiter);
#else

      /* Now, build all the dependencies for the hydro for the cells */
      /* that are local and are not descendant of the same super_hydro-cells */
      engine_make_hydro_loops_dependencies(sched, t, t_force, t_limiter, ci,
                                           with_cooling, with_timestep_limiter);
#endif

      /* Create the task dependencies */
      scheduler_addunlock(sched, t_force, ci->hydro.super->hydro.end_force);

      if (with_feedback) {

        if (with_cooling)
          scheduler_addunlock(sched, ci->hydro.super->hydro.cooling_out,
                              t_star_density);

        scheduler_addunlock(sched, ci->hydro.super->stars.drift,
                            t_star_density);
        scheduler_addunlock(sched, ci->hydro.super->stars.sorts,
                            t_star_density);
        scheduler_addunlock(sched, ci->hydro.super->hydro.drift,
                            t_star_density);
        scheduler_addunlock(sched, ci->hydro.super->hydro.sorts,
                            t_star_density);
        scheduler_addunlock(sched, ci->hydro.super->stars.stars_in,
                            t_star_density);
        scheduler_addunlock(sched, t_star_density,
                            ci->hydro.super->stars.density_ghost);
#ifdef EXTRA_STAR_LOOPS
        scheduler_addunlock(sched, ci->hydro.super->stars.density_ghost,
                            t_star_prep1);
        scheduler_addunlock(sched, t_star_prep1,
                            ci->hydro.super->stars.prep1_ghost);
        scheduler_addunlock(sched, t_star_prep1,
                            ci->hydro.super->hydro.prep1_ghost);
        scheduler_addunlock(sched, ci->hydro.super->stars.prep1_ghost,
                            t_star_prep2);
        scheduler_addunlock(sched, ci->hydro.super->hydro.prep1_ghost,
                            t_star_prep2);
        scheduler_addunlock(sched, t_star_prep2,
                            ci->hydro.super->stars.prep2_ghost);
        scheduler_addunlock(sched, ci->hydro.super->stars.prep2_ghost,
                            t_star_feedback);
#else
        scheduler_addunlock(sched, ci->hydro.super->stars.density_ghost,
                            t_star_feedback);
#endif
        scheduler_addunlock(sched, t_star_feedback,
                            ci->hydro.super->stars.stars_out);
      }

      if (with_sink) {

        /* Formation */
        scheduler_addunlock(sched, ci->hydro.super->sinks.drift,
                            t_sink_formation);
        scheduler_addunlock(sched, ci->hydro.super->hydro.drift,
                            t_sink_formation);
        scheduler_addunlock(sched, ci->hydro.super->hydro.sorts,
                            t_sink_formation);
        scheduler_addunlock(sched, ci->hydro.super->sinks.sink_in,
                            t_sink_formation);
        scheduler_addunlock(sched, t_sink_formation,
                            ci->top->hydro.sink_formation);

        /* Merger */
        scheduler_addunlock(sched, ci->top->hydro.sink_formation,
                            t_sink_merger);
        scheduler_addunlock(sched, t_sink_merger, ci->hydro.super->sinks.ghost);

        /* Accretion */
        scheduler_addunlock(sched, ci->hydro.super->sinks.ghost,
                            t_sink_accretion);
        scheduler_addunlock(sched, t_sink_accretion,
                            ci->hydro.super->sinks.sink_out);
      }

      if (with_black_holes && bcount_i > 0) {

        if (with_cooling)
          scheduler_addunlock(sched, ci->hydro.super->hydro.cooling_out,
                              t_bh_density);

        scheduler_addunlock(sched, ci->hydro.super->black_holes.drift,
                            t_bh_density);
        scheduler_addunlock(sched, ci->hydro.super->hydro.drift, t_bh_density);
        scheduler_addunlock(sched, ci->hydro.super->black_holes.black_holes_in,
                            t_bh_density);
        scheduler_addunlock(sched, t_bh_density,
                            ci->hydro.super->black_holes.density_ghost);

        scheduler_addunlock(sched, ci->hydro.super->black_holes.density_ghost,
                            t_bh_swallow);
        scheduler_addunlock(sched, t_bh_swallow,
                            ci->hydro.super->black_holes.swallow_ghost_0);

        scheduler_addunlock(sched, ci->hydro.super->black_holes.swallow_ghost_0,
                            t_do_gas_swallow);
        scheduler_addunlock(sched, t_do_gas_swallow,
                            ci->hydro.super->black_holes.swallow_ghost_1);

        scheduler_addunlock(sched, ci->hydro.super->black_holes.swallow_ghost_1,
                            t_do_bh_swallow);
        scheduler_addunlock(sched, t_do_bh_swallow,
                            ci->hydro.super->black_holes.swallow_ghost_2);

        scheduler_addunlock(sched, ci->hydro.super->black_holes.swallow_ghost_2,
                            t_bh_feedback);
        scheduler_addunlock(sched, t_bh_feedback,
                            ci->hydro.super->black_holes.black_holes_out);
      }

      if (with_timestep_limiter) {
        scheduler_addunlock(sched, ci->hydro.super->hydro.drift, t_limiter);
        scheduler_addunlock(sched, ci->super->timestep, t_limiter);
        scheduler_addunlock(sched, t_limiter, ci->super->kick1);
        scheduler_addunlock(sched, t_limiter, ci->super->timestep_limiter);
      }

      if (with_timestep_sync && with_feedback) {
        scheduler_addunlock(sched, t_star_feedback, ci->super->timestep_sync);
      }
      if (with_timestep_sync && with_black_holes && bcount_i > 0) {
        scheduler_addunlock(sched, t_bh_feedback, ci->super->timestep_sync);
      }

      if (with_rt) {
        scheduler_addunlock(sched, ci->hydro.super->stars.drift, t_rt_inject);
        scheduler_addunlock(sched, ci->hydro.super->stars.sorts, t_rt_inject);
        scheduler_addunlock(sched, ci->hydro.super->hydro.drift, t_rt_inject);
        scheduler_addunlock(sched, ci->hydro.super->hydro.sorts, t_rt_inject);
        scheduler_addunlock(sched, ci->hydro.super->hydro.rt_in, t_rt_inject);
        scheduler_addunlock(sched, t_rt_inject,
                            ci->hydro.super->hydro.rt_ghost1);
        scheduler_addunlock(sched, ci->hydro.super->hydro.drift, t_rt_gradient);
        scheduler_addunlock(sched, ci->hydro.super->hydro.sorts, t_rt_gradient);
        scheduler_addunlock(sched, ci->hydro.super->hydro.rt_ghost1,
                            t_rt_gradient);
        scheduler_addunlock(sched, t_rt_gradient,
                            ci->hydro.super->hydro.rt_ghost2);
        scheduler_addunlock(sched, ci->hydro.super->hydro.rt_ghost2,
                            t_rt_transport);
        scheduler_addunlock(sched, t_rt_transport,
                            ci->hydro.super->hydro.rt_transport_out);
      }
    }

    /* Otherwise, sub-pair interaction? */
    else if (t_type == task_type_sub_pair &&
             t_subtype == task_subtype_density) {

      const int bcount_i = ci->black_holes.count;
      const int bcount_j = cj->black_holes.count;

      /* Make all density tasks depend on the drift */
      if (ci->nodeID == nodeID) {
        scheduler_addunlock(sched, ci->hydro.super->hydro.drift, t);
      }
      if ((cj->nodeID == nodeID) && (ci->hydro.super != cj->hydro.super)) {
        scheduler_addunlock(sched, cj->hydro.super->hydro.drift, t);
      }

      /* Make all density tasks depend on the sorts */
      scheduler_addunlock(sched, ci->hydro.super->hydro.sorts, t);
      if (ci->hydro.super != cj->hydro.super) {
        scheduler_addunlock(sched, cj->hydro.super->hydro.sorts, t);
      }

      /* New task for the force */
      t_force = scheduler_addtask(sched, task_type_sub_pair, task_subtype_force,
                                  flags, 0, ci, cj);
      /* and the task for the time-step limiter */
      if (with_timestep_limiter) {
        t_limiter = scheduler_addtask(sched, task_type_sub_pair,
                                      task_subtype_limiter, flags, 0, ci, cj);
      }

      /* The stellar feedback tasks */
      if (with_feedback) {
        t_star_density =
            scheduler_addtask(sched, task_type_sub_pair,
                              task_subtype_stars_density, flags, 0, ci, cj);
        t_star_feedback =
            scheduler_addtask(sched, task_type_sub_pair,
                              task_subtype_stars_feedback, flags, 0, ci, cj);

#ifdef EXTRA_STAR_LOOPS
        t_star_prep1 =
            scheduler_addtask(sched, task_type_sub_pair,
                              task_subtype_stars_prep1, flags, 0, ci, cj);
        t_star_prep2 =
            scheduler_addtask(sched, task_type_sub_pair,
                              task_subtype_stars_prep2, flags, 0, ci, cj);
#endif
      }

      /* The sink tasks */
      if (with_sink) {
        t_sink_formation = scheduler_addtask(
            sched, task_type_sub_pair, task_subtype_sink_compute_formation,
            flags, 0, ci, cj);
        t_sink_merger =
            scheduler_addtask(sched, task_type_sub_pair,
                              task_subtype_sink_merger, flags, 0, ci, cj);
        t_sink_accretion =
            scheduler_addtask(sched, task_type_sub_pair,
                              task_subtype_sink_accretion, flags, 0, ci, cj);
      }

      /* The black hole feedback tasks */
      if (with_black_holes && (bcount_i > 0 || bcount_j > 0)) {
        t_bh_density =
            scheduler_addtask(sched, task_type_sub_pair,
                              task_subtype_bh_density, flags, 0, ci, cj);
        t_bh_swallow =
            scheduler_addtask(sched, task_type_sub_pair,
                              task_subtype_bh_swallow, flags, 0, ci, cj);
        t_do_gas_swallow =
            scheduler_addtask(sched, task_type_sub_pair,
                              task_subtype_do_gas_swallow, flags, 0, ci, cj);
        t_do_bh_swallow =
            scheduler_addtask(sched, task_type_sub_pair,
                              task_subtype_do_bh_swallow, flags, 0, ci, cj);
        t_bh_feedback =
            scheduler_addtask(sched, task_type_sub_pair,
                              task_subtype_bh_feedback, flags, 0, ci, cj);
      }

      if (with_rt) {
        t_rt_inject =
            scheduler_addtask(sched, task_type_sub_pair, task_subtype_rt_inject,
                              flags, 0, ci, cj);
        t_rt_gradient =
            scheduler_addtask(sched, task_type_sub_pair,
                              task_subtype_rt_gradient, flags, 0, ci, cj);
        t_rt_transport =
            scheduler_addtask(sched, task_type_sub_pair,
                              task_subtype_rt_transport, flags, 0, ci, cj);
      }

      engine_addlink(e, &ci->hydro.force, t_force);
      engine_addlink(e, &cj->hydro.force, t_force);
      if (with_timestep_limiter) {
        engine_addlink(e, &ci->hydro.limiter, t_limiter);
        engine_addlink(e, &cj->hydro.limiter, t_limiter);
      }
      if (with_feedback) {
        engine_addlink(e, &ci->stars.density, t_star_density);
        engine_addlink(e, &cj->stars.density, t_star_density);
        engine_addlink(e, &ci->stars.feedback, t_star_feedback);
        engine_addlink(e, &cj->stars.feedback, t_star_feedback);
#ifdef EXTRA_STAR_LOOPS
        engine_addlink(e, &ci->stars.prepare1, t_star_prep1);
        engine_addlink(e, &cj->stars.prepare1, t_star_prep1);
        engine_addlink(e, &ci->stars.prepare2, t_star_prep2);
        engine_addlink(e, &cj->stars.prepare2, t_star_prep2);
#endif
      }
      if (with_sink) {
        /* Formation */
        engine_addlink(e, &ci->sinks.compute_formation, t_sink_formation);
        engine_addlink(e, &cj->sinks.compute_formation, t_sink_formation);

        /* Merger */
        engine_addlink(e, &ci->sinks.merger, t_sink_merger);
        engine_addlink(e, &cj->sinks.merger, t_sink_merger);

        /* Accretion */
        engine_addlink(e, &ci->sinks.accretion, t_sink_accretion);
        engine_addlink(e, &cj->sinks.accretion, t_sink_accretion);
      }
      if (with_black_holes && (bcount_i > 0 || bcount_j > 0)) {
        engine_addlink(e, &ci->black_holes.density, t_bh_density);
        engine_addlink(e, &cj->black_holes.density, t_bh_density);
        engine_addlink(e, &ci->black_holes.swallow, t_bh_swallow);
        engine_addlink(e, &cj->black_holes.swallow, t_bh_swallow);
        engine_addlink(e, &ci->black_holes.do_gas_swallow, t_do_gas_swallow);
        engine_addlink(e, &cj->black_holes.do_gas_swallow, t_do_gas_swallow);
        engine_addlink(e, &ci->black_holes.do_bh_swallow, t_do_bh_swallow);
        engine_addlink(e, &cj->black_holes.do_bh_swallow, t_do_bh_swallow);
        engine_addlink(e, &ci->black_holes.feedback, t_bh_feedback);
        engine_addlink(e, &cj->black_holes.feedback, t_bh_feedback);
      }
      if (with_rt) {
        engine_addlink(e, &ci->hydro.rt_inject, t_rt_inject);
        engine_addlink(e, &cj->hydro.rt_inject, t_rt_inject);
        engine_addlink(e, &ci->hydro.rt_gradient, t_rt_gradient);
        engine_addlink(e, &cj->hydro.rt_gradient, t_rt_gradient);
        engine_addlink(e, &ci->hydro.rt_transport, t_rt_transport);
        engine_addlink(e, &cj->hydro.rt_transport, t_rt_transport);
      }

#ifdef EXTRA_HYDRO_LOOP

      /* Start by constructing the task for the second and third hydro loop */
      t_gradient = scheduler_addtask(sched, task_type_sub_pair,
                                     task_subtype_gradient, flags, 0, ci, cj);

      /* Add the link between the new loop and both cells */
      engine_addlink(e, &ci->hydro.gradient, t_gradient);
      engine_addlink(e, &cj->hydro.gradient, t_gradient);

      /* Now, build all the dependencies for the hydro for the cells */
      /* that are local and are not descendant of the same super_hydro-cells */
      if (ci->nodeID == nodeID) {
        engine_make_hydro_loops_dependencies(sched, t, t_gradient, t_force,
                                             t_limiter, ci, with_cooling,
                                             with_timestep_limiter);
      }
      if ((cj->nodeID == nodeID) && (ci->hydro.super != cj->hydro.super)) {
        engine_make_hydro_loops_dependencies(sched, t, t_gradient, t_force,
                                             t_limiter, cj, with_cooling,
                                             with_timestep_limiter);
      }
#else

      /* Now, build all the dependencies for the hydro for the cells */
      /* that are local and are not descendant of the same super_hydro-cells */
      if (ci->nodeID == nodeID) {
        engine_make_hydro_loops_dependencies(sched, t, t_force, t_limiter, ci,
                                             with_cooling,
                                             with_timestep_limiter);
      }
      if ((cj->nodeID == nodeID) && (ci->hydro.super != cj->hydro.super)) {
        engine_make_hydro_loops_dependencies(sched, t, t_force, t_limiter, cj,
                                             with_cooling,
                                             with_timestep_limiter);
      }
#endif

      if (with_feedback) {
        scheduler_addunlock(sched, ci->hydro.super->hydro.sorts,
                            t_star_density);
        if (ci->hydro.super != cj->hydro.super) {
          scheduler_addunlock(sched, cj->hydro.super->hydro.sorts,
                              t_star_density);
        }
      }

      if (with_sink) {
        scheduler_addunlock(sched, ci->hydro.super->hydro.sorts,
                            t_sink_formation);
        if (ci->hydro.super != cj->hydro.super) {
          scheduler_addunlock(sched, cj->hydro.super->hydro.sorts,
                              t_sink_formation);
        }
      }

      if (with_rt) {
        scheduler_addunlock(sched, ci->hydro.super->hydro.sorts, t_rt_inject);
        scheduler_addunlock(sched, ci->hydro.super->hydro.sorts, t_rt_gradient);
        if (ci->hydro.super != cj->hydro.super) {
          scheduler_addunlock(sched, cj->hydro.super->hydro.sorts, t_rt_inject);
          scheduler_addunlock(sched, cj->hydro.super->hydro.sorts,
                              t_rt_gradient);
        }
      }

      if (ci->nodeID == nodeID) {
        scheduler_addunlock(sched, t_force, ci->hydro.super->hydro.end_force);

        if (with_feedback) {

          if (with_cooling)
            scheduler_addunlock(sched, ci->hydro.super->hydro.cooling_out,
                                t_star_density);

          scheduler_addunlock(sched, ci->hydro.super->stars.sorts,
                              t_star_density);
          scheduler_addunlock(sched, ci->hydro.super->stars.drift,
                              t_star_density);
          scheduler_addunlock(sched, ci->hydro.super->hydro.drift,
                              t_star_density);
          scheduler_addunlock(sched, ci->hydro.super->stars.stars_in,
                              t_star_density);
          scheduler_addunlock(sched, t_star_density,
                              ci->hydro.super->stars.density_ghost);
#ifdef EXTRA_STAR_LOOPS
          scheduler_addunlock(sched, ci->hydro.super->stars.density_ghost,
                              t_star_prep1);
          scheduler_addunlock(sched, t_star_prep1,
                              ci->hydro.super->stars.prep1_ghost);
          scheduler_addunlock(sched, t_star_prep1,
                              ci->hydro.super->hydro.prep1_ghost);
          scheduler_addunlock(sched, ci->hydro.super->stars.prep1_ghost,
                              t_star_prep2);
          scheduler_addunlock(sched, ci->hydro.super->hydro.prep1_ghost,
                              t_star_prep2);
          scheduler_addunlock(sched, t_star_prep2,
                              ci->hydro.super->stars.prep2_ghost);
          scheduler_addunlock(sched, ci->hydro.super->stars.prep2_ghost,
                              t_star_feedback);
#else
          scheduler_addunlock(sched, ci->hydro.super->stars.density_ghost,
                              t_star_feedback);
#endif
          scheduler_addunlock(sched, t_star_feedback,
                              ci->hydro.super->stars.stars_out);
        }

        if (with_sink) {
          /* Formation */
          scheduler_addunlock(sched, ci->hydro.super->sinks.drift,
                              t_sink_formation);
          scheduler_addunlock(sched, ci->hydro.super->hydro.drift,
                              t_sink_formation);
          scheduler_addunlock(sched, ci->hydro.super->sinks.sink_in,
                              t_sink_formation);
          scheduler_addunlock(sched, t_sink_formation,
                              ci->top->hydro.sink_formation);

          /* Merger */
          scheduler_addunlock(sched, ci->top->hydro.sink_formation,
                              t_sink_merger);
          scheduler_addunlock(sched, t_sink_merger,
                              ci->hydro.super->sinks.ghost);

          /* Accretion */
          scheduler_addunlock(sched, ci->hydro.super->sinks.ghost,
                              t_sink_accretion);
          scheduler_addunlock(sched, t_sink_accretion,
                              ci->hydro.super->sinks.sink_out);
        }

        if (with_black_holes && (bcount_i > 0 || bcount_j > 0)) {

          if (with_cooling)
            scheduler_addunlock(sched, ci->hydro.super->hydro.cooling_out,
                                t_bh_density);

          scheduler_addunlock(sched, ci->hydro.super->black_holes.drift,
                              t_bh_density);
          scheduler_addunlock(sched, ci->hydro.super->hydro.drift,
                              t_bh_density);
          scheduler_addunlock(
              sched, ci->hydro.super->black_holes.black_holes_in, t_bh_density);
          scheduler_addunlock(sched, t_bh_density,
                              ci->hydro.super->black_holes.density_ghost);

          scheduler_addunlock(sched, ci->hydro.super->black_holes.density_ghost,
                              t_bh_swallow);
          scheduler_addunlock(sched, t_bh_swallow,
                              ci->hydro.super->black_holes.swallow_ghost_0);

          scheduler_addunlock(sched,
                              ci->hydro.super->black_holes.swallow_ghost_0,
                              t_do_gas_swallow);
          scheduler_addunlock(sched, t_do_gas_swallow,
                              ci->hydro.super->black_holes.swallow_ghost_1);

          scheduler_addunlock(sched,
                              ci->hydro.super->black_holes.swallow_ghost_1,
                              t_do_bh_swallow);
          scheduler_addunlock(sched, t_do_bh_swallow,
                              ci->hydro.super->black_holes.swallow_ghost_2);

          scheduler_addunlock(sched,
                              ci->hydro.super->black_holes.swallow_ghost_2,
                              t_bh_feedback);
          scheduler_addunlock(sched, t_bh_feedback,
                              ci->hydro.super->black_holes.black_holes_out);
        }

        if (with_timestep_limiter) {
          scheduler_addunlock(sched, ci->hydro.super->hydro.drift, t_limiter);
          scheduler_addunlock(sched, ci->super->timestep, t_limiter);
          scheduler_addunlock(sched, t_limiter, ci->super->kick1);
          scheduler_addunlock(sched, t_limiter, ci->super->timestep_limiter);
        }

        if (with_timestep_sync && with_feedback) {
          scheduler_addunlock(sched, t_star_feedback, ci->super->timestep_sync);
        }
        if (with_timestep_sync && with_black_holes &&
            (bcount_i > 0 || bcount_j > 0)) {
          scheduler_addunlock(sched, t_bh_feedback, ci->super->timestep_sync);
        }

        if (with_rt) {
          scheduler_addunlock(sched, ci->hydro.super->stars.sorts, t_rt_inject);
          scheduler_addunlock(sched, ci->hydro.super->stars.drift, t_rt_inject);
          scheduler_addunlock(sched, ci->hydro.super->hydro.drift, t_rt_inject);
          scheduler_addunlock(sched, ci->hydro.super->hydro.rt_in, t_rt_inject);
          scheduler_addunlock(sched, t_rt_inject,
                              ci->hydro.super->hydro.rt_ghost1);
          scheduler_addunlock(sched, ci->hydro.super->hydro.drift,
                              t_rt_gradient);
          scheduler_addunlock(sched, ci->hydro.super->hydro.rt_ghost1,
                              t_rt_gradient);
          scheduler_addunlock(sched, t_rt_gradient,
                              ci->hydro.super->hydro.rt_ghost2);
          scheduler_addunlock(sched, ci->hydro.super->hydro.rt_ghost2,
                              t_rt_transport);
          scheduler_addunlock(sched, t_rt_transport,
                              ci->hydro.super->hydro.rt_transport_out);
        }
      } else /* ci->nodeID != nodeID */ {

        if (with_feedback) {
#ifdef EXTRA_STAR_LOOPS
          scheduler_addunlock(sched, ci->hydro.super->stars.sorts,
                              t_star_prep1);
#endif
          scheduler_addunlock(sched, ci->hydro.super->stars.sorts,
                              t_star_feedback);
        }
        if (with_black_holes && (bcount_i > 0 || bcount_j > 0)) {

          scheduler_addunlock(sched, t_bh_swallow,
                              ci->hydro.super->black_holes.swallow_ghost_0);
        }
      }

      if (cj->nodeID == nodeID) {

        if (ci->hydro.super != cj->hydro.super) {

          scheduler_addunlock(sched, t_force, cj->hydro.super->hydro.end_force);

          if (with_feedback) {

            if (with_cooling)
              scheduler_addunlock(sched, cj->hydro.super->hydro.cooling_out,
                                  t_star_density);

            scheduler_addunlock(sched, cj->hydro.super->stars.sorts,
                                t_star_density);
            scheduler_addunlock(sched, cj->hydro.super->stars.drift,
                                t_star_density);
            scheduler_addunlock(sched, cj->hydro.super->hydro.drift,
                                t_star_density);
            scheduler_addunlock(sched, cj->hydro.super->stars.stars_in,
                                t_star_density);
            scheduler_addunlock(sched, t_star_density,
                                cj->hydro.super->stars.density_ghost);
#ifdef EXTRA_STAR_LOOPS
            scheduler_addunlock(sched, cj->hydro.super->stars.density_ghost,
                                t_star_prep1);
            scheduler_addunlock(sched, t_star_prep1,
                                cj->hydro.super->stars.prep1_ghost);
            scheduler_addunlock(sched, t_star_prep1,
                                cj->hydro.super->hydro.prep1_ghost);
            scheduler_addunlock(sched, cj->hydro.super->stars.prep1_ghost,
                                t_star_prep2);
            scheduler_addunlock(sched, cj->hydro.super->hydro.prep1_ghost,
                                t_star_prep2);
            scheduler_addunlock(sched, t_star_prep2,
                                cj->hydro.super->stars.prep2_ghost);
            scheduler_addunlock(sched, cj->hydro.super->stars.prep2_ghost,
                                t_star_feedback);
#else
            scheduler_addunlock(sched, cj->hydro.super->stars.density_ghost,
                                t_star_feedback);
#endif
            scheduler_addunlock(sched, t_star_feedback,
                                cj->hydro.super->stars.stars_out);
          }
          if (with_sink) {

            /* Formation */
            scheduler_addunlock(sched, cj->hydro.super->sinks.drift,
                                t_sink_formation);
            scheduler_addunlock(sched, cj->hydro.super->hydro.drift,
                                t_sink_formation);
            scheduler_addunlock(sched, cj->hydro.super->sinks.sink_in,
                                t_sink_formation);
            scheduler_addunlock(sched, t_sink_formation,
                                cj->top->hydro.sink_formation);

            /* Merger */
            scheduler_addunlock(sched, cj->top->hydro.sink_formation,
                                t_sink_merger);
            scheduler_addunlock(sched, t_sink_merger,
                                cj->hydro.super->sinks.ghost);

            /* Accretion */
            scheduler_addunlock(sched, cj->hydro.super->sinks.ghost,
                                t_sink_accretion);
            scheduler_addunlock(sched, t_sink_accretion,
                                cj->hydro.super->sinks.sink_out);
          }

          if (with_black_holes && (bcount_i > 0 || bcount_j > 0)) {

            if (with_cooling)
              scheduler_addunlock(sched, cj->hydro.super->hydro.cooling_out,
                                  t_bh_density);

            scheduler_addunlock(sched, cj->hydro.super->black_holes.drift,
                                t_bh_density);
            scheduler_addunlock(sched, cj->hydro.super->hydro.drift,
                                t_bh_density);
            scheduler_addunlock(sched,
                                cj->hydro.super->black_holes.black_holes_in,
                                t_bh_density);
            scheduler_addunlock(sched, t_bh_density,
                                cj->hydro.super->black_holes.density_ghost);

            scheduler_addunlock(sched,
                                cj->hydro.super->black_holes.density_ghost,
                                t_bh_swallow);
            scheduler_addunlock(sched, t_bh_swallow,
                                cj->hydro.super->black_holes.swallow_ghost_0);

            scheduler_addunlock(sched,
                                cj->hydro.super->black_holes.swallow_ghost_0,
                                t_do_gas_swallow);
            scheduler_addunlock(sched, t_do_gas_swallow,
                                cj->hydro.super->black_holes.swallow_ghost_1);

            scheduler_addunlock(sched,
                                cj->hydro.super->black_holes.swallow_ghost_1,
                                t_do_bh_swallow);
            scheduler_addunlock(sched, t_do_bh_swallow,
                                cj->hydro.super->black_holes.swallow_ghost_2);

            scheduler_addunlock(sched,
                                cj->hydro.super->black_holes.swallow_ghost_2,
                                t_bh_feedback);
            scheduler_addunlock(sched, t_bh_feedback,
                                cj->hydro.super->black_holes.black_holes_out);
          }
          if (with_rt) {
            scheduler_addunlock(sched, cj->hydro.super->stars.sorts,
                                t_rt_inject);
            scheduler_addunlock(sched, cj->hydro.super->stars.drift,
                                t_rt_inject);
            scheduler_addunlock(sched, cj->hydro.super->hydro.drift,
                                t_rt_inject);
            scheduler_addunlock(sched, cj->hydro.super->hydro.rt_in,
                                t_rt_inject);
            scheduler_addunlock(sched, t_rt_inject,
                                cj->hydro.super->hydro.rt_ghost1);
            scheduler_addunlock(sched, cj->hydro.super->hydro.drift,
                                t_rt_gradient);
            scheduler_addunlock(sched, cj->hydro.super->hydro.rt_ghost1,
                                t_rt_gradient);
            scheduler_addunlock(sched, t_rt_gradient,
                                cj->hydro.super->hydro.rt_ghost2);
            scheduler_addunlock(sched, cj->hydro.super->hydro.rt_ghost2,
                                t_rt_transport);
            scheduler_addunlock(sched, t_rt_transport,
                                cj->hydro.super->hydro.rt_transport_out);
          }

          if (with_timestep_limiter) {
            scheduler_addunlock(sched, cj->hydro.super->hydro.drift, t_limiter);
          }
        }

        if (ci->super != cj->super) {

          if (with_timestep_limiter) {
            scheduler_addunlock(sched, cj->super->timestep, t_limiter);
            scheduler_addunlock(sched, t_limiter, cj->super->kick1);
            scheduler_addunlock(sched, t_limiter, cj->super->timestep_limiter);
          }

          if (with_timestep_sync && with_feedback) {
            scheduler_addunlock(sched, t_star_feedback,
                                cj->super->timestep_sync);
          }
          if (with_timestep_sync && with_black_holes &&
              (bcount_i > 0 || bcount_j > 0)) {
            scheduler_addunlock(sched, t_bh_feedback, cj->super->timestep_sync);
          }
        }
      } else /* cj->nodeID != nodeID */ {
        if (with_feedback) {
#ifdef EXTRA_STAR_LOOPS
          scheduler_addunlock(sched, cj->hydro.super->stars.sorts,
                              t_star_prep1);
#endif
          scheduler_addunlock(sched, cj->hydro.super->stars.sorts,
                              t_star_feedback);
        }

        if (with_black_holes && (bcount_i > 0 || bcount_j > 0)) {
          scheduler_addunlock(sched, t_bh_swallow,
                              cj->hydro.super->black_holes.swallow_ghost_0);
        }
      }
    }
  }
}

/**
 * @brief Constructs the top-level pair tasks for the first hydro loop over
 * neighbours
 *
 * Here we construct all the tasks for all possible neighbouring non-empty
 * local cells in the hierarchy. No dependencies are being added thus far.
 * Additional loop over neighbours can later be added by simply duplicating
 * all the tasks created by this function.
 *
 * @param map_data Offset of first two indices disguised as a pointer.
 * @param num_elements Number of cells to traverse.
 * @param extra_data The #engine.
 */
void engine_make_hydroloop_tasks_mapper(void *map_data, int num_elements,
                                        void *extra_data) {

  /* Extract the engine pointer. */
  struct engine *e = (struct engine *)extra_data;
  const int periodic = e->s->periodic;
  const int with_feedback = (e->policy & engine_policy_feedback);
  const int with_stars = (e->policy & engine_policy_stars);
  const int with_sinks = (e->policy & engine_policy_sinks);
  const int with_black_holes = (e->policy & engine_policy_black_holes);

  struct space *s = e->s;
  struct scheduler *sched = &e->sched;
  const int nodeID = e->nodeID;
  const int *cdim = s->cdim;
  struct cell *cells = s->cells_top;

  /* Loop through the elements, which are just byte offsets from NULL. */
  for (int ind = 0; ind < num_elements; ind++) {

    /* Get the cell index. */
    const int cid = (size_t)(map_data) + ind;

    /* Integer indices of the cell in the top-level grid */
    const int i = cid / (cdim[1] * cdim[2]);
    const int j = (cid / cdim[2]) % cdim[1];
    const int k = cid % cdim[2];

    /* Get the cell */
    struct cell *ci = &cells[cid];

    /* Skip cells without hydro or star particles */
    if ((ci->hydro.count == 0) && (!with_stars || ci->stars.count == 0) &&
        (!with_sinks || ci->sinks.count == 0) &&
        (!with_black_holes || ci->black_holes.count == 0))
      continue;

    /* If the cell is local build a self-interaction */
    if (ci->nodeID == nodeID) {
      scheduler_addtask(sched, task_type_self, task_subtype_density, 0, 0, ci,
                        NULL);
    }

    /* Now loop over all the neighbours of this cell */
    for (int ii = -1; ii < 2; ii++) {
      int iii = i + ii;
      if (!periodic && (iii < 0 || iii >= cdim[0])) continue;
      iii = (iii + cdim[0]) % cdim[0];
      for (int jj = -1; jj < 2; jj++) {
        int jjj = j + jj;
        if (!periodic && (jjj < 0 || jjj >= cdim[1])) continue;
        jjj = (jjj + cdim[1]) % cdim[1];
        for (int kk = -1; kk < 2; kk++) {
          int kkk = k + kk;
          if (!periodic && (kkk < 0 || kkk >= cdim[2])) continue;
          kkk = (kkk + cdim[2]) % cdim[2];

          /* Get the neighbouring cell */
          const int cjd = cell_getid(cdim, iii, jjj, kkk);
          struct cell *cj = &cells[cjd];

          /* Is that neighbour local and does it have gas or star particles ? */
          if ((cid >= cjd) ||
              ((cj->hydro.count == 0) &&
               (!with_feedback || cj->stars.count == 0) &&
               (!with_sinks || cj->sinks.count == 0) &&
               (!with_black_holes || cj->black_holes.count == 0)) ||
              (ci->nodeID != nodeID && cj->nodeID != nodeID))
            continue;

          /* Construct the pair task */
          const int sid = sortlistID[(kk + 1) + 3 * ((jj + 1) + 3 * (ii + 1))];
          scheduler_addtask(sched, task_type_pair, task_subtype_density, sid, 0,
                            ci, cj);

#ifdef SWIFT_DEBUG_CHECKS
#ifdef WITH_MPI

          /* Let's cross-check that we had a proxy for that cell */
          if (ci->nodeID == nodeID && cj->nodeID != engine_rank) {

            /* Find the proxy for this node */
            const int proxy_id = e->proxy_ind[cj->nodeID];
            if (proxy_id < 0)
              error("No proxy exists for that foreign node %d!", cj->nodeID);

            const struct proxy *p = &e->proxies[proxy_id];

            /* Check whether the cell exists in the proxy */
            int n = 0;
            for (n = 0; n < p->nr_cells_in; n++)
              if (p->cells_in[n] == cj) break;
            if (n == p->nr_cells_in)
              error(
                  "Cell %d not found in the proxy but trying to construct "
                  "hydro task!",
                  cjd);
          } else if (cj->nodeID == nodeID && ci->nodeID != engine_rank) {

            /* Find the proxy for this node */
            const int proxy_id = e->proxy_ind[ci->nodeID];
            if (proxy_id < 0)
              error("No proxy exists for that foreign node %d!", ci->nodeID);

            const struct proxy *p = &e->proxies[proxy_id];

            /* Check whether the cell exists in the proxy */
            int n = 0;
            for (n = 0; n < p->nr_cells_in; n++)
              if (p->cells_in[n] == ci) break;
            if (n == p->nr_cells_in)
              error(
                  "Cell %d not found in the proxy but trying to construct "
                  "hydro task!",
                  cid);
          }
#endif /* WITH_MPI */
#endif /* SWIFT_DEBUG_CHECKS */
        }
      }
    }
  }
}

struct cell_type_pair {
  struct cell *ci, *cj;
  int type;
};

void engine_addtasks_send_mapper(void *map_data, int num_elements,
                                 void *extra_data) {

  struct engine *e = (struct engine *)extra_data;
  const int with_star_formation = (e->policy & engine_policy_star_formation);
  const int with_limiter = (e->policy & engine_policy_timestep_limiter);
  const int with_feedback = (e->policy & engine_policy_feedback);
  const int with_sync = (e->policy & engine_policy_timestep_sync);
  struct cell_type_pair *cell_type_pairs = (struct cell_type_pair *)map_data;

#ifdef SWIFT_DEBUG_CHECKS
  if (e->policy & engine_policy_sinks) {
    error("TODO");
  }
#endif

  for (int k = 0; k < num_elements; k++) {
    struct cell *ci = cell_type_pairs[k].ci;
    struct cell *cj = cell_type_pairs[k].cj;
    const int type = cell_type_pairs[k].type;

#ifdef WITH_MPI
    /* Add the timestep exchange task */
    struct task *tend = scheduler_addtask(
        &e->sched, task_type_send, task_subtype_tend, ci->mpi.tag, 0, ci, cj);
    scheduler_addunlock(&e->sched, ci->timestep_collect, tend);
    engine_addlink(e, &ci->mpi.send, tend);
#endif

    /* Add the send tasks for the cells in the proxy that have a hydro
     * connection. */
    if ((e->policy & engine_policy_hydro) && (type & proxy_cell_type_hydro))
      engine_addtasks_send_hydro(e, ci, cj, /*t_xv=*/NULL,
                                 /*t_rho=*/NULL, /*t_gradient=*/NULL,
                                 /*t_prep1=*/NULL,
                                 /*t_limiter=*/NULL, /*t_pack_limiter=*/NULL,
                                 with_feedback, with_limiter, with_sync);

    /* Add the send tasks for the cells in the proxy that have a stars
     * connection. */
    if ((e->policy & engine_policy_feedback) && (type & proxy_cell_type_hydro))
      engine_addtasks_send_stars(e, ci, cj, /*t_density=*/NULL,
                                 /*t_prep2=*/NULL,
                                 /*t_sf_counts=*/NULL, with_star_formation);

    /* Add the send tasks for the cells in the proxy that have a black holes
     * connection. */
    if ((e->policy & engine_policy_black_holes) &&
        (type & proxy_cell_type_hydro))
      engine_addtasks_send_black_holes(e, ci, cj, /*t_rho=*/NULL,
                                       /*t_swallow=*/NULL,
                                       /*t_gas_swallow=*/NULL,
                                       /*t_feedback=*/NULL);

    /* Add the send tasks for the cells in the proxy that have a gravity
     * connection. */
    if ((e->policy & engine_policy_self_gravity) &&
        (type & proxy_cell_type_gravity))
      engine_addtasks_send_gravity(e, ci, cj, /*t_grav=*/NULL);
  }
}

void engine_addtasks_recv_mapper(void *map_data, int num_elements,
                                 void *extra_data) {

  struct engine *e = (struct engine *)extra_data;
  const int with_star_formation = (e->policy & engine_policy_star_formation);
  const int with_limiter = (e->policy & engine_policy_timestep_limiter);
  const int with_feedback = (e->policy & engine_policy_feedback);
  const int with_black_holes = (e->policy & engine_policy_black_holes);
  const int with_sync = (e->policy & engine_policy_timestep_sync);
  struct cell_type_pair *cell_type_pairs = (struct cell_type_pair *)map_data;

#ifdef SWIFT_DEBUG_CHECKS
  if (e->policy & engine_policy_sinks) {
    error("TODO");
  }
#endif

  for (int k = 0; k < num_elements; k++) {
    struct cell *ci = cell_type_pairs[k].ci;
    const int type = cell_type_pairs[k].type;
    struct task *tend = NULL;

#ifdef WITH_MPI
    /* Add the timestep exchange task */
    tend = scheduler_addtask(&e->sched, task_type_recv, task_subtype_tend,
                             ci->mpi.tag, 0, ci, NULL);
    engine_addlink(e, &ci->mpi.recv, tend);
#endif

    /* Add the recv tasks for the cells in the proxy that have a hydro
     * connection. */
    if ((e->policy & engine_policy_hydro) && (type & proxy_cell_type_hydro))
      engine_addtasks_recv_hydro(e, ci, /*t_xv=*/NULL, /*t_rho=*/NULL,
                                 /*t_gradient=*/NULL,
                                 /*t_prep1=*/NULL,
                                 /*t_limiter=*/NULL, /*t_unpack_limiter=*/NULL,
                                 tend, with_feedback, with_black_holes,
                                 with_limiter, with_sync);

    /* Add the recv tasks for the cells in the proxy that have a stars
     * connection. */
    if ((e->policy & engine_policy_feedback) && (type & proxy_cell_type_hydro))
      engine_addtasks_recv_stars(e, ci, /*t_density=*/NULL, /*t_prep2=*/NULL,
                                 /*t_sf_counts=*/NULL, tend,
                                 with_star_formation);

    /* Add the recv tasks for the cells in the proxy that have a black holes
     * connection. */
    if ((e->policy & engine_policy_black_holes) &&
        (type & proxy_cell_type_hydro))
      engine_addtasks_recv_black_holes(e, ci, /*t_rho=*/NULL,
                                       /*t_swallow=*/NULL,
                                       /*t_gas_swallow=*/NULL,
                                       /*t_feedback=*/NULL, tend);

    /* Add the recv tasks for the cells in the proxy that have a gravity
     * connection. */
    if ((e->policy & engine_policy_self_gravity) &&
        (type & proxy_cell_type_gravity))
      engine_addtasks_recv_gravity(e, ci, /*t_grav=*/NULL, tend);
  }
}

/**
 * @brief Constructs the top-level self + pair tasks for the FOF loop over
 * neighbours.
 *
 * Here we construct all the tasks for all possible neighbouring non-empty
 * local cells in the hierarchy. No dependencies are being added thus far.
 * Additional loop over neighbours can later be added by simply duplicating
 * all the tasks created by this function.
 *
 * @param map_data Offset of first two indices disguised as a pointer.
 * @param num_elements Number of cells to traverse.
 * @param extra_data The #engine.
 */
void engine_make_fofloop_tasks_mapper(void *map_data, int num_elements,
                                      void *extra_data) {

  /* Extract the engine pointer. */
  struct engine *e = (struct engine *)extra_data;

  struct space *s = e->s;
  struct scheduler *sched = &e->sched;
  const int nodeID = e->nodeID;
  const int *cdim = s->cdim;
  struct cell *cells = s->cells_top;

  /* Loop through the elements, which are just byte offsets from NULL. */
  for (int ind = 0; ind < num_elements; ind++) {

    /* Get the cell index. */
    const int cid = (size_t)(map_data) + ind;
    const int i = cid / (cdim[1] * cdim[2]);
    const int j = (cid / cdim[2]) % cdim[1];
    const int k = cid % cdim[2];

    /* Get the cell */
    struct cell *ci = &cells[cid];

    /* Skip cells without gravity particles */
    if (ci->grav.count == 0) continue;

    /* If the cells is local build a self-interaction */
    if (ci->nodeID == nodeID)
      scheduler_addtask(sched, task_type_fof_self, task_subtype_none, 0, 0, ci,
                        NULL);
    else
      continue;

    /* Now loop over all the neighbours of this cell */
    for (int ii = -1; ii < 2; ii++) {
      int iii = i + ii;
      if (!s->periodic && (iii < 0 || iii >= cdim[0])) continue;
      iii = (iii + cdim[0]) % cdim[0];
      for (int jj = -1; jj < 2; jj++) {
        int jjj = j + jj;
        if (!s->periodic && (jjj < 0 || jjj >= cdim[1])) continue;
        jjj = (jjj + cdim[1]) % cdim[1];
        for (int kk = -1; kk < 2; kk++) {
          int kkk = k + kk;
          if (!s->periodic && (kkk < 0 || kkk >= cdim[2])) continue;
          kkk = (kkk + cdim[2]) % cdim[2];

          /* Get the neighbouring cell */
          const int cjd = cell_getid(cdim, iii, jjj, kkk);
          struct cell *cj = &cells[cjd];

          /* Is that neighbour local and does it have particles ? */
          if (cid >= cjd || cj->grav.count == 0 || (ci->nodeID != cj->nodeID))
            continue;

          /* Construct the pair task */
          scheduler_addtask(sched, task_type_fof_pair, task_subtype_none, 0, 0,
                            ci, cj);
        }
      }
    }
  }
}

/**
 * @brief Fill the #space's task list with FOF tasks.
 *
 * @param e The #engine we are working with.
 */
void engine_make_fof_tasks(struct engine *e) {

  struct space *s = e->s;
  struct scheduler *sched = &e->sched;
  ticks tic = getticks();

  /* Construct a FOF loop over neighbours */
  if (e->policy & engine_policy_fof)
    threadpool_map(&e->threadpool, engine_make_fofloop_tasks_mapper, NULL,
                   s->nr_cells, 1, threadpool_auto_chunk_size, e);

  if (e->verbose)
    message("Making FOF tasks took %.3f %s.",
            clocks_from_ticks(getticks() - tic), clocks_getunit());

  tic = getticks();

  /* Split the tasks. */
  scheduler_splittasks(sched, /*fof_tasks=*/1, e->verbose);

  if (e->verbose)
    message("Splitting FOF tasks took %.3f %s.",
            clocks_from_ticks(getticks() - tic), clocks_getunit());

#ifdef SWIFT_DEBUG_CHECKS
  /* Verify that we are not left with invalid tasks */
  for (int i = 0; i < e->sched.nr_tasks; ++i) {
    const struct task *t = &e->sched.tasks[i];
    if (t->ci == NULL && t->cj != NULL && !t->skip) error("Invalid task");
  }
#endif

  /* Report the number of tasks we actually used */
  if (e->verbose)
    message(
        "Nr. of tasks: %d allocated tasks: %d ratio: %f memory use: %zd MB.",
        e->sched.nr_tasks, e->sched.size,
        (float)e->sched.nr_tasks / (float)e->sched.size,
        e->sched.size * sizeof(struct task) / (1024 * 1024));

  if (e->verbose)
    message("took %.3f %s.", clocks_from_ticks(getticks() - tic),
            clocks_getunit());
}

/**
 * @brief Fill the #space's task list.
 *
 * @param e The #engine we are working with.
 */
void engine_maketasks(struct engine *e) {

  struct space *s = e->s;
  struct scheduler *sched = &e->sched;
  struct cell *cells = s->cells_top;
  const int nr_cells = s->nr_cells;
  const ticks tic = getticks();

  /* Re-set the scheduler. */
  scheduler_reset(sched, engine_estimate_nr_tasks(e));

  ticks tic2 = getticks();

  /* Construct the first hydro loop over neighbours */
  if (e->policy & engine_policy_hydro)
    threadpool_map(&e->threadpool, engine_make_hydroloop_tasks_mapper, NULL,
                   s->nr_cells, 1, threadpool_auto_chunk_size, e);

  if (e->verbose)
    message("Making hydro tasks took %.3f %s.",
            clocks_from_ticks(getticks() - tic2), clocks_getunit());

  tic2 = getticks();

  /* Add the self gravity tasks. */
  if (e->policy & engine_policy_self_gravity) {
    threadpool_map(&e->threadpool, engine_make_self_gravity_tasks_mapper, NULL,
                   s->nr_cells, 1, threadpool_auto_chunk_size, e);
  }

  if (e->verbose)
    message("Making gravity tasks took %.3f %s.",
            clocks_from_ticks(getticks() - tic2), clocks_getunit());

  /* Add the external gravity tasks. */
  if (e->policy & engine_policy_external_gravity)
    engine_make_external_gravity_tasks(e);

  if (e->sched.nr_tasks == 0 && (s->nr_gparts > 0 || s->nr_parts > 0))
    error("We have particles but no hydro or gravity tasks were created.");

  tic2 = getticks();

  /* Split the tasks. */
  scheduler_splittasks(sched, /*fof_tasks=*/0, e->verbose);

  if (e->verbose)
    message("Splitting tasks took %.3f %s.",
            clocks_from_ticks(getticks() - tic2), clocks_getunit());

#ifdef SWIFT_DEBUG_CHECKS
  /* Verify that we are not left with invalid tasks */
  for (int i = 0; i < e->sched.nr_tasks; ++i) {
    const struct task *t = &e->sched.tasks[i];
    if (t->ci == NULL && t->cj != NULL && !t->skip) error("Invalid task");
  }
#endif

  /* Free the old list of cell-task links. */
  if (e->links != NULL) swift_free("links", e->links);
  e->size_links = e->sched.nr_tasks * e->links_per_tasks;

  /* Make sure that we have space for more links than last time. */
  if (e->size_links < e->nr_links * engine_rebuild_link_alloc_margin)
    e->size_links = e->nr_links * engine_rebuild_link_alloc_margin;

  /* Allocate the new link list */
  if ((e->links = (struct link *)swift_malloc(
           "links", sizeof(struct link) * e->size_links)) == NULL)
    error("Failed to allocate cell-task links.");
  e->nr_links = 0;

  tic2 = getticks();

  /* Count the number of tasks associated with each cell and
     store the density tasks in each cell, and make each sort
     depend on the sorts of its progeny. */
  threadpool_map(&e->threadpool, engine_count_and_link_tasks_mapper,
                 sched->tasks, sched->nr_tasks, sizeof(struct task),
                 threadpool_auto_chunk_size, e);

  if (e->verbose)
    message("Counting and linking tasks took %.3f %s.",
            clocks_from_ticks(getticks() - tic2), clocks_getunit());

  tic2 = getticks();

  /* Re-set the tag counter. MPI tags are defined for top-level cells in
   * cell_set_super_mapper. */
#ifdef WITH_MPI
  cell_next_tag = 0;
#endif

  /* Now that the self/pair tasks are at the right level, set the super
   * pointers. */
  threadpool_map(&e->threadpool, cell_set_super_mapper, cells, nr_cells,
                 sizeof(struct cell), threadpool_auto_chunk_size, e);

  if (e->verbose)
    message("Setting super-pointers took %.3f %s.",
            clocks_from_ticks(getticks() - tic2), clocks_getunit());

  /* Append hierarchical tasks to each cell. */
  threadpool_map(&e->threadpool, engine_make_hierarchical_tasks_mapper, cells,
                 nr_cells, sizeof(struct cell), threadpool_auto_chunk_size, e);

  tic2 = getticks();

  /* Run through the tasks and make force tasks for each density task.
     Each force task depends on the cell ghosts and unlocks the kick task
     of its super-cell. */
  if (e->policy & engine_policy_hydro) {

    /* Note that this does not scale well at all so we do not use the
     * threadpool version here until the reason for this is found.
     * We call the mapper function directly as if there was only 1 thread
     * in the pool. */
    engine_make_extra_hydroloop_tasks_mapper(sched->tasks, sched->nr_tasks, e);
    /* threadpool_map(&e->threadpool, engine_make_extra_hydroloop_tasks_mapper,
     *                sched->tasks, sched->nr_tasks, sizeof(struct task),
     *                threadpool_auto_chunk_size, e); */
  }

  if (e->verbose)
    message("Making extra hydroloop tasks took %.3f %s.",
            clocks_from_ticks(getticks() - tic2), clocks_getunit());

  tic2 = getticks();

  /* Add the dependencies for the gravity stuff */
  if (e->policy & (engine_policy_self_gravity | engine_policy_external_gravity))
    engine_link_gravity_tasks(e);

  if (e->verbose)
    message("Linking gravity tasks took %.3f %s.",
            clocks_from_ticks(getticks() - tic2), clocks_getunit());

  tic2 = getticks();

#ifdef WITH_MPI
  /* Add the communication tasks if MPI is being used. */
  if (e->policy & engine_policy_mpi) {

    tic2 = getticks();

    /* Loop over the proxies and add the send tasks, which also generates the
     * cell tags for super-cells. */
    int max_num_send_cells = 0;
    for (int pid = 0; pid < e->nr_proxies; pid++)
      max_num_send_cells += e->proxies[pid].nr_cells_out;
    struct cell_type_pair *send_cell_type_pairs = NULL;
    if ((send_cell_type_pairs = (struct cell_type_pair *)malloc(
             sizeof(struct cell_type_pair) * max_num_send_cells)) == NULL)
      error("Failed to allocate temporary cell pointer list.");
    int num_send_cells = 0;

    for (int pid = 0; pid < e->nr_proxies; pid++) {

      /* Get a handle on the proxy. */
      struct proxy *p = &e->proxies[pid];

      for (int k = 0; k < p->nr_cells_out; k++) {
        send_cell_type_pairs[num_send_cells].ci = p->cells_out[k];
        send_cell_type_pairs[num_send_cells].cj = p->cells_in[0];
        send_cell_type_pairs[num_send_cells++].type = p->cells_out_type[k];
      }
    }

    threadpool_map(&e->threadpool, engine_addtasks_send_mapper,
                   send_cell_type_pairs, num_send_cells,
                   sizeof(struct cell_type_pair), threadpool_auto_chunk_size,
                   e);

    free(send_cell_type_pairs);

    if (e->verbose)
      message("Creating send tasks took %.3f %s.",
              clocks_from_ticks(getticks() - tic2), clocks_getunit());

    tic2 = getticks();

    /* Exchange the cell tags. */
    proxy_tags_exchange(e->proxies, e->nr_proxies, s);

    if (e->verbose)
      message("Exchanging cell tags took %.3f %s.",
              clocks_from_ticks(getticks() - tic2), clocks_getunit());

    tic2 = getticks();

    /* Loop over the proxies and add the recv tasks, which relies on having the
     * cell tags. */
    int max_num_recv_cells = 0;
    for (int pid = 0; pid < e->nr_proxies; pid++)
      max_num_recv_cells += e->proxies[pid].nr_cells_in;
    struct cell_type_pair *recv_cell_type_pairs = NULL;
    if ((recv_cell_type_pairs = (struct cell_type_pair *)malloc(
             sizeof(struct cell_type_pair) * max_num_recv_cells)) == NULL)
      error("Failed to allocate temporary cell pointer list.");
    int num_recv_cells = 0;
    for (int pid = 0; pid < e->nr_proxies; pid++) {

      /* Get a handle on the proxy. */
      struct proxy *p = &e->proxies[pid];
      for (int k = 0; k < p->nr_cells_in; k++) {
        recv_cell_type_pairs[num_recv_cells].ci = p->cells_in[k];
        recv_cell_type_pairs[num_recv_cells++].type = p->cells_in_type[k];
      }
    }
    threadpool_map(&e->threadpool, engine_addtasks_recv_mapper,
                   recv_cell_type_pairs, num_recv_cells,
                   sizeof(struct cell_type_pair), threadpool_auto_chunk_size,
                   e);
    free(recv_cell_type_pairs);

    if (e->verbose)
      message("Creating recv tasks took %.3f %s.",
              clocks_from_ticks(getticks() - tic2), clocks_getunit());
  }

  /* Allocate memory for foreign particles */
  engine_allocate_foreign_particles(e, /*fof=*/0);

#endif

  /* Report the number of tasks we actually used */
  if (e->verbose)
    message(
        "Nr. of tasks: %d allocated tasks: %d ratio: %f memory use: %zd MB.",
        e->sched.nr_tasks, e->sched.size,
        (float)e->sched.nr_tasks / (float)e->sched.size,
        e->sched.size * sizeof(struct task) / (1024 * 1024));

  /* Report the number of links we actually used */
  if (e->verbose)
    message(
        "Nr. of links: %zd allocated links: %zd ratio: %f memory use: %zd MB.",
        e->nr_links, e->size_links, (float)e->nr_links / (float)e->size_links,
        e->size_links * sizeof(struct link) / (1024 * 1024));

  /* Report the values that could have been used */
  if (e->verbose)
    message("Actual usage: tasks/cell: %f links/task: %f",
            (float)e->sched.nr_tasks / s->tot_cells,
            (float)e->nr_links / e->sched.nr_tasks);

  tic2 = getticks();

  /* Set the unlocks per task. */
  scheduler_set_unlocks(sched);

  if (e->verbose)
    message("Setting unlocks took %.3f %s.",
            clocks_from_ticks(getticks() - tic2), clocks_getunit());

  tic2 = getticks();

  /* Rank the tasks. */
  scheduler_ranktasks(sched);

  if (e->verbose)
    message("Ranking the tasks took %.3f %s.",
            clocks_from_ticks(getticks() - tic2), clocks_getunit());

  /* Weight the tasks. */
  scheduler_reweight(sched, e->verbose);

  /* Set the tasks age. */
  e->tasks_age = 0;

  if (e->verbose)
    message("took %.3f %s (including reweight).",
            clocks_from_ticks(getticks() - tic), clocks_getunit());
}<|MERGE_RESOLUTION|>--- conflicted
+++ resolved
@@ -503,14 +503,9 @@
 void engine_addtasks_recv_hydro(
     struct engine *e, struct cell *c, struct task *t_xv, struct task *t_rho,
     struct task *t_gradient, struct task *t_prep1, struct task *t_limiter,
-<<<<<<< HEAD
-    struct task *t_unpack_limiter, struct task *tend, const int with_feedback,
-    const int with_black_holes, const int with_limiter, const int with_sync) {
-=======
     struct task *t_unpack_limiter, struct task *const tend,
     const int with_feedback, const int with_black_holes, const int with_limiter,
     const int with_sync) {
->>>>>>> 18402ae8
 
 #ifdef WITH_MPI
   struct scheduler *s = &e->sched;
@@ -657,20 +652,13 @@
  * @param t_density The recv_density #task, if it has already been created.
  * @param t_prep2 The recv_prep2 #task, if it has already been created.
  * @param t_sf_counts The recv_sf_counts, if it has been created.
-<<<<<<< HEAD
-=======
  * @param tend The top-level time-step communication #task.
->>>>>>> 18402ae8
  * @param with_star_formation Are we running with star formation on?
  */
 void engine_addtasks_recv_stars(struct engine *e, struct cell *c,
                                 struct task *t_density, struct task *t_prep2,
-<<<<<<< HEAD
-                                struct task *t_sf_counts, struct task *tend,
-=======
                                 struct task *t_sf_counts,
                                 struct task *const tend,
->>>>>>> 18402ae8
                                 const int with_star_formation) {
 #ifdef SWIFT_DEBUG_CHECKS
   if (e->policy & engine_policy_sinks && e->policy & engine_policy_stars) {
@@ -795,21 +783,14 @@
  * @param t_gas_swallow The gas swallow comm. task, if it has already been
  * created.
  * @param t_feedback The recv_feed #task, if it has already been created.
-<<<<<<< HEAD
-=======
  * @param tend The top-level time-step communication #task.
->>>>>>> 18402ae8
  */
 void engine_addtasks_recv_black_holes(struct engine *e, struct cell *c,
                                       struct task *t_rho,
                                       struct task *t_bh_merger,
                                       struct task *t_gas_swallow,
                                       struct task *t_feedback,
-<<<<<<< HEAD
-                                      struct task *tend) {
-=======
                                       struct task *const tend) {
->>>>>>> 18402ae8
 
 #ifdef WITH_MPI
   struct scheduler *s = &e->sched;
@@ -895,17 +876,11 @@
  * @param e The #engine.
  * @param c The foreign #cell.
  * @param t_grav The recv_gpart #task, if it has already been created.
-<<<<<<< HEAD
- */
-void engine_addtasks_recv_gravity(struct engine *e, struct cell *c,
-                                  struct task *t_grav, struct task *tend) {
-=======
  * @param tend The top-level time-step communication #task.
  */
 void engine_addtasks_recv_gravity(struct engine *e, struct cell *c,
                                   struct task *t_grav,
                                   struct task *const tend) {
->>>>>>> 18402ae8
 
 #ifdef WITH_MPI
   struct scheduler *s = &e->sched;
