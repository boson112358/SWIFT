/*******************************************************************************
 * This file is part of SWIFT.
 * Copyright (c) 2024 Darwin Roduit (darwin.roduit@alumni.epfl.ch)
 *
 * This program is free software: you can redistribute it and/or modify
 * it under the terms of the GNU Lesser General Public License as published
 * by the Free Software Foundation, either version 3 of the License, or
 * (at your option) any later version.
 *
 * This program is distributed in the hope that it will be useful,
 * but WITHOUT ANY WARRANTY; without even the implied warranty of
 * MERCHANTABILITY or FITNESS FOR A PARTICULAR PURPOSE.  See the
 * GNU General Public License for more details.
 *
 * You should have received a copy of the GNU Lesser General Public License
 * along with this program.  If not, see <http://www.gnu.org/licenses/>.
 *
 *******************************************************************************/
#ifndef SWIFT_GEAR_SINK_GETTERS_H
#define SWIFT_GEAR_SINK_GETTERS_H

#include "cosmology.h"
#include "sink_part.h"

/**
 * @file src/sink/GEAR/sink_getters.h
 * @brief Getter functions for GEAR sink scheme to avoid exposing
 * implementation details to the outer world. Keep the code clean and lean.
 */

/**
 * @brief Get the sink age in interal units.
 *
 * @param sink The #sink.
 * @param with_cosmology If we run with cosmology.
 * @param cosmo The co Birth scale-factor of the star.
 * @param with_cosmology If we run with cosmology.
 */

__attribute__((always_inline)) INLINE double sink_get_sink_age(
    const struct sink *restrict sink, const int with_cosmology,
    const struct cosmology *cosmo, const double time) {
  double sink_age;
  if (with_cosmology) {

    /* Deal with rounding issues */
    if (sink->birth_scale_factor >= cosmo->a) {
      sink_age = 0.;
    } else {
      sink_age = cosmology_get_delta_time_from_scale_factors(
          cosmo, sink->birth_scale_factor, cosmo->a);
    }
  } else {
    sink_age = time - sink->birth_time;
  }
  return sink_age;
}

/**
 * @brief Compute the rotational energy of the neighbouring gas particles.
 *
 * Note: This function must be used after having computed the rotational energy
 * per components, i.e. after sink_prepare_part_sink_formation().
 *
 * @param p The gas particle.
 *
 */
INLINE static double sink_compute_neighbour_rotation_energy_magnitude(
    const struct part *restrict p) {
  double E_rot_x = p->sink_data.E_rot_neighbours[0];
  double E_rot_y = p->sink_data.E_rot_neighbours[1];
  double E_rot_z = p->sink_data.E_rot_neighbours[2];
  double E_rot =
      sqrtf(E_rot_x * E_rot_x + E_rot_y * E_rot_y + E_rot_z * E_rot_z);
  return E_rot;
}

/**
 * @brief Retrieve the physical velocity divergence from the gas particle.
 *
 * @param p The gas particles.
 *
 */
INLINE static float sink_get_physical_div_v_from_part(
<<<<<<< HEAD
    const struct part *restrict p, const struct cosmology *cosmo) {
=======
    const struct part* restrict p,
    const struct cosmology* cosmo) {
>>>>>>> 20bf59c0

  float div_v = 0.0;

  /* The implementation of div_v depends on the Hydro scheme. Furthermore, some
     add a Hubble flow term, some do not. We need to take care of this */
#ifdef SPHENIX_SPH
  /* SPHENIX is already including the Hubble flow. */
  div_v = hydro_get_div_v(p);
#elif GADGET2_SPH
  div_v = p->density.div_v;

  /* Add the missing term */
  div_v += hydro_dimension * cosmo->H;
#elif MINIMAL_SPH
  div_v = hydro_get_div_v(p);

  /* Add the missing term */
  div_v += hydro_dimension * cosmo->H;
#elif GASOLINE_SPH
  /* Copy the velocity divergence */
  div_v = (1. / 3.) * (p->viscosity.velocity_gradient[0][0] +
                       p->viscosity.velocity_gradient[1][1] +
                       p->viscosity.velocity_gradient[2][2]);
#elif MAGMA2_SPH
  /* Copy the velocity divergence */
  div_v = hydro_get_physical_div_v(p, cosmo);
#elif HOPKINS_PU_SPH
  div_v = p->density.div_v;
#elif defined(GIZMO_MFV_SPH) || defined(GIZMO_MFM_SPH)
  float dummy[3], gradvx[3], gradvy[3], gradvz[3];
  hydro_part_get_gradients(p, dummy, gradvx, gradvy, gradvz, dummy);
  div_v = gradvx[0] + gradvy[1] + gradvz[2];

  /* Multiply by the missing scale factors */
  div_v *= cosmo->a2_inv;

  /* Add the missing term */
  div_v += hydro_dimension * cosmo->H;
#else
#error \
    "This scheme is not implemented. Note that Different scheme apply the Hubble flow in different places. Be careful about it."
#endif
  return div_v;
}

/**
 * @brief Compute the angular momentum-based criterion for sink-sink
 * interaction.
 *
 * This function calculates the angular momentum of a sink particle relative to
 * another particle (sink or gas) and evaluates the Keplerian angular momentum.
 *
 * @param dx Comoving vector separating the two particles (pi - pj).
 * @param dv_plus_H_flow Comoving relative velocity including the Hubble flow.
 * @param r Comoving distance between the two particles.
 * @param r_cut_i Comoving cut-off radius of particle i.
 * @param mass_i Mass of particle i.
 * @param cosmo The cosmological parameters and properties
 * @param grav_props The gravity scheme parameters and properties
 * @param L2_kepler (return) Keplerian angular momentum squared of particle i.
 * @param L2_j (return) Specific angular momentum squared relative to particle
 * j.
 */
__attribute__((always_inline)) INLINE static void
sink_compute_angular_momenta_criterion(
    const float dx[3], const float dv_plus_H_flow[3], const float r,
    const float r_cut_i, const float mass_i, const struct cosmology *cosmo,
    const struct gravity_props *grav_props, float *L2_kepler, float *L2_j) {

  /* Compute the physical relative velocity between the particles */
  const float dv_physical[3] = {dv_plus_H_flow[0] * cosmo->a_inv,
                                dv_plus_H_flow[1] * cosmo->a_inv,
                                dv_plus_H_flow[2] * cosmo->a_inv};

  /* Compute the physical distance between the particles */
  const float dx_physical[3] = {dx[0] * cosmo->a, dx[1] * cosmo->a,
                                dx[2] * cosmo->a};
  const float r_physical = r * cosmo->a;

  /* Momentum check------------------------------------------------------- */
  /* Relative momentum of the gas */
  const float specific_angular_momentum[3] = {
      dx_physical[1] * dv_physical[2] - dx_physical[2] * dv_physical[1],
      dx_physical[2] * dv_physical[0] - dx_physical[0] * dv_physical[2],
      dx_physical[0] * dv_physical[1] - dx_physical[1] * dv_physical[0]};

  *L2_j = specific_angular_momentum[0] * specific_angular_momentum[0] +
          specific_angular_momentum[1] * specific_angular_momentum[1] +
          specific_angular_momentum[2] * specific_angular_momentum[2];

  /* Keplerian angular speed squared */
  const float omega_acc_2 =
      grav_props->G_Newton * mass_i / (r_physical * r_physical * r_physical);

  /*Keplerian angular momentum squared */
  *L2_kepler = (r_cut_i * r_cut_i * r_cut_i * r_cut_i) * omega_acc_2;
}

#endif /* SWIFT_GEAR_SINK_GETTERS_H */<|MERGE_RESOLUTION|>--- conflicted
+++ resolved
@@ -82,12 +82,8 @@
  *
  */
 INLINE static float sink_get_physical_div_v_from_part(
-<<<<<<< HEAD
-    const struct part *restrict p, const struct cosmology *cosmo) {
-=======
     const struct part* restrict p,
     const struct cosmology* cosmo) {
->>>>>>> 20bf59c0
 
   float div_v = 0.0;
 
