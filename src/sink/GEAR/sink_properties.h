/*******************************************************************************
 * This file is part of SWIFT.
 * Copyright (c) 2020 Loic Hausammann (loic.hausammann@epfl.ch)
 *
 * This program is free software: you can redistribute it and/or modify
 * it under the terms of the GNU Lesser General Public License as published
 * by the Free Software Foundation, either version 3 of the License, or
 * (at your option) any later version.
 *
 * This program is distributed in the hope that it will be useful,
 * but WITHOUT ANY WARRANTY; without even the implied warranty of
 * MERCHANTABILITY or FITNESS FOR A PARTICULAR PURPOSE.  See the
 * GNU General Public License for more details.
 *
 * You should have received a copy of the GNU Lesser General Public License
 * along with this program.  If not, see <http://www.gnu.org/licenses/>.
 *
 ******************************************************************************/
#ifndef SWIFT_DEFAULT_SINK_PROPERTIES_H
#define SWIFT_DEFAULT_SINK_PROPERTIES_H


/* Local header */
#include <random.h>
#include <feedback_properties.h>


/**
 * @brief Properties of sink in the Default model.
 */
struct sink_props {

  /*! Cut off radius */
  float cut_off_radius;

  /*! Maximal gas temperature for forming a star. */
  float maximal_temperature;

  /*! Minimal gas density for forming a star. */
  float density_threshold;
<<<<<<< HEAD
  
  /*! Size of the calibration sample used to determine the probabilities
   * to form stellar particles with mass stellar_particle_mass */
  int size_of_calibration_sample;    
  
  /*! Mass of the stellar particle representing the low mass stars 
   * (continuous IMF sampling). */
  float stellar_particle_mass;  
  
  /*! Minimal mass of stars represented by discrete particles */
  float minimal_discrete_mass;  

  /*! Mass of the stellar particle representing the low mass stars 
   * (continuous IMF sampling). First stars */
  float stellar_particle_mass_first_stars;  
  
  /*! Minimal mass of stars represented by discrete particles. 
   * First stars. */
  float minimal_discrete_mass_first_stars;  
  
=======
>>>>>>> 6b91ffbb
};



/**
 * @brief Initialise the probabilities to get a stellar mass (continuous
 * sampling of the IMF)
 *
 * @param sp The #sink_props.
 * @param phys_const The physical constants in the internal unit system.
 * @param us The internal unit system.
 * @param params The parsed parameters.
 * @param cosmo The cosmological model.
 */
INLINE static void sink_props_init_probabilities(struct sink_props *sp, struct initial_mass_function *imf,
  const struct phys_const *phys_const,int first_stars) {

  
  /* get the IMF mass limits (all in Msol) */
  float mass_min = imf->mass_min;
  float mass_max = imf->mass_max;
  
  float minimal_discrete_mass;
  float stellar_particle_mass;
  
  if (!first_stars) {
    minimal_discrete_mass = sp->minimal_discrete_mass;
    stellar_particle_mass = sp->stellar_particle_mass/phys_const->const_solar_mass;
  } else {
    minimal_discrete_mass = sp->minimal_discrete_mass_first_stars;
    stellar_particle_mass = sp->stellar_particle_mass_first_stars/phys_const->const_solar_mass;  
  }  
  
  /* sanity check */
  if (minimal_discrete_mass < imf->mass_limits[imf->n_parts-1])  
    error("minimal_discrete_mass (=%8.3f) cannot be smaller than the mass limit (=%8.3f) of the last IMF segment,",
    minimal_discrete_mass, imf->mass_limits[imf->n_parts-1]);
    
  /* Compute the IMF mass below the minimal IMF discrete mass (continuous part) */
  double Mtot, Md, Mc;
  Mc = initial_mass_function_get_imf_mass_fraction(imf,mass_min,minimal_discrete_mass);
    
  
  if (Mc > 0) {
    Mtot = stellar_particle_mass/Mc;
    Md   = Mtot-stellar_particle_mass;
    Mc   = stellar_particle_mass;
  } else {
    Mtot = stellar_particle_mass;
    Md   = Mtot;
    Mc   = 0;
  }  

  /* Compute the number of stars in the continuous part of the IMF */
  double Nc = initial_mass_function_get_imf_number_fraction(imf,mass_min,minimal_discrete_mass)*Mtot;
  
  /* Compute the number of stars in the discrete part of the IMF */
  double Nd = initial_mass_function_get_imf_number_fraction(imf,minimal_discrete_mass,mass_max)*Mtot;
  
  message("Mass of the continuous part            : %g",Mc);
  message("Mass of the discrete   part            : %g",Md);
  message("Total IMF mass                         : %g",Mtot);
  message("Number of stars in the continuous part : %g",Nc);
  message("Number of stars in the discrete   part : %g",Nd);

  
  /* if no continous part, return */
  if (Mc == 0){
    imf->sink_Pc = 0;
    imf->sink_stellar_particle_mass = 0;
    message("probability of the continuous part    : %g",0.); 
    message("probability of the discrete   part    : %g",1.);
    return;
  }  

  /* Compute the probabilities */
  double Pc = 1/(1+Nd);
  double Pd = 1 - Pc;
  imf->sink_Pc = Pc;
  imf->sink_stellar_particle_mass = Mc;
  
  message("probability of the continuous part     : %g",Pc); 
  message("probability of the discrete   part     : %g",Pd);
  
}


/**
 * @brief Initialise the sink properties from the parameter file.
 *
 * @param sp The #sink_props.
 * @param phys_const The physical constants in the internal unit system.
 * @param us The internal unit system.
 * @param params The parsed parameters.
 * @param cosmo The cosmological model.
 */
INLINE static void sink_props_init(struct sink_props *sp, struct feedback_props *fp,
                                   const struct phys_const *phys_const,
                                   const struct unit_system *us,
                                   struct swift_params *params,
                                   const struct cosmology *cosmo) {

  sp->cut_off_radius =
      parser_get_param_float(params, "GEARSink:cut_off_radius");

  sp->maximal_temperature =
      parser_get_param_float(params, "GEARSink:maximal_temperature");

  sp->density_threshold =
      parser_get_param_float(params, "GEARSink:density_threshold");
<<<<<<< HEAD
      
  sp->size_of_calibration_sample =
      parser_get_param_int(params, "GEARSink:size_of_calibration_sample");         
      
  sp->stellar_particle_mass =
      parser_get_param_float(params, "GEARSink:stellar_particle_mass");      
      
  sp->minimal_discrete_mass =
      parser_get_param_float(params, "GEARSink:minimal_discrete_mass");   
      
  sp->stellar_particle_mass_first_stars =
      parser_get_param_float(params, "GEARSink:stellar_particle_mass_first_stars");      
      
  sp->minimal_discrete_mass_first_stars =
      parser_get_param_float(params, "GEARSink:minimal_discrete_mass_first_stars");      
      
      
=======

>>>>>>> 6b91ffbb
  /* Apply unit change */
  sp->maximal_temperature /=
      units_cgs_conversion_factor(us, UNIT_CONV_TEMPERATURE);

  sp->density_threshold /= units_cgs_conversion_factor(us, UNIT_CONV_DENSITY);

<<<<<<< HEAD
  sp->stellar_particle_mass*=phys_const->const_solar_mass;
  sp->stellar_particle_mass_first_stars*=phys_const->const_solar_mass;
  
  
  /* here, we need to differenciate between the stellar models */
  struct initial_mass_function *imf;
  struct stellar_model* sm;
  
  sm = &fp->stellar_model;
  imf = &sm->imf;
  
  
  /* Initialize for the stellar models (PopII) */
  sink_props_init_probabilities(sp, imf, phys_const, 0);
    
  /* Now initialize the first stars. */
  if (fp->metallicity_max_first_stars != -1) {
     sm = &fp->stellar_model_first_stars;
     imf = &sm->imf;
     sink_props_init_probabilities(sp, imf, phys_const, 1);  
  }
  
  message("maximal_temperature               = %g", sp->maximal_temperature);
  message("density_threshold                 = %g", sp->density_threshold);
  message("size_of_calibration_sample        = %d", sp->size_of_calibration_sample);
  
  message("stellar_particle_mass             = %g", sp->stellar_particle_mass);
  message("minimal_discrete_mass             = %g", sp->minimal_discrete_mass);
  
  message("stellar_particle_mass_first_stars = %g", sp->stellar_particle_mass_first_stars);
  message("minimal_discrete_mass_first_stars = %g", sp->minimal_discrete_mass_first_stars);
 
=======
  message("maximal_temperature = %g", sp->maximal_temperature);
  message("density_threshold  = %g", sp->density_threshold);
>>>>>>> 6b91ffbb
}

/**
 * @brief Write a sink_props struct to the given FILE as a stream of
 * bytes.
 *
 * @param props the sink properties struct
 * @param stream the file stream
 */
INLINE static void sink_struct_dump(const struct sink_props *props,
                                    FILE *stream) {
  restart_write_blocks((void *)props, sizeof(struct sink_props), 1, stream,
                       "sink props", "Sink props");
}

/**
 * @brief Restore a sink_props struct from the given FILE as a stream of
 * bytes.
 *
 * @param props the sink properties struct
 * @param stream the file stream
 */
INLINE static void sink_struct_restore(const struct sink_props *props,
                                       FILE *stream) {
  restart_read_blocks((void *)props, sizeof(struct sink_props), 1, stream, NULL,
                      "Sink props");
}

#endif /* SWIFT_DEFAULT_SINK_PROPERTIES_H */<|MERGE_RESOLUTION|>--- conflicted
+++ resolved
@@ -38,7 +38,6 @@
 
   /*! Minimal gas density for forming a star. */
   float density_threshold;
-<<<<<<< HEAD
   
   /*! Size of the calibration sample used to determine the probabilities
    * to form stellar particles with mass stellar_particle_mass */
@@ -59,8 +58,6 @@
    * First stars. */
   float minimal_discrete_mass_first_stars;  
   
-=======
->>>>>>> 6b91ffbb
 };
 
 
@@ -171,7 +168,6 @@
 
   sp->density_threshold =
       parser_get_param_float(params, "GEARSink:density_threshold");
-<<<<<<< HEAD
       
   sp->size_of_calibration_sample =
       parser_get_param_int(params, "GEARSink:size_of_calibration_sample");         
@@ -189,16 +185,12 @@
       parser_get_param_float(params, "GEARSink:minimal_discrete_mass_first_stars");      
       
       
-=======
-
->>>>>>> 6b91ffbb
   /* Apply unit change */
   sp->maximal_temperature /=
       units_cgs_conversion_factor(us, UNIT_CONV_TEMPERATURE);
 
   sp->density_threshold /= units_cgs_conversion_factor(us, UNIT_CONV_DENSITY);
 
-<<<<<<< HEAD
   sp->stellar_particle_mass*=phys_const->const_solar_mass;
   sp->stellar_particle_mass_first_stars*=phys_const->const_solar_mass;
   
@@ -231,10 +223,6 @@
   message("stellar_particle_mass_first_stars = %g", sp->stellar_particle_mass_first_stars);
   message("minimal_discrete_mass_first_stars = %g", sp->minimal_discrete_mass_first_stars);
  
-=======
-  message("maximal_temperature = %g", sp->maximal_temperature);
-  message("density_threshold  = %g", sp->density_threshold);
->>>>>>> 6b91ffbb
 }
 
 /**
