/*******************************************************************************
 * This file is part of SWIFT.
 * Copyright (c) 2016 Matthieu Schaller (schaller@strw.leidenuniv.nl)
 *
 * This program is free software: you can redistribute it and/or modify
 * it under the terms of the GNU Lesser General Public License as published
 * by the Free Software Foundation, either version 3 of the License, or
 * (at your option) any later version.
 *
 * This program is distributed in the hope that it will be useful,
 * but WITHOUT ANY WARRANTY; without even the implied warranty of
 * MERCHANTABILITY or FITNESS FOR A PARTICULAR PURPOSE.  See the
 * GNU General Public License for more details.
 *
 * You should have received a copy of the GNU Lesser General Public License
 * along with this program.  If not, see <http://www.gnu.org/licenses/>.
 *
 ******************************************************************************/
#ifndef SWIFT_CHEMISTRY_KIARA_H
#define SWIFT_CHEMISTRY_KIARA_H

/**
 * @file src/chemistry/KIARA/chemistry.h
 * @brief Empty infrastructure for the cases without chemistry function
 */

/* Some standard headers. */
#include <float.h>
#include <math.h>
#include <signal.h>

/* Local includes. */
#include "chemistry_struct.h"
#include "error.h"
#include "hydro.h"
#include "parser.h"
#include "part.h"
#include "physical_constants.h"
#include "units.h"

/**
 * @brief Return a string containing the name of a given #chemistry_element.
 */
__attribute__((always_inline)) INLINE static const char*
chemistry_get_element_name(enum chemistry_element elem) {

  static const char* chemistry_element_names[chemistry_element_count] = {
      "Hydrogen", "Helium",    "Carbon",  "Nitrogen", "Oxygen",
      "Neon",     "Magnesium", "Silicon", "Sulfur", "Calcium", "Iron"};

  return chemistry_element_names[elem];
}

/**
 * @brief Prepares a particle for the smooth metal calculation.
 *
 * Zeroes all the relevant arrays in preparation for the sums taking place in
 * the various smooth metallicity tasks
 *
 * @param p The particle to act upon
 * @param cd #chemistry_global_data containing chemistry informations.
 */
__attribute__((always_inline)) INLINE static void chemistry_init_part(
    struct part* restrict p, const struct chemistry_global_data* cd) {

  struct chemistry_part_data* cpd = &p->chemistry_data;

  /* Reset the shear tensor */
  for (int i = 0; i < 3; i++) {
    cpd->shear_tensor[i][0] = 0.f;
    cpd->shear_tensor[i][1] = 0.f;
    cpd->shear_tensor[i][2] = 0.f;
  }

  /* Reset the diffusion. */
  cpd->diffusion_coefficient = 0.f;

#if COOLING_GRACKLE_MODE >= 2
  cpd->local_sfr_density = 0.f;
#endif
}

/**
 * @brief Finishes the smooth metal calculation.
 *
 * Multiplies the metallicity and number of neighbours by the
 * appropiate constants and add the self-contribution term.
 *
 * This function requires the #hydro_end_density to have been called.
 *
 * @param p The particle to act upon.
 * @param cd #chemistry_global_data containing chemistry informations.
 * @param cosmo The current cosmological model.
 */
__attribute__((always_inline)) INLINE static void chemistry_end_density(
    struct part* restrict p, const struct chemistry_global_data* cd,
    const struct cosmology* cosmo) {


  /* Some smoothing length multiples. */
  const float h = p->h;
  const float h_inv = 1.0f / h; /* 1/h */
  const float h_inv_dim = pow_dimension(h_inv);       /* 1/h^d */

  struct chemistry_part_data* cpd = &p->chemistry_data;

  /* If diffusion is on, finish up shear tensor & particle's diffusion coeff */
  if (cd->diffusion_flag == 1 && cd->C_Smagorinsky > 0.f) {
    const float h_inv_dim_plus_one = h_inv_dim * h_inv; /* 1/h^(d+1) */
    const float rho = hydro_get_comoving_density(p);

    /* convert the shear factor into physical */
    const float factor_shear = h_inv_dim_plus_one * cosmo->a2_inv / rho;
    for (int k = 0; k < 3; k++) {
      cpd->shear_tensor[k][0] *= factor_shear;
      cpd->shear_tensor[k][1] *= factor_shear;
      cpd->shear_tensor[k][2] *= factor_shear;
    }

    /* Compute the trace over 3 and add the hubble flow. */
    float trace_3 = 0.f;
    for (int i = 0; i < 3; i++) {
      cpd->shear_tensor[i][i] += cosmo->H;
      trace_3 += cpd->shear_tensor[i][i];
    }
    trace_3 /= 3.f;

    float shear_tensor[3][3];
    for (int i = 0; i < 3; i++) {
      /* Make the tensor symmetric. */
      float avg = 0.5f * (cpd->shear_tensor[i][0] + cpd->shear_tensor[0][i]);
      shear_tensor[i][0] = avg;
      shear_tensor[0][i] = avg;

      avg = 0.5f * (cpd->shear_tensor[i][1] + cpd->shear_tensor[1][i]);
      shear_tensor[i][1] = avg;
      shear_tensor[1][i] = avg;

      avg = 0.5f * (cpd->shear_tensor[i][2] + cpd->shear_tensor[2][i]);
      shear_tensor[i][2] = avg;
      shear_tensor[2][i] = avg;

      /* Remove the trace. */
      shear_tensor[i][i] -= trace_3;
    }

    /* Compute the norm. */
    float velocity_gradient_norm = 0.f;
    for (int i = 0; i < 3; i++) {
      velocity_gradient_norm += shear_tensor[i][0] * shear_tensor[i][0];
      velocity_gradient_norm += shear_tensor[i][1] * shear_tensor[i][1];
      velocity_gradient_norm += shear_tensor[i][2] * shear_tensor[i][2];
    }
    velocity_gradient_norm = sqrtf(velocity_gradient_norm);

    /* Compute the diffusion coefficient in physical coordinates.
     * The norm is already in physical coordinates.
     * kernel_gamma is necessary (see Rennehan 2021)
     */
    const float rho_phys = hydro_get_physical_density(p, cosmo);
    const float h_phys = cosmo->a * p->h * kernel_gamma;
    const float smag_length_scale = cd->C_Smagorinsky * h_phys;
    cpd->diffusion_coefficient = 2.f * rho_phys * smag_length_scale 
                                * smag_length_scale * velocity_gradient_norm;
  }
#if COOLING_GRACKLE_MODE >= 2
  /* Add self contribution to SFR */
  cpd->local_sfr_density += max(0.f, p->sf_data.SFR);
  const float vol_factor = 0.238732 * h_inv_dim; /* 1./(4/3 pi) */
  /* Convert to physical density from comoving */
  cpd->local_sfr_density *= vol_factor * cosmo->a3_inv;
#endif
}

/**
 * @brief Sets all particle fields to sensible values when the #part has 0 ngbs.
 *
 * @param p The particle to act upon
 * @param xp The extended particle data to act upon
 * @param cd #chemistry_global_data containing chemistry informations.
 * @param cosmo The current cosmological model.
 */
__attribute__((always_inline)) INLINE static void
chemistry_part_has_no_neighbours(struct part* restrict p,
                                 struct xpart* restrict xp,
                                 const struct chemistry_global_data* cd,
                                 const struct cosmology* cosmo) {

  /* Just make all the smoothed fields default to the un-smoothed values */
  struct chemistry_part_data* cpd = &p->chemistry_data;
  /* Reset the shear tensor */
  for (int i = 0; i < 3; i++) {
    cpd->shear_tensor[i][0] = 0.f;
    cpd->shear_tensor[i][1] = 0.f;
    cpd->shear_tensor[i][2] = 0.f;
  }

  /* Reset the diffusion. */
  cpd->diffusion_coefficient = 0.f;

  /* Reset the change in metallicity */
  cpd->dZ_dt_total = 0.f;
  for (int elem = 0; elem < chemistry_element_count; ++elem) cpd->dZ_dt[elem] = 0.f;

#if COOLING_GRACKLE_MODE >= 2
  /* If there is no nearby SF, set to zero */
  cpd->local_sfr_density = 0.f;
#endif
}

/**
 * @brief Sets the chemistry properties of the (x-)particles to a valid start
 * state.
 *
 * @param phys_const The physical constants in internal units.
 * @param us The internal system of units.
 * @param cosmo The current cosmological model.
 * @param data The global chemistry information.
 * @param p Pointer to the particle data.
 * @param xp Pointer to the extended particle data.
 */
__attribute__((always_inline)) INLINE static void chemistry_first_init_part(
    const struct phys_const* restrict phys_const,
    const struct unit_system* restrict us,
    const struct cosmology* restrict cosmo,
    const struct chemistry_global_data* data, struct part* restrict p,
    struct xpart* restrict xp) {

  /* Initialize mass fractions for total metals and each metal individually */
  if (data->initial_metal_mass_fraction_total != -1) {
    p->chemistry_data.metal_mass_fraction_total =
        data->initial_metal_mass_fraction_total;

    for (int elem = 0; elem < chemistry_element_count; ++elem) {
      p->chemistry_data.metal_mass_fraction[elem] =
          data->initial_metal_mass_fraction[elem];
    }
  }
  chemistry_init_part(p, data);
}

/**
 * @brief Sets the chemistry properties of the sparticles to a valid start
 * state.
 *
 * @param data The global chemistry information.
 * @param sp Pointer to the sparticle data.
 */
__attribute__((always_inline)) INLINE static void chemistry_first_init_spart(
    const struct chemistry_global_data* data, struct spart* restrict sp) {

  /* Initialize mass fractions for total metals and each metal individually */
  if (data->initial_metal_mass_fraction_total != -1) {
    sp->chemistry_data.metal_mass_fraction_total =
        data->initial_metal_mass_fraction_total;

    for (int elem = 0; elem < chemistry_element_count; ++elem)
      sp->chemistry_data.metal_mass_fraction[elem] =
          data->initial_metal_mass_fraction[elem];
  }
}

/**
 * @brief Sets the chemistry properties of the sink particles to a valid start
 * state.
 *
 * @param data The global chemistry information.
 * @param sink Pointer to the sink particle data.
<<<<<<< HEAD
=======
 * Required by space_first_init.c
>>>>>>> dbfabbaa
 */
__attribute__((always_inline)) INLINE static void chemistry_first_init_sink(
    const struct chemistry_global_data* data, struct sink* restrict sink) {}


/**
 * @brief Initialises the chemistry properties.
 *
 * @param parameter_file The parsed parameter file.
 * @param us The current internal system of units.
 * @param phys_const The physical constants in internal units.
 * @param data The properties to initialise.
 */
static INLINE void chemistry_init_backend(struct swift_params* parameter_file,
                                          const struct unit_system* us,
                                          const struct phys_const* phys_const,
                                          struct chemistry_global_data* data) {

  /* Is metal diffusion turned on? */
  data->diffusion_flag = parser_get_param_int(parameter_file,
                                              "KIARAChemistry:diffusion_on");

  /* Read the diffusion coefficient */
  data->C_Smagorinsky = parser_get_opt_param_float(parameter_file,
                                                   "KIARAChemistry:diffusion_coefficient",
                                                   0.23);

  /* Read the total metallicity */
  data->initial_metal_mass_fraction_total = parser_get_opt_param_float(
      parameter_file, "KIARAChemistry:init_abundance_metal", -1);

  if (data->initial_metal_mass_fraction_total != -1) {
    /* Read the individual mass fractions */
    for (int elem = 0; elem < chemistry_element_count; ++elem) {
      char buffer[50];
      sprintf(buffer, "KIARAChemistry:init_abundance_%s",
              chemistry_get_element_name((enum chemistry_element)elem));

      data->initial_metal_mass_fraction[elem] =
          parser_get_param_float(parameter_file, buffer);
    }

    /* Let's check that things make sense (broadly) */

    /* H + He + Z should be ~1 */
    float total_frac = data->initial_metal_mass_fraction[chemistry_element_H] +
                       data->initial_metal_mass_fraction[chemistry_element_He] +
                       data->initial_metal_mass_fraction_total;

    if (total_frac < 0.98 || total_frac > 1.02)
      error("The abundances provided seem odd! H + He + Z = %f =/= 1.",
            total_frac);

    /* Sum of metal elements should be <= Z */
    total_frac = 0.f;
    for (int elem = 0; elem < chemistry_element_count; ++elem) {
      if (elem != chemistry_element_H && elem != chemistry_element_He) {
        total_frac += data->initial_metal_mass_fraction[elem];
      }
    }

    if (total_frac > 1.02 * data->initial_metal_mass_fraction_total)
      error(
          "The abundances provided seem odd! \\sum metal elements (%f) > Z "
          "(%f)",
          total_frac, data->initial_metal_mass_fraction_total);

    /* Sum of all elements should be <= 1 */
    total_frac = 0.f;
    for (int elem = 0; elem < chemistry_element_count; ++elem) {
      total_frac += data->initial_metal_mass_fraction[elem];
    }

    if (total_frac > 1.02)
      error("The abundances provided seem odd! \\sum elements (%f) > 1",
            total_frac);
  }
}

/**
 * @brief Prints the properties of the chemistry model to stdout.
 *
 * @brief The #chemistry_global_data containing information about the current
 * model.
 */
static INLINE void chemistry_print_backend(
    const struct chemistry_global_data* data) {

  message("Chemistry model is 'KIARA' tracking %d elements.",
          chemistry_element_count);
}

/**
 * @brief Updates to the chemistry data after the hydro force loop.
 *
 * Finish off the diffusion by actually exchanging the metals
 *
 * @param p The particle to act upon.
 * @param cosmo The current cosmological model.
 * @param with_cosmology Are we running with the cosmology?
 * @param time Current time of the simulation.
 * @param dt Time step (in physical units).
 */
__attribute__((always_inline)) INLINE static void chemistry_end_force(
    struct part* restrict p, const struct cosmology* cosmo,
    const int with_cosmology, const double time, const double dt) {

  if (dt == 0.) return;

  struct chemistry_part_data* ch = &p->chemistry_data;

  /* Nothing to do if no change in metallicity */
  if (ch->dZ_dt_total == 0.f) return;

  const float h_inv = cosmo->a / p->h;
  const float h_inv_dim = pow_dimension(h_inv); /* 1/h^d */
  /* Missing factors in iact. */
  const float factor = h_inv_dim * h_inv;
  //const float mass = hydro_get_mass(p);

  /* Add diffused metals to particle */
  const float dZ_tot = ch->dZ_dt_total * dt * factor;
#if COOLING_GRACKLE_MODE >= 2
  /* Add diffused dust to particle, in proportion to added metals */
  p->cooling_data.dust_mass *= 1. + dZ_tot / ch->metal_mass_fraction_total;
#endif
  ch->metal_mass_fraction_total += dZ_tot;

  /* Handle edge case where diffusion leads to <0 metallicity */
  if (ch->metal_mass_fraction_total <= 0.f) {
    ch->metal_mass_fraction_total = 0.f;
    p->cooling_data.dust_mass = 0.f;
    for (int elem = 0; elem < chemistry_element_count; elem++) {
      ch->metal_mass_fraction[elem] = 0.f;
      p->cooling_data.dust_mass_fraction[elem] = 0.f;
    }
    return;
  }

  /* Add individual element contributions from diffusion */
  for (int elem = 0; elem < chemistry_element_count; elem++) {
    const float dZ = ch->dZ_dt[elem] * dt * factor;
#if COOLING_GRACKLE_MODE >= 2
  /* Add diffused dust to particle, in proportion to added metals */
    p->cooling_data.dust_mass_fraction[elem] *= 1. + dZ / ch->metal_mass_fraction[elem];
#endif
    /* Treating Z like a passive scalar */
    ch->metal_mass_fraction[elem] += dZ;

    /* Make sure that the metallicity is 0 <= x <= 1 */
    if (ch->metal_mass_fraction[elem] < 0.f ) {
      warning("Z<0! pid=%lld, dt=%g, elem=%d, Z=%g, dZ_dt=%g, dZ=%g, dZtot=%g Ztot=%g Zdust=%g.", 
            p->id, dt, elem, ch->metal_mass_fraction[elem], ch->dZ_dt[elem], dZ,
	    dZ_tot, ch->metal_mass_fraction_total, p->cooling_data.dust_mass_fraction[elem]);
      ch->metal_mass_fraction[elem] = 0.f;
      p->cooling_data.dust_mass_fraction[elem] = 0.f;
    }
    if (ch->metal_mass_fraction[elem] > 1.f) {
      error("met frac>1! pid=%lld, dt=%g, elem=%d, Z=%g, dZ_dt=%g, dZ=%g, dZtot=%g Ztot=%g.", 
            p->id, dt, elem, ch->metal_mass_fraction[elem], ch->dZ_dt[elem], dZ,
	    dZ_tot, ch->metal_mass_fraction_total);
    }
  }

}

/**
 * @brief Computes the chemistry-related time-step constraint.
 *
 * Only constraint in KIARA is the diffusion time-step.
 *
 * @param phys_const The physical constants in internal units.
 * @param cosmo The current cosmological model.
 * @param us The internal system of units.
 * @param hydro_props The properties of the hydro scheme.
 * @param cd The global properties of the chemistry scheme.
 * @param p Pointer to the particle data.
 */
__attribute__((always_inline)) INLINE static float chemistry_timestep(
    const struct phys_const* restrict phys_const,
    const struct cosmology* restrict cosmo,
    const struct unit_system* restrict us,
    const struct hydro_props* hydro_props,
    const struct chemistry_global_data* cd, const struct part* restrict p) {

  if (cd->diffusion_flag) {
    const struct chemistry_part_data* ch = &p->chemistry_data;
    float max_dZ_dt = FLT_MIN;
    for (int elem = 0; elem < chemistry_element_count; elem++) {
      const float abs_dZ_dt_elem = fabs(ch->dZ_dt[elem]);
      if (abs_dZ_dt_elem > max_dZ_dt) {
        max_dZ_dt = abs_dZ_dt_elem;
      }
    }

    if (max_dZ_dt > FLT_MIN) {
      return 1.f / max_dZ_dt;
    }
  }

  return FLT_MAX;
}

/**
 * @brief Initialise the chemistry properties of a black hole with
 * the chemistry properties of the gas it is born from.
 *
 * Black holes don't store fractions so we need to use element masses.
 *
 * @param bp_data The black hole data to initialise.
 * @param p_data The gas data to use.
 * @param gas_mass The mass of the gas particle.
 */
__attribute__((always_inline)) INLINE static void chemistry_bpart_from_part(
    struct chemistry_bpart_data* bp_data,
    const struct chemistry_part_data* p_data, const double gas_mass) {

  bp_data->metal_mass_total = p_data->metal_mass_fraction_total * gas_mass;
  for (int i = 0; i < chemistry_element_count; ++i) {
    bp_data->metal_mass[i] = p_data->metal_mass_fraction[i] * gas_mass;
  }

  bp_data->formation_metallicity = p_data->metal_mass_fraction_total;
}

/**
 * @brief Add the chemistry data of a gas particle to a black hole.
 *
 * Black holes don't store fractions so we need to add element masses.
 *
 * @param bp_data The black hole data to add to.
 * @param p_data The gas data to use.
 * @param gas_mass The mass of the gas particle.
 */
__attribute__((always_inline)) INLINE static void chemistry_add_part_to_bpart(
    struct chemistry_bpart_data* bp_data,
    const struct chemistry_part_data* p_data, const double gas_mass) {

  bp_data->metal_mass_total += p_data->metal_mass_fraction_total * gas_mass;
  for (int i = 0; i < chemistry_element_count; ++i) {
    bp_data->metal_mass[i] += p_data->metal_mass_fraction[i] * gas_mass;
  }
}

/**
 * @brief Transfer chemistry data of a gas particle to a black hole.
 *
 * In contrast to `chemistry_add_part_to_bpart`, only a fraction of the
 * masses stored in the gas particle are transferred here. Absolute masses
 * of the gas particle are adjusted as well.
 * Black holes don't store fractions so we need to add element masses.
 *
 * We expect the nibble_mass to be the gas particle mass multiplied by the
 * nibble_fraction.
 *
 * @param bp_data The black hole data to add to.
 * @param p_data The gas data to use.
 * @param nibble_mass The mass to be removed from the gas particle.
 * @param nibble_fraction The fraction of the (original) mass of the gas
 *        particle that is removed.
 */
__attribute__((always_inline)) INLINE static void
chemistry_transfer_part_to_bpart(struct chemistry_bpart_data* bp_data,
                                 struct chemistry_part_data* p_data,
                                 const double nibble_mass,
                                 const double nibble_fraction) {

  bp_data->metal_mass_total += p_data->metal_mass_fraction_total * nibble_mass;
  for (int i = 0; i < chemistry_element_count; ++i)
    bp_data->metal_mass[i] += p_data->metal_mass_fraction[i] * nibble_mass;

}

/**
 * @brief Add the chemistry data of a black hole to another one.
 *
 * @param bp_data The black hole data to add to.
 * @param swallowed_data The black hole data to use.
 */
__attribute__((always_inline)) INLINE static void chemistry_add_bpart_to_bpart(
    struct chemistry_bpart_data* bp_data,
    const struct chemistry_bpart_data* swallowed_data) {

  bp_data->metal_mass_total += swallowed_data->metal_mass_total;
  for (int i = 0; i < chemistry_element_count; ++i) {
    bp_data->metal_mass[i] += swallowed_data->metal_mass[i];
  }
}

/**
 * @brief Split the metal content of a particle into n pieces
 *
 * We only need to split the fields that are not fractions.
 *
 * @param p The #part.
 * @param n The number of pieces to split into.
 */
__attribute__((always_inline)) INLINE static void chemistry_split_part(
    struct part* p, const double n) { }

/**
 * @brief Returns the total metallicity (metal mass fraction) of the
 * gas particle to be used in feedback/enrichment related routines.
 *
 * We return the un-smoothed quantity here as the star will smooth
 * over its gas neighbours.
 *
 * @param p Pointer to the particle data.
 */
__attribute__((always_inline)) INLINE static float
chemistry_get_total_metal_mass_fraction_for_feedback(
    const struct part* restrict p) {

  return p->chemistry_data.metal_mass_fraction_total;
}

/**
 * @brief Returns the abundance array (metal mass fractions) of the
 * gas particle to be used in feedback/enrichment related routines.
 *
 * We return the un-smoothed quantity here as the star will smooth
 * over its gas neighbours.
 *
 * @param p Pointer to the particle data.
 */
__attribute__((always_inline)) INLINE static float const*
chemistry_get_metal_mass_fraction_for_feedback(const struct part* restrict p) {

  return p->chemistry_data.metal_mass_fraction;
}

/**
 * @brief Returns the total metallicity (metal mass fraction) of the
 * star particle to be used in feedback/enrichment related routines.
 *
 * KIARA uses smooth abundances for everything.
 *
 * @param sp Pointer to the particle data.
 */
__attribute__((always_inline)) INLINE static float
chemistry_get_star_total_metal_mass_fraction_for_feedback(
    const struct spart* restrict sp) {

  return sp->chemistry_data.metal_mass_fraction_total;
}

/**
 * @brief Returns the abundance array (metal mass fractions) of the
 * star particle to be used in feedback/enrichment related routines.
 *
 * KIARA uses smooth abundances for everything.
 *
 * @param sp Pointer to the particle data.
 */
__attribute__((always_inline)) INLINE static float const*
chemistry_get_star_metal_mass_fraction_for_feedback(
    const struct spart* restrict sp) {

  return sp->chemistry_data.metal_mass_fraction;
}

/**
 * @brief Returns the total metallicity (metal mass fraction) of the
 * gas particle to be used in cooling related routines.
 *
 * KIARA uses smooth abundances for everything.
 *
 * @param p Pointer to the particle data.
 */
__attribute__((always_inline)) INLINE static float
chemistry_get_total_metal_mass_fraction_for_cooling(
    const struct part* restrict p) {

  return p->chemistry_data.metal_mass_fraction_total;
}

/**
 * @brief Returns the abundance array (metal mass fractions) of the
 * gas particle to be used in cooling related routines.
 *
 * KIARA uses smooth abundances for everything.
 *
 * @param p Pointer to the particle data.
 */
__attribute__((always_inline)) INLINE static float const*
chemistry_get_metal_mass_fraction_for_cooling(const struct part* restrict p) {

  return p->chemistry_data.metal_mass_fraction;
}

/**
 * @brief Returns the total metallicity (metal mass fraction) of the
 * gas particle to be used in star formation related routines.
 *
 * KIARA uses smooth abundances for everything.
 *
 * @param p Pointer to the particle data.
 */
__attribute__((always_inline)) INLINE static float
chemistry_get_total_metal_mass_fraction_for_star_formation(
    const struct part* restrict p) {

  return p->chemistry_data.metal_mass_fraction_total;
}

/**
 * @brief Returns the abundance array (metal mass fractions) of the
 * gas particle to be used in star formation related routines.
 *
 * KIARA uses smooth abundances for everything.
 *
 * @param p Pointer to the particle data.
 */
__attribute__((always_inline)) INLINE static float const*
chemistry_get_metal_mass_fraction_for_star_formation(
    const struct part* restrict p) {

  return p->chemistry_data.metal_mass_fraction;
}

/**
 * @brief Returns the total metal mass of the
 * gas particle to be used in the stats related routines.
 *
 * @param p Pointer to the particle data.
 */
__attribute__((always_inline)) INLINE static float
chemistry_get_total_metal_mass_for_stats(const struct part* restrict p) {

  return p->chemistry_data.metal_mass_fraction_total * hydro_get_mass(p);
}

/**
 * @brief Returns the total metal mass of the
 * star particle to be used in the stats related routines.
 *
 * @param sp Pointer to the star particle data.
 */
__attribute__((always_inline)) INLINE static float
chemistry_get_star_total_metal_mass_for_stats(const struct spart* restrict sp) {

  return sp->chemistry_data.metal_mass_fraction_total * sp->mass;
}

/**
 * @brief Returns the total metal mass of the
 * black hole particle to be used in the stats related routines.
 *
 * @param bp Pointer to the BH particle data.
 */
__attribute__((always_inline)) INLINE static float
chemistry_get_bh_total_metal_mass_for_stats(const struct bpart* restrict bp) {

  return bp->chemistry_data.metal_mass_total;
}

/**
 * @brief Returns the total metallicity (metal mass fraction) of the
 * star particle to be used in the luminosity calculations.
 *
 * @param sp Pointer to the star particle data.
 */
__attribute__((always_inline)) INLINE static float
chemistry_get_star_total_metal_mass_fraction_for_luminosity(
    const struct spart* restrict sp) {

  return sp->chemistry_data.metal_mass_fraction_total;
}

#endif /* SWIFT_CHEMISTRY_KIARA_H */<|MERGE_RESOLUTION|>--- conflicted
+++ resolved
@@ -266,10 +266,7 @@
  *
  * @param data The global chemistry information.
  * @param sink Pointer to the sink particle data.
-<<<<<<< HEAD
-=======
  * Required by space_first_init.c
->>>>>>> dbfabbaa
  */
 __attribute__((always_inline)) INLINE static void chemistry_first_init_sink(
     const struct chemistry_global_data* data, struct sink* restrict sink) {}
