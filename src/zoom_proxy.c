--- conflicted
+++ resolved
@@ -491,12 +491,8 @@
                      * (proxy_cell_type_none if no proxy needed). */
                     int proxy_type  = find_proxy_type(zoom_ci, cj, e, i, j, k,
                                                       iii, jjj, kkk,
-<<<<<<< HEAD
-                                                      r_max_buff, dim,
-=======
                                                       r_max_buff + r_max_zoom,
                                                       dim,
->>>>>>> d1f6318e
                                                       periodic);
                     
                     /* Abort if not in range at all */
@@ -652,12 +648,8 @@
                    * (proxy_cell_type_none if no proxy needed). */
                   int proxy_type  = find_proxy_type(zoom_ci, cj, e, i, j, k,
                                                     iii, jjj, kkk,
-<<<<<<< HEAD
-                                                    r_max_bkg, dim, periodic);
-=======
                                                     r_max_zoom + r_max_bkg,
                                                     dim, periodic);
->>>>>>> d1f6318e
                   
                   /* Abort if not in range at all */
                   if (proxy_type == proxy_cell_type_none) continue;
@@ -716,12 +708,8 @@
                    * (proxy_cell_type_none if no proxy needed). */
                   int proxy_type  = find_proxy_type(buff_ci, cj, e, i, j, k,
                                                     iii, jjj, kkk,
-<<<<<<< HEAD
-                                                    r_max_bkg, dim, periodic);
-=======
                                                     r_max_buff + r_max_bkg,
                                                     dim, periodic);
->>>>>>> d1f6318e
                   
                   /* Abort if not in range at all */
                   if (proxy_type == proxy_cell_type_none) continue;
