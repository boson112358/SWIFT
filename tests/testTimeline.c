/*******************************************************************************
 * This file is part of SWIFT.
 * Copyright (C) 2022 Mladen Ivkovic (mladen.ivkovic@hotmail.com)
 *
 * This program is free software: you can redistribute it and/or modify
 * it under the terms of the GNU Lesser General Public License as published
 * by the Free Software Foundation, either version 3 of the License, or
 * (at your option) any later version.
 *
 * This program is distributed in the hope that it will be useful,
 * but WITHOUT ANY WARRANTY; without even the implied warranty of
 * MERCHANTABILITY or FITNESS FOR A PARTICULAR PURPOSE.  See the
 * GNU General Public License for more details.
 *
 * You should have received a copy of the GNU Lesser General Public License
 * along with this program.  If not, see <http://www.gnu.org/licenses/>.
 *
 ******************************************************************************/
#include "../config.h"
#include "timeline.h"
#include "tools.h"

/* How many times to repeat randomly drawn tests. */
#define NREPEAT 1048576

/**
 * @brief test get_integer_time_end() function.
 * For each particle time bin, pick a random valid time_end for
 * the dt given by the particle bin; then set a random ti_current
 * by subtracting some time interval < dt from the expected time_end
 * and see whether the recovered time_end matches up.
 *
 * @param bin_min lowest bin to start test from
 * @param bin_max highest bin to run test with
 * @param max_nr_timesteps_test maximal number of timesteps for a sim
 */
void test_get_integer_time_end(timebin_t bin_min, timebin_t bin_max,
                               integertime_t max_nr_timesteps_test) {

  integertime_t dti, step, max_step, set_time_end, ti_current, displacement;
  integertime_t time_end_recovered;

  for (timebin_t bin = bin_min; bin < bin_max; bin++) {

    dti = get_integer_timestep(bin);

    /* Check random state in timeline */
    /* ------------------------------ */

    for (int r = 0; r < NREPEAT; r++) {
      /* First pick a place to set this time_end on the timeline. */

      /* we can't have more than this many steps of this size */
      max_step = max_nr_timesteps_test / dti;

      if (max_step == 0)
        error("max step == 0? bin %d max_nr_steps %lld", bin,
              max_nr_timesteps_test);

      /* Set the time_end at any step in between there */
      step = (integertime_t)(random_uniform(1., max_step));
      set_time_end = step * dti;

      /* Do some safety checks */
      if (set_time_end % dti != 0) error("time_end not divisible by dti?");
      if (set_time_end > max_nr_timesteps_test)
        error("Time end > max_nr_timesteps?");
      if (set_time_end < (integertime_t)0) error("Time end < 0?");

      /* Now mimick a "current time" by removing a fraction of dti from
       * the step, and see whether we recover the correct time_end */
      displacement = (integertime_t)(random_uniform(0., 1. - 1e-12) * dti);
      ti_current = set_time_end - displacement;

      /* Another round of safety checks */
      if (ti_current > set_time_end)
        error(
            "current>time_end? current=%lld time_end=%lld dti=%lld "
            "displacement=%lld bin=%d\n",
            ti_current, set_time_end, dti, displacement, bin);
      if (ti_current < 0)
        error(
            "current<0? current=%lld time_end=%lld dti=%lld "
            "displacement=%lld bin=%d\n",
            ti_current, set_time_end, dti, displacement, bin);

      /* Now the actual check. */
      time_end_recovered = get_integer_time_end(ti_current, bin);

      if (time_end_recovered != set_time_end) {
        error(
            "time_end incorrect: expect=%lld got=%lld diff=%lld; current=%lld "
            "displacement=%lld, dti=%lld, bin=%d",
            set_time_end, time_end_recovered, set_time_end - time_end_recovered,
            ti_current, displacement, dti, bin);
      }
    }

    /* Check time_end = 0 */
    /* ------------------ */
    set_time_end = 0;
    ti_current = 0;
    time_end_recovered = get_integer_time_end(ti_current, bin);
    if (time_end_recovered != set_time_end) {
      error(
          "time_end incorrect: expect=%lld got=%lld diff=%lld; current=%lld "
          "bin=%d",
          set_time_end, time_end_recovered, set_time_end - time_end_recovered,
          ti_current, bin);
    }

    /* Check time_end = final_step */
    /* --------------------------- */
    set_time_end = max_nr_timesteps_test;

    if (dti < NREPEAT) {
      /* Check all possible time states before the end */
      for (integertime_t delta = 1; delta < dti; delta++) {
        ti_current = max_nr_timesteps_test - delta;
        time_end_recovered = get_integer_time_end(ti_current, bin);
        if (time_end_recovered != set_time_end) {
          error(
              "time_end incorrect: expect=%lld got=%lld diff=%lld; "
              "current=%lld bin=%d",
              set_time_end, time_end_recovered,
              set_time_end - time_end_recovered, ti_current, bin);
        }
      }
    } else {
      /* Draw random states again */
      for (int r = 0; r < NREPEAT; r++) {
        /* Do some safety checks */
        if (set_time_end % dti != 0) error("time_end not divisible by dti?");

        /* Now mimick a "current time" by removing a fraction of dti from
         * the step, and see whether we recover the correct time_end */
        displacement = (integertime_t)(random_uniform(0., 1. - 1e-12) * dti);
        ti_current = set_time_end - displacement;

        /* Another round of safety checks */
        if (ti_current > set_time_end)
          error(
              "current>time_end? current=%lld time_end=%lld dti=%lld "
              "displacement=%lld bin=%d\n",
              ti_current, set_time_end, dti, displacement, bin);
        if (ti_current < 0)
          error(
              "current<0? current=%lld time_end=%lld dti=%lld "
              "displacement=%lld bin=%d\n",
              ti_current, set_time_end, dti, displacement, bin);

        /* Now the actual check. */
        time_end_recovered = get_integer_time_end(ti_current, bin);

        if (time_end_recovered != set_time_end) {
          error(
              "time_end incorrect: expect=%lld got=%lld diff=%lld; "
              "current=%lld "
              "displacement=%lld, dti=%lld, bin=%d",
              set_time_end, time_end_recovered,
              set_time_end - time_end_recovered, ti_current, displacement, dti,
              bin);
        }
      }
    }
  }

  printf("Passed %s\n", __func__);
}

/**
 * @brief test get_time_bin by converting all possible bins
 * into timesteps and trying to recover the initial bin
 * by calling get_time_bin()
 * @param bin_min lowest bin to start test from
 * @param bin_max highest bin to run test with
 *
 **/
void test_get_time_bin(timebin_t bin_min, timebin_t bin_max) {

  for (timebin_t bin = bin_min; bin < bin_max; bin++) {
    integertime_t dti = get_integer_timestep(bin);
    timebin_t bin_recovered = get_time_bin(dti);
    if (bin != bin_recovered) {
      error("Expected bin=%d, got=%d", bin, bin_recovered);
    }
  }

  printf("Passed %s\n", __func__);
}

/**
 * @brief test get_integer_time_begin() function.
 * For each particle time bin, pick a random valid time_begin for
 * the dt given by the particle bin; then set a random ti_current
 * by adding some time interval < dt to the expected time_begin
 * and see whether the recovered time_begin matches up.
 *
 * @param bin_min lowest bin to start test from
 * @param bin_max highest bin to run test with
 * @param max_nr_timesteps_test maximal number of timesteps for a sim
 */
void test_get_integer_time_begin(timebin_t bin_min, timebin_t bin_max,
                                 integertime_t max_nr_timesteps_test) {

  integertime_t dti, step, max_step, set_time_begin, ti_current, displacement;
  integertime_t time_begin_recovered;

  for (timebin_t bin = bin_min; bin < bin_max; bin++) {

    dti = get_integer_timestep(bin);

    /* Check random state in timeline */
    /* ------------------------------ */

    for (int r = 0; r < NREPEAT; r++) {
      /* First pick a place to set this time_end on the timeline. */

      /* we can't have more than this many steps of this size */
      max_step = max_nr_timesteps_test / dti;
      if (max_step == 0)
        error("max step == 0? bin %d max_nr_steps %lld", bin,
              max_nr_timesteps_test);

      /* Set the time_end at any step in between there */
      step = (integertime_t)(random_uniform(0., max_step));
      set_time_begin = step * dti;

      /* Do some safety checks */
      if (set_time_begin % dti != 0)
        error("set time_begin not divisible by dti?");
      if (set_time_begin > max_nr_timesteps_test)
        error("Time begin %lld > max_nr_timesteps %lld?", set_time_begin,
              max_nr_timesteps);
      if (set_time_begin < (integertime_t)0)
<<<<<<< HEAD
        error("Time begin < 0? %lld", set_time_begin);

      /* Now mimick a "current time" by adding a fraction of dti to
=======
        error("Time begin < 0? set_time_begin=%lld", set_time_begin);

      /* Now mimick a "current time" by adding a fraction to dti from
>>>>>>> cfa0bdba
       * the step, and see whether we recover the correct time_begin */
      displacement = (integertime_t)(random_uniform(0., 1.) * dti);
      ti_current = set_time_begin + displacement;

      /* Another round of safety checks */
      if (ti_current < set_time_begin)
        printf(
            "current<time_begin? current=%lld time_end=%lld dti=%lld "
            "displacement=%lld bin=%d\n",
            ti_current, set_time_begin, dti, displacement, bin);

      /* Now the actual check. */
      time_begin_recovered = get_integer_time_begin(ti_current, bin);

      if (ti_current == set_time_begin) {
        /* If the displacement was zero, then the function shall return
         * the current time minus the time-step size. */
        if (time_begin_recovered + dti != set_time_begin)
          error(
              "time_begin incorrect: expect=%lld got=%lld diff=%lld; "
              "current=%lld "
              "displacement=%lld, dti=%lld",
              /*expect=*/set_time_begin - dti,
              /*got=*/time_begin_recovered,
              /*diff=*/set_time_begin - dti - time_begin_recovered, ti_current,
              displacement, dti);
      } else {
        if (time_begin_recovered != set_time_begin)
          error(
              "time_begin incorrect: expect=%lld got=%lld diff=%lld; "
              "current=%lld displacement=%lld, dti=%lld",
              set_time_begin, time_begin_recovered,
              set_time_begin - time_begin_recovered, ti_current, displacement,
              dti);
      }
    }

    /* Check time_begin = 0 */
    /* ------------------ */
    set_time_begin = 0;
    ti_current = 0;
    time_begin_recovered = get_integer_time_begin(ti_current, bin);
    if (time_begin_recovered != set_time_begin)
      error(
          "time_begin incorrect: expect=%lld got=%lld diff=%lld; "
          "current=%lld dti=%lld",
          set_time_begin, time_begin_recovered,
          set_time_begin - time_begin_recovered, ti_current, dti);

    /* Check time_begin = final_step */
    /* ----------------------------- */
    /* This is a tad nonsensial since in this scenario, we're
     * at an integer time > max_nr_timesteps */
    set_time_begin = max_nr_timesteps_test;

    if (dti < NREPEAT) {
      /* Check all possible time states before the end */
      for (integertime_t delta = 1; delta < dti; delta++) {
        ti_current = max_nr_timesteps_test + delta;
        time_begin_recovered = get_integer_time_begin(ti_current, bin);
        if (time_begin_recovered != set_time_begin)
          error(
              "time_begin incorrect: expect=%lld got=%lld diff=%lld; "
              "current=%lld displacement=%lld, dti=%lld",
              set_time_begin, time_begin_recovered,
              set_time_begin - time_begin_recovered, ti_current, displacement,
              dti);
      }
    } else {
      /* Draw random states again */
      for (int r = 0; r < NREPEAT; r++) {

        /* Now mimick a "current time" by removing a fraction of dti from
         * the step, and see whether we recover the correct time_end */
        displacement = (integertime_t)(random_uniform(0., 1.) * dti);
        ti_current = set_time_begin + displacement;

        /* Another round of safety checks */
        if (ti_current < set_time_begin)
          error(
              "current>time_begin? current=%lld time_begin=%lld dti=%lld "
              "displacement=%lld bin=%d\n",
              ti_current, set_time_begin, dti, displacement, bin);
        if (ti_current < 0)
          error(
              "current<0? current=%lld time_begin=%lld dti=%lld "
              "displacement=%lld bin=%d\n",
              ti_current, set_time_begin, dti, displacement, bin);

        /* Now the actual check. */
        time_begin_recovered = get_integer_time_begin(ti_current, bin);

        if (ti_current == set_time_begin) {
          /* If the displacement was zero, then the function shall return
           * the beginning of the timestep that ends at ti_current */
          if (time_begin_recovered + dti != set_time_begin)
            error(
                "time_begin incorrect: expect=%lld got=%lld diff=%lld; "
                "current=%lld "
                "displacement=%lld, dti=%lld",
                /*expect=*/set_time_begin - dti,
                /*got=*/time_begin_recovered,
                /*diff=*/set_time_begin - dti - time_begin_recovered,
                ti_current, displacement, dti);
        } else {
          if (time_begin_recovered != set_time_begin)
            error(
                "time_begin incorrect: expect=%lld got=%lld diff=%lld; "
                "current=%lld displacement=%lld, dti=%lld",
                set_time_begin, time_begin_recovered,
                set_time_begin - time_begin_recovered, ti_current, displacement,
                dti);
        }
      }
    }
  }

  printf("Passed %s\n", __func__);
}

/**
 * @brief test get_max_active_bin by randomly choosing current times
 * and manually checking whether a higher bin could be active
 *
 * @param bin_max highest bin to run test with
 * @param max_nr_timesteps_test maximal number of timesteps for a sim
 **/
void test_get_max_active_bin(timebin_t bin_max,
                             integertime_t max_nr_timesteps_test) {

  integertime_t ti_current, dti;
  timebin_t max_active_bin, testbin;

  /* Test random ti_currents */
  /* ----------------------- */
  for (int r = 0; r < NREPEAT; r++) {
    /* test time 0 later, so use time >= 1 */
    ti_current = (integertime_t)(random_uniform(1., max_nr_timesteps_test));

    max_active_bin = get_max_active_bin(ti_current);
    testbin = 0;
    dti = get_integer_timestep(max_active_bin);
    for (timebin_t bin = max_active_bin; bin < bin_max && dti <= ti_current;
         bin++) {
      if (ti_current % dti == 0) testbin = bin;
      /* update dti here for exit condition */
      dti = get_integer_timestep(bin + 1);
    }
    if (testbin > max_active_bin)
      error("Found higher active bin: time=%lld max_active_bin=%d found=%d",
            ti_current, max_active_bin, testbin);
  }

  /* Test first 2^bin_max integertimes */
  /* --------------------------------- */
  for (timebin_t bin = 1; bin < bin_max; bin++) {
    ti_current = get_integer_timestep(bin);
    max_active_bin = get_max_active_bin(ti_current);

    if (max_active_bin != bin)
      error("Got wrong max_active_bin: Expect=%d got=%d time=%lld", bin,
            max_active_bin, ti_current);
  }

  /* Test final 2^bin_max integertimes */
  /* --------------------------------- */
  for (timebin_t bin = 1; bin < bin_max; bin++) {
    dti = get_integer_timestep(bin);
    ti_current = max_nr_timesteps_test - dti;
    if (ti_current == 0)
      error("Testing bin which only fits in once into entire timeline");
    max_active_bin = get_max_active_bin(ti_current);

    if (max_active_bin != bin) {
      error("Got wrong max_active_bin: Expect=%d got=%d time=%lld", bin,
            max_active_bin, ti_current);
    }
  }

  /* Make sure everything is active at time zero */
  /* ------------------------------------------- */
  max_active_bin = get_max_active_bin(0);
  /* Note: this should be num_time_bins, not bin_max! */
  if (max_active_bin != num_time_bins)
    error("Didn't get max_active_bin = num_time_bins at t=0");

  printf("Passed %s\n", __func__);
}

/**
 * @brief test get_min_active_bin by randomly choosing current times
 * for a pair of small and big bins
 *
 * @param bin_min smallest bin to run test with
 * @param bin_max highest bin to run test with
 * @param max_nr_timesteps_test maximal number of timesteps for a sim
 **/
void test_get_min_active_bin(timebin_t bin_min, timebin_t bin_max,
                             integertime_t max_nr_timesteps_test) {

  integertime_t dti_lo, dti_hi;
  integertime_t step, max_step;
  integertime_t ti_old, ti_current;
  timebin_t min_active_bin;

  /* Test random ti_currents */
  /* ----------------------- */

  for (timebin_t bin_lo = bin_min; bin_lo < bin_max - 1; bin_lo++) {
    dti_lo = get_integer_timestep(bin_lo);

    for (timebin_t bin_hi = bin_lo + 1; bin_hi < bin_max; bin_hi++) {
      dti_hi = get_integer_timestep(bin_hi);
      max_step = (max_nr_timesteps_test / dti_hi);

      if (NREPEAT / bin_max < max_step) {
        /* Do random draws */
        for (int r = 0; r < NREPEAT / bin_max; r++) {

          step = (integertime_t)(random_uniform(0., max_step));
          ti_current = step * dti_hi;
          ti_old = ti_current - dti_lo;

          if (ti_current % dti_hi != 0)
            error("Time current not divisible by dti_hi");
          if (ti_current % dti_lo != 0)
            error("Time current not divisible by dti_lo");
          if (ti_current <= ti_old)
            error("ti_current=%lld <= ti_old=%lld | bins %d %d; ", ti_current,
                  ti_old, bin_lo, bin_hi);

          min_active_bin = get_min_active_bin(ti_current, ti_old);
          if (min_active_bin != bin_lo)
            error("Got wrong min active bin. Expect=%d got=%d", bin_lo,
                  min_active_bin);
        }
      } else {
        /* systematically check every possibility */
        for (step = 0; step <= max_step; step++) {

          ti_current = step * dti_hi;
          ti_old = ti_current - dti_lo;

          if (ti_current % dti_hi != 0)
            error("Time current not divisible by dti_hi");
          if (ti_current % dti_lo != 0)
            error("Time current not divisible by dti_lo");
          if (ti_current <= ti_old)
            error("ti_current=%lld <= ti_old=%lld | bins %d %d; ", ti_current,
                  ti_old, bin_lo, bin_hi);

          min_active_bin = get_min_active_bin(ti_current, ti_old);
          if (min_active_bin != bin_lo)
            error("Got wrong min active bin. Expect=%d got=%d", bin_lo,
                  min_active_bin);
        }
      }
    }
  }

  printf("Passed %s\n", __func__);
}

/**
 * @brief Check the timeline functions.
 */
int main(int argc, char* argv[]) {

  /* Initialize CPU frequency, this also starts time. */
  unsigned long long cpufreq = 0;
  clocks_set_cpufreq(cpufreq);

  /* Get some randomness going */
  const int seed = time(NULL);
  message("Seed = %d", seed);
  srand(seed);

  /* run test with the limits we use in SWIFT */
  /* ---------------------------------------- */
  test_get_time_bin(1, num_time_bins);
  test_get_integer_time_begin(1, num_time_bins, max_nr_timesteps);
  test_get_integer_time_end(1, num_time_bins, max_nr_timesteps);
  test_get_max_active_bin(num_time_bins, max_nr_timesteps);
  test_get_min_active_bin(1, num_time_bins, max_nr_timesteps);

  /* run test beyond the limits we use in SWIFT */
  /* ------------------------------------------ */
  /* Get maximal bin and number of timesteps based on type size */
  size_t timebin_bits = sizeof(timebin_t) * 8;
  timebin_t max_num_time_bins = 0;
  for (size_t i = 0; i < timebin_bits - 1; i++) {
    max_num_time_bins |= (1 << i);
  }
  size_t timestep_bits = sizeof(integertime_t) * 8;

  /* timestep_bits -1 because of how << works,
   * additional -1 because integertime_t is signed
   * additional -1 so we can do any timestep at least twice */
  max_num_time_bins = min((size_t)max_num_time_bins, timestep_bits - 3);

  if (num_time_bins < max_num_time_bins) {
    /* Use analogous definition as in timeline.h here */
    integertime_t max_nr_timesteps_test = (1LL << (max_num_time_bins + 1));

    test_get_time_bin(num_time_bins, max_num_time_bins);
    test_get_integer_time_begin(num_time_bins, max_num_time_bins,
                                max_nr_timesteps_test);
    test_get_integer_time_end(num_time_bins, max_num_time_bins,
                              max_nr_timesteps_test);
    test_get_max_active_bin(max_num_time_bins, max_nr_timesteps_test);
    test_get_min_active_bin(1, max_num_time_bins, max_nr_timesteps_test);
  }

  return 0;
}<|MERGE_RESOLUTION|>--- conflicted
+++ resolved
@@ -233,15 +233,9 @@
         error("Time begin %lld > max_nr_timesteps %lld?", set_time_begin,
               max_nr_timesteps);
       if (set_time_begin < (integertime_t)0)
-<<<<<<< HEAD
-        error("Time begin < 0? %lld", set_time_begin);
-
-      /* Now mimick a "current time" by adding a fraction of dti to
-=======
         error("Time begin < 0? set_time_begin=%lld", set_time_begin);
 
       /* Now mimick a "current time" by adding a fraction to dti from
->>>>>>> cfa0bdba
        * the step, and see whether we recover the correct time_begin */
       displacement = (integertime_t)(random_uniform(0., 1.) * dti);
       ti_current = set_time_begin + displacement;
