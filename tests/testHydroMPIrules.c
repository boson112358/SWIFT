/*******************************************************************************
 * This file is part of SWIFT.
 * Copyright (C) 2019 Matthieu Schaller (schaller@strw.leidenuniv.nl).
 *
 * This program is free software: you can redistribute it and/or modify
 * it under the terms of the GNU Lesser General Public License as published
 * by the Free Software Foundation, either version 3 of the License, or
 * (at your option) any later version.
 *
 * This program is distributed in the hope that it will be useful,
 * but WITHOUT ANY WARRANTY; without even the implied warranty of
 * MERCHANTABILITY or FITNESS FOR A PARTICULAR PURPOSE.  See the
 * GNU General Public License for more details.
 *
 * You should have received a copy of the GNU Lesser General Public License
 * along with this program.  If not, see <http://www.gnu.org/licenses/>.
 *
 ******************************************************************************/
#include "../config.h"
#include "swift.h"

#include <fenv.h>
#include <stdio.h>
#include <stdlib.h>
#include <string.h>

void print_bytes(void *p, size_t len) {
  printf("(");
  for (size_t i = 0; i < len; ++i) {
    printf("%02x", ((unsigned char *)p)[i]);
    if (i % 4 == 3) printf("|");
  }
  printf(")\n");
}

void test(void) {

  /* Start with some values for the cosmological parameters */
  const float a = (float)random_uniform(0.8, 1.);
  const float H = 1.f;
  const float mu_0 = 4. * M_PI;

  /* Create two random particles (don't do this at home !) */
  struct part pi, pj;
  for (size_t i = 0; i < sizeof(struct part) / sizeof(float); ++i) {
    *(((float *)&pi) + i) = (float)random_uniform(0., 2.);
    *(((float *)&pj) + i) = (float)random_uniform(0., 2.);
  }

  /* Make the particle smoothing length and position reasonable */
  for (size_t i = 0; i < 3; ++i) pi.x[i] = random_uniform(-1., 1.);
  for (size_t i = 0; i < 3; ++i) pj.x[i] = random_uniform(-1., 1.);
  pi.h = 2.f;
  pj.h = 2.f;
  pi.id = 1ll;
  pj.id = 2ll;
  pi.time_bin = 1;
  pj.time_bin = 1;

  /* Make an xpart companion */
  struct xpart xpi, xpj;
  bzero(&xpi, sizeof(struct xpart));
  bzero(&xpj, sizeof(struct xpart));

  /* Make some copies */
  struct part pi2, pj2;
  memcpy(&pi2, &pi, sizeof(struct part));
  memcpy(&pj2, &pj, sizeof(struct part));

  int i_not_ok = memcmp(&pi, &pi2, sizeof(struct part));
  int j_not_ok = memcmp(&pj, &pj2, sizeof(struct part));

  if (i_not_ok) error("Particles 'pi' do not match after copy");
  if (j_not_ok) error("Particles 'pj' do not match after copy");

  /* Compute distance vector */
  float dx[3];
  dx[0] = pi.x[0] - pj.x[0];
  dx[1] = pi.x[1] - pj.x[1];
  dx[2] = pi.x[2] - pj.x[2];
  float r2 = dx[0] * dx[0] + dx[1] * dx[1] + dx[2] * dx[2];

  /* --- Test the density loop --- */
  runner_iact_nonsym_density(r2, dx, pi.h, pj.h, &pi, &pj, a, H);
<<<<<<< HEAD
  runner_iact_nonsym_mhd_density(r2, dx, pi.h, pj.h, &pi, &pj, a, H);
=======
  runner_iact_nonsym_mhd_density(r2, dx, pi.h, pj.h, &pi, &pj, mu_0, a, H);
>>>>>>> 83f57e77
  runner_iact_nonsym_chemistry(r2, dx, pi.h, pj.h, &pi, &pj, a, H);
  runner_iact_nonsym_pressure_floor(r2, dx, pi.h, pj.h, &pi, &pj, a, H);
  runner_iact_nonsym_star_formation(r2, dx, pi.h, pj.h, &pi, &pj, a, H);

  /* Check whether pj has been modified */
  j_not_ok = memcmp(&pj, &pj2, sizeof(struct part));

  if (j_not_ok) {
    printParticle_single(&pj, &xpj);
    printParticle_single(&pj2, &xpj);
    print_bytes(&pj, sizeof(struct part));
    print_bytes(&pj2, sizeof(struct part));
    error("Particles 'pj' do not match after density (byte = %d)", j_not_ok);
  }

  /* --- Test the gradient loop --- */
#ifdef EXTRA_HYDRO_LOOP

  runner_iact_nonsym_gradient(r2, dx, pi.h, pj.h, &pi, &pj, a, H);
  runner_iact_nonsym_mhd_gradient(r2, dx, pi.h, pj.h, &pi, &pj, mu_0, a, H);

  /* Check whether pj has been modified */
  j_not_ok = memcmp((char *)&pj, (char *)&pj2, sizeof(struct part));

  if (j_not_ok) {
    printParticle_single(&pj, &xpj);
    printParticle_single(&pj2, &xpj);
    print_bytes(&pj, sizeof(struct part));
    print_bytes(&pj2, sizeof(struct part));
    error("Particles 'pj' do not match after gradient (byte = %d)", j_not_ok);
  }
#endif

  /* --- Test the force loop --- */
  runner_iact_nonsym_force(r2, dx, pi.h, pj.h, &pi, &pj, a, H);
<<<<<<< HEAD
  runner_iact_nonsym_mhd_force(r2, dx, pi.h, pj.h, &pi, &pj, a, H);
=======
  runner_iact_nonsym_mhd_force(r2, dx, pi.h, pj.h, &pi, &pj, mu_0, a, H);
>>>>>>> 83f57e77

  /* Check that the particles are the same */
  j_not_ok = memcmp((char *)&pj, (char *)&pj2, sizeof(struct part));

  if (j_not_ok) {
    printParticle_single(&pj, &xpj);
    printParticle_single(&pj2, &xpj);
    print_bytes(&pj, sizeof(struct part));
    print_bytes(&pj2, sizeof(struct part));
    error("Particles 'pj' do not match after force (byte = %d)", j_not_ok);
  }
}

int main(int argc, char *argv[]) {

  /* Initialize CPU frequency, this also starts time. */
  unsigned long long cpufreq = 0;
  clocks_set_cpufreq(cpufreq);

/* Choke on FPEs */
#ifdef HAVE_FE_ENABLE_EXCEPT
  feenableexcept(FE_DIVBYZERO | FE_INVALID | FE_OVERFLOW);
#endif

  /* Get some randomness going */
  const int seed = time(NULL);
  message("Seed = %d", seed);
  srand(seed);

  for (int i = 0; i < 100; ++i) {
    message("Random test %d/100", i);
    test();
  }
  message("All good");

  return 0;
}<|MERGE_RESOLUTION|>--- conflicted
+++ resolved
@@ -82,11 +82,7 @@
 
   /* --- Test the density loop --- */
   runner_iact_nonsym_density(r2, dx, pi.h, pj.h, &pi, &pj, a, H);
-<<<<<<< HEAD
-  runner_iact_nonsym_mhd_density(r2, dx, pi.h, pj.h, &pi, &pj, a, H);
-=======
   runner_iact_nonsym_mhd_density(r2, dx, pi.h, pj.h, &pi, &pj, mu_0, a, H);
->>>>>>> 83f57e77
   runner_iact_nonsym_chemistry(r2, dx, pi.h, pj.h, &pi, &pj, a, H);
   runner_iact_nonsym_pressure_floor(r2, dx, pi.h, pj.h, &pi, &pj, a, H);
   runner_iact_nonsym_star_formation(r2, dx, pi.h, pj.h, &pi, &pj, a, H);
@@ -122,11 +118,7 @@
 
   /* --- Test the force loop --- */
   runner_iact_nonsym_force(r2, dx, pi.h, pj.h, &pi, &pj, a, H);
-<<<<<<< HEAD
-  runner_iact_nonsym_mhd_force(r2, dx, pi.h, pj.h, &pi, &pj, a, H);
-=======
   runner_iact_nonsym_mhd_force(r2, dx, pi.h, pj.h, &pi, &pj, mu_0, a, H);
->>>>>>> 83f57e77
 
   /* Check that the particles are the same */
   j_not_ok = memcmp((char *)&pj, (char *)&pj2, sizeof(struct part));
