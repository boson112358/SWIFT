--- conflicted
+++ resolved
@@ -189,10 +189,7 @@
   int with_gear = 0;
   int with_simba = 0;
   int with_kiara = 0;
-<<<<<<< HEAD
   int with_vulcan = 0;
-=======
->>>>>>> 45ccbc65
   int with_line_of_sight = 0;
   int with_rt = 0;
   int with_power = 0;
@@ -437,7 +434,6 @@
     with_black_holes = 1;
     with_fof = 1;
   }
-<<<<<<< HEAD
   if (with_vulcan) {
     with_hydro = 1;
     with_timestep_limiter = 1;
@@ -451,9 +447,6 @@
     with_fof = 1;
   }
   
-=======
-
->>>>>>> 45ccbc65
   /* Deal with thread numbers */
   if (nr_pool_threads == -1) nr_pool_threads = nr_threads;
 
